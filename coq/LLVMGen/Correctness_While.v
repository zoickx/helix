Require Import Helix.LLVMGen.Correctness_Prelude.
Require Import Helix.LLVMGen.Freshness.
Require Import Helix.LLVMGen.Correctness_Invariants.
Require Import Helix.LLVMGen.Correctness_NExpr.

Set Nested Proofs Allowed.
Opaque incBlockNamed.
Opaque incVoid.
Opaque incLocal.

Set Implicit Arguments.
Set Strict Implicit.

Import MDSHCOLOnFloat64.
Import D.

Import ListNotations.
Import MonadNotation.
Local Open Scope monad_scope.
Local Open Scope nat_scope.

Section TFor.
  (* Experimenting with a pure vellvm specification of genWhileLoop via a [tfor] itree combinator *)
  Import ITreeNotations.

  Definition tfor {E X} (body : nat -> X -> itree E X) from to : X -> itree E X :=
    fun x => iter (fun '(p,x) =>
                  if EqNat.beq_nat p to
                  then Ret (inr x)
                  else
                    y <- (body p x);; (Ret (inl (S p,y)))
               ) (from,x).


  Lemma tfor_0: forall {E A} k (body : nat -> A -> itree E A) a0,
      tfor body k k a0 ≈ Ret a0.
  Proof.
    intros; unfold tfor; cbn.
    unfold iter, CategoryKleisli.Iter_Kleisli, Basics.iter, MonadIter_itree.
    rewrite unfold_iter, Nat.eqb_refl, bind_ret_l.
    reflexivity.
  Qed.

  Lemma tfor_unroll: forall {E A} i j (body : nat -> A -> itree E A) a0,
      i < j ->
      tfor body i j a0 ≈
      a <- body i a0;; tfor body (S i) j a.
  Proof.
    intros; unfold tfor; cbn.
    unfold iter, CategoryKleisli.Iter_Kleisli, Basics.iter, MonadIter_itree.
    rewrite unfold_iter at 1.
    pose proof Nat.eqb_neq i j as [_ EQ].
    rewrite EQ; try lia.
    rewrite bind_bind.
    apply eutt_eq_bind; intros ?; rewrite bind_ret_l, tau_eutt.
    reflexivity.
  Qed.

  Lemma tfor_split: forall {E A} (body : nat -> A -> itree E A) i j k a0,
      i <= j ->
      j <= k ->
      tfor body i k a0 ≈
      a <- tfor body i j a0;; tfor body j k a. 
  Proof.
    intros * LE1 LE2.
    remember (j - i) as p; revert a0 i LE1 Heqp.
    induction p as [| p IH]; intros ? ? LE1 EQ.
    - replace i with j by lia.
      rewrite tfor_0, bind_ret_l.
      reflexivity.
    - rewrite tfor_unroll; [| lia].
      rewrite tfor_unroll; [| lia].
      rewrite bind_bind.
      apply eutt_eq_bind; intros ?.
      eapply IH; lia.
  Qed.

  Lemma eutt_tfor: forall {E A} (body body' : nat -> A -> itree E A) i j a0,
      (forall k i, body i k ≈ body' i k) ->
      (tfor body i j a0) ≈ (tfor body' i j a0).
  Proof.
    intros.
    unfold tfor, iter, CategoryKleisli.Iter_Kleisli, Basics.iter, MonadIter_itree.
    eapply KTreeFacts.eutt_iter.
    intros [].
    break_match_goal.
    reflexivity.
    cbn.
    rewrite H.
    reflexivity.
  Qed.

End TFor.

Section DSHLoop_is_tfor.

  Transparent interp_Mem.

  (* MOVE prelude *)
  Global Instance interp_Mem_proper {X} : Proper (eutt Logic.eq ==> Logic.eq ==> eutt Logic.eq) (@interp_Mem X).
  Proof.
    intros ? ? EQ ? ? <-. 
    unfold interp_Mem.
    rewrite EQ.
    reflexivity.
  Qed.  
  Global Instance interp_helix_proper {E X} : Proper (eutt Logic.eq ==> Logic.eq ==> eutt Logic.eq) (@interp_helix X E).
  Proof.
    intros ? ? EQ ? ? <-. 
    unfold interp_helix.
    rewrite EQ.
    reflexivity.
  Qed.

  (* MOVE itree *)
  Lemma interp_fail_iter : 
    forall {A R : Type} (E F : Type -> Type) (a0 : A) (h : E ~> failT (itree F)) f,
      interp_fail (E := E) (T := R) h (ITree.iter f a0) ≈
                  @Basics.iter _ failT_iter _ _ (fun a => interp_fail h (f a)) a0.
  Proof.
    unfold Basics.iter, failT_iter, Basics.iter, MonadIter_itree in *; cbn.
    einit. ecofix CIH; intros *.
    rewrite 2 unfold_iter; cbn.
    rewrite !bind_bind.
    rewrite interp_fail_bind.
    ebind; econstructor; eauto.
    reflexivity.
    intros [[a1|r1]|] [[a2|r2]|] EQ; inv EQ.
    - rewrite bind_ret_l.
      rewrite interp_fail_tau.
      estep.
    - rewrite bind_ret_l, interp_fail_ret.
      eret.
    - rewrite bind_ret_l.
      eret.
  Qed.

  (* MOVE itree *)
  Lemma interp_state_iter : 
    forall {A R S : Type} (E F : Type -> Type) (s0 : S) (a0 : A) (h : E ~> Monads.stateT S (itree F)) f,
      interp_state (E := E) (T := R) h (iter f a0) s0 ≈ 
                   @Basics.iter _ MonadIter_stateT0 _ _ (fun a s => interp_state h (f a) s) a0 s0.
  Proof.
    unfold iter, CategoryKleisli.Iter_Kleisli, Basics.iter, MonadIter_stateT0, Basics.iter, MonadIter_itree in *; cbn.
    einit. ecofix CIH; intros.
    rewrite 2 unfold_iter; cbn.
    rewrite !bind_bind.
    setoid_rewrite bind_ret_l.
    rewrite interp_state_bind.
    ebind; econstructor; eauto.
    - reflexivity.
    - intros [s' []] _ []; cbn.
      + rewrite interp_state_tau.
        estep.
      + rewrite interp_state_ret; apply reflexivity.
  Qed.

  (* MOVE itree *)
  Lemma translate_iter : 
    forall {A R : Type} (E F : Type -> Type) (a0 : A) (h : E ~> F) f,
      translate (E := E) (F := F) (T := R) h (ITree.iter f a0) ≈
                ITree.iter (fun a => translate h (f a)) a0.
  Proof.
    intros; revert a0.
    einit; ecofix CIH; intros.
    rewrite 2 unfold_iter; cbn.
    rewrite translate_bind.
    ebind; econstructor; eauto.
    - reflexivity.
    - intros [|] [] EQ; inv EQ.
      + rewrite translate_tau; estep. 
      + rewrite translate_ret; apply reflexivity.
  Qed.

  Transparent interp_Mem.
  Lemma interp_helix_iter :
    forall {X : Type} (E : Type -> Type) (m0 : memoryH) A (a0 : A) f,
      @interp_helix X E (iter f a0) m0 ≈
                    iter
                    (fun '(m,a) => 
                       ITree.bind (interp_helix (f a) m)
                                  (fun x => match x with
                                         | None => Ret (inr None)
                                         | Some (m',x) => match x with
                                                         | inl x => Ret (inl (m',x))
                                                         | inr a => Ret (inr (Some (m',a)))
                                                         end
                                         end)
                    )
                    (m0,a0).
  Proof.
    unfold interp_helix, interp_Mem.
    intros.
    rewrite interp_state_iter.
    unfold Basics.iter, MonadIter_stateT0, Basics.iter, MonadIter_itree.
    rewrite interp_fail_iter.
    unfold iter, CategoryKleisli.Iter_Kleisli.
    unfold Basics.iter, failT_iter, MonadIter_stateT0, Basics.iter, MonadIter_itree.
    cbn.
    rewrite translate_iter.
    apply KTreeFacts.eutt_iter.
    intros [m a].
    rewrite translate_bind.
    cbn.
    rewrite interp_fail_bind.
    rewrite translate_bind.
    rewrite !bind_bind.
    eapply eutt_eq_bind.
    intros [[s []] |]; cbn; rewrite ?interp_fail_Ret, ?translate_ret, ?bind_ret_l, ?translate_ret; reflexivity.
  Qed.

  Lemma __interp_helix_tfor: 
    forall {E : Type -> Type} (X : Type) (body : nat -> X -> _) k n, 
      k <= n ->
        tfor (E := E) (fun k x =>
                match x with
                | None => Ret None
                | Some (m',y) =>
                  ITree.bind (interp_helix (body k y) m')
                             (fun x => match x with
                                    | None => Ret None
                                    | Some y => Ret (Some y)
                                    end)
                end) k n None ≈ Ret None.
  Proof.
    intros.
    remember (n - k) as rem.
    revert k Heqrem H.
    induction rem as [| rem IH].
    - intros ? ? ?; assert (k ≡ n) by lia; subst.
      unfold tfor.
      cbn.
      unfold iter, CategoryKleisli.Iter_Kleisli, Basics.iter, MonadIter_itree.
      rewrite unfold_iter.
      rewrite Nat.eqb_refl, bind_ret_l.
      reflexivity.
    - intros.
      unfold tfor.
      unfold iter, CategoryKleisli.Iter_Kleisli, Basics.iter, MonadIter_itree.
      cbn.
      rewrite unfold_iter.
      assert (k =? n ≡ false) by (apply Nat.eqb_neq; lia).
      rewrite H0; rewrite !bind_ret_l, tau_eutt.
      rewrite <- (IH (S k)); try lia.
      reflexivity.
  Qed.

  Lemma interp_helix_tfor {E : Type -> Type} : 
    forall (X : Type) body k n m (x : X),
      k <= n ->
      interp_helix (E := E) (tfor body k n x) m
                   ≈
                   tfor (fun k x =>
                           match x with
                           | None => Ret None
                           | Some (m',y) =>
                             ITree.bind (interp_helix (body k y) m')
                                        (fun x => match x with
                                               | None => Ret None
                                               | Some y => Ret (Some y)
                                               end)
                           end) k n (Some (m,x)).
  Proof.
    intros * LE.
    remember (n - k) as rem.
    revert m x k Heqrem LE.
    induction rem as [| rem IH].
    - intros.
      assert (k ≡ n) by lia.
      unfold tfor.
      cbn.
      unfold iter, CategoryKleisli.Iter_Kleisli, Basics.iter, MonadIter_itree.
      rewrite unfold_iter.
      rewrite H, Nat.eqb_refl, bind_ret_l, interp_helix_Ret.
      rewrite unfold_iter.
      rewrite Nat.eqb_refl, bind_ret_l.
      reflexivity.
    - intros * EQ INEQ.
      unfold tfor.
      unfold iter, CategoryKleisli.Iter_Kleisli, Basics.iter, MonadIter_itree.
      rewrite 2 unfold_iter.
      assert (k =? n ≡ false) by (apply Nat.eqb_neq; lia).
      cbn; rewrite !H.
      rewrite !bind_bind.
      rewrite interp_helix_bind.
      apply eutt_eq_bind; intros [[]|].
      + cbn; rewrite ?bind_ret_l.
        rewrite 2tau_eutt.
        specialize (IH m0 x0 (S k)).
        unfold tfor in IH.
        unfold iter, CategoryKleisli.Iter_Kleisli, Basics.iter, MonadIter_itree in IH.
        cbn in *. rewrite IH;try lia.
        reflexivity.
      + rewrite !bind_ret_l.
        rewrite tau_eutt.
        rewrite <- __interp_helix_tfor.
        unfold tfor.
        unfold iter, CategoryKleisli.Iter_Kleisli, Basics.iter, MonadIter_itree.
        cbn.
        reflexivity.
        lia.
  Qed.

  (* The denotation of the [DSHLoop] combinator can be rewritten in terms of the [do_n] combinator.
     So if we specify [genWhileLoop] in terms of this same combinator, then we might be good to go
     with a generic spec that of [GenWhileLoop] that does not depend on Helix.
   *)
  Lemma DSHLoop_as_tfor: forall σ n op,
      denoteDSHOperator σ (DSHLoop n op)
                        ≈
      tfor (fun p _ => vp <- lift_Serr (MInt64asNT.from_nat p) ;;
                    denoteDSHOperator (DSHnatVal vp :: σ) op) 0 n tt.
  Proof.
    intros.
    unfold tfor.
    cbn.
    eapply (eutt_iter'' (fun a '(b,_) => a ≡ b) (fun a '(b,_) => a ≡ b)); auto.
    intros ? [? []] <-.
    cbn.
    break_match_goal.
    apply eutt_Ret; auto.
    rewrite bind_bind.
    eapply eutt_eq_bind; intros ?.
    eapply eutt_eq_bind; intros ?.
    apply eutt_Ret; auto.
  Qed.

  (* The denotation of the [DSHLoop] combinator can be rewritten in terms of the [do_n] combinator.
     So if we specify [genWhileLoop] in terms of this same combinator, then we might be good to go
     with a generic spec that of [GenWhileLoop] that does not depend on Helix.
   *)
  Lemma DSHLoop_interpreted_as_tfor:
    forall E σ n op m,
      interp_helix (E := E) (denoteDSHOperator σ (DSHLoop n op)) m
      ≈
      tfor (fun k x => match x with
                    | None => Ret None
                    | Some (m',_) => interp_helix (vp <- lift_Serr (MInt64asNT.from_nat k) ;;
                                                  denoteDSHOperator (DSHnatVal vp :: σ) op) m'
                    end)
      0 n (Some (m, ())).
  Proof.
    intros.
    rewrite DSHLoop_as_tfor.
    rewrite interp_helix_tfor; [|lia].
    cbn.
    apply eutt_tfor.
    intros [[m' _]|] i; [| reflexivity].
    rewrite interp_helix_bind.
    rewrite bind_bind.
    apply eutt_eq_bind; intros [[?m ?] |]; [| rewrite bind_ret_l; reflexivity].
    bind_ret_r2.
    apply eutt_eq_bind.
    intros [|]; reflexivity.
  Qed.
    
End DSHLoop_is_tfor.

(* TODO: Move to Prelude *)
Definition uvalue_of_nat k := UVALUE_I64 (Int64.repr (Z.of_nat k)).

Fixpoint build_vec_gen_aux {E} (from remains: nat)
         (body : nat -> mem_block -> itree E mem_block) : mem_block -> itree E mem_block :=
  fun vec =>
    match remains with
    | 0 => ret vec
    | S remains' =>
      vec' <- body from vec;;
      build_vec_gen_aux (S from) remains' body vec'
    end.

Definition build_vec_gen {E} (from to: nat) :=
  @build_vec_gen_aux E from (to - from).

Definition build_vec {E} := @build_vec_gen E 0.

From Paco Require Import paco.
From ITree Require Import Basics.HeterogeneousRelations.

(* IY: TODO: move to ITrees*)
Lemma eutt_Proper_mono : forall {A B E},
        Proper ((@subrelationH A B) ==> (@subrelationH _ _)) (eutt (E := E)).
Proof.
  intros A B. do 3 red.
    intros E x y. pcofix CIH. pstep. red.
    intros sub a b H.
    do 2 red in H. punfold H. red in H.
    remember (observe a) as a'.
    remember (observe b) as b'.
    generalize dependent a. generalize dependent b.
    induction H; intros; eauto.
    + constructor. red in REL. destruct REL.
      right. apply CIH. assumption. assumption.
      destruct H.
    + constructor. red in REL. intros.
      specialize (REL v). unfold id.
      destruct REL. right. apply CIH. assumption. assumption.
      destruct H.
Qed.


(* TODO: Move to Vellvm Denotation_Theory.v? *)

Definition block_ids {T : Set} (b : list ((LLVMAst.block T))) :=
  map (@blk_id T) b.

Definition disjoint_bid_blocks {T : Set} (b b' : list ((LLVMAst.block T))) :=
  block_ids b ⊍ block_ids b'.

Lemma disjoint_bid_blocks_not_in_r {T : Set} (b b' : list (LLVMAst.block T)) :
  disjoint_bid_blocks b b' ->
  forall x, In x (block_ids b) -> ~ In x (block_ids b').
Proof.
  intros; eauto using Coqlib.list_disjoint_notin, Coqlib.list_disjoint_sym.
Qed.

Lemma disjoint_bid_blocks_not_in_l {T : Set} (b b' : list (LLVMAst.block T)) :
  disjoint_bid_blocks b b' ->
  forall x, In x (block_ids b') -> ~ In x (block_ids b).
Proof.
  intros; eauto using Coqlib.list_disjoint_notin, Coqlib.list_disjoint_sym.
Qed.

Lemma fold_left_acc_app : forall {a t} (l : list t) (f : t -> list a) acc,
    (fold_left (fun acc bk => acc ++ f bk) l acc ≡
    acc ++ fold_left (fun acc bk => acc ++ f bk) l [])%list.
Proof.
  intros. induction l using List.list_rev_ind; intros; cbn.
  - rewrite app_nil_r. reflexivity.
  - rewrite 2 fold_left_app, IHl.
    cbn.
    rewrite app_assoc.
    reflexivity.
Qed.

Definition imp_rel {A B : Type} (R S: A -> B -> Prop): Prop :=
  forall a b, R a b -> S a b.

Definition stable_exp_local (R: Rel_cfg) : Prop :=
    forall memH memV ρ1 ρ2 g,
      R memH (memV, (ρ1, g)) ->
      ρ1 ⊑ ρ2 ->
      R memH (memV, (ρ2, g)).

(* TODO: Show symmetric case *)
Lemma no_repet_app_not_in_l :
  forall (T : Set) id (bs bs' : list (LLVMAst.block T)), In id (block_ids bs) ->
    blk_id_norepet (bs' ++ bs) ->
    not (In id (block_ids bs')).
Proof.
  intros. destruct bs.
  inversion H.
  inv H.
  apply no_repeat_cons_not_in.
  unfold blk_id_norepet in *.
  rewrite map_app in H0.
  rewrite map_cons. rewrite map_cons in H0.
  rewrite list_cons_app in H0.
  rewrite app_assoc in H0.
  apply Coqlib.list_norepet_append_left in H0.
  rewrite list_cons_app.
  rewrite Coqlib.list_norepet_app in *.
  intuition. apply Coqlib.list_disjoint_sym. auto.
  unfold blk_id_norepet in H0.
  rewrite map_app in H0. rewrite map_cons in H0. rewrite list_cons_app in H0.
  apply Coqlib.list_norepet_append_commut in H0. rewrite <- app_assoc in H0.
  apply Coqlib.list_norepet_append_right in H0.
  rewrite Coqlib.list_norepet_app in H0.
  destruct H0 as (? & ? & ?).
  red in H2. intro. eapply H2; eauto.
Qed.


(* TODO: Show symmetric case *)
Lemma no_repet_app_not_in_r :
  forall (T : Set) id (bs bs' : list (LLVMAst.block T)), In id (block_ids bs) ->
    blk_id_norepet (bs' ++ bs) ->
    not (In id (block_ids bs')).
Proof.
  intros. destruct bs.
  inversion H.
  inv H.
  apply no_repeat_cons_not_in.
  unfold blk_id_norepet in *.
  rewrite map_app in H0.
  rewrite map_cons. rewrite map_cons in H0.
  rewrite list_cons_app in H0.
  rewrite app_assoc in H0.
  apply Coqlib.list_norepet_append_left in H0.
  rewrite list_cons_app.
  rewrite Coqlib.list_norepet_app in *.
  intuition. apply Coqlib.list_disjoint_sym. auto.
  unfold blk_id_norepet in H0.
  rewrite map_app in H0. rewrite map_cons in H0. rewrite list_cons_app in H0.
  apply Coqlib.list_norepet_append_commut in H0. rewrite <- app_assoc in H0.
  apply Coqlib.list_norepet_append_right in H0.
  rewrite Coqlib.list_norepet_app in H0.
  destruct H0 as (? & ? & ?).
  red in H2. intro. eapply H2; eauto.
Qed.

(* Useful lemmas about rcompose. TODO: Move? *)
Lemma rcompose_eq_r :
  forall A B (R: relationH A B), eq_rel (R) (rcompose R (@Logic.eq B)).
Proof.
  repeat intro. red. split; repeat intro; auto. econstructor.
  apply H. reflexivity.
  inversion H. subst. auto.
Qed.

Lemma rcompose_eq_l :
  forall A B (R: relationH A B), eq_rel (R) (rcompose (@Logic.eq A) R).
Proof.
  repeat intro. red. split; repeat intro; auto. econstructor.
  reflexivity. apply H.
  inversion H. subst. auto.
Qed.

From Vellvm Require Import Numeric.Integers.
Lemma denote_bks_prefix :
  forall (prefix bks' postfix bks : list (LLVMAst.block dtyp)) (from to: block_id),
    bks ≡ (prefix ++ bks' ++ postfix) ->
    blk_id_norepet bks ->
    denote_bks bks (from, to) ≈
               ITree.bind (denote_bks bks' (from, to))
               (fun x => match x with
                      | inl x => denote_bks bks x
                      | inr x => ret (inr x)
                      end
               ).
Proof.
  intros * ->; revert from to.
  einit.
  ecofix CIH.
  clear CIH0.
  intros * WF.
  Transparent denote_bks.
  destruct (find_block dtyp bks' to) as [bk |] eqn:EQ.
  - unfold denote_bks at 1 3.
    rewrite 2 KTreeFacts.unfold_iter_ktree.
    cbn; rewrite !bind_bind.
    assert (find_block dtyp (prefix ++ bks' ++ postfix) to ≡ Some bk).
    {
      erewrite find_block_app_r_wf; eauto.
      erewrite find_block_app_l_wf; eauto.
      eapply no_repeat_app_r; eauto.
    }
    do 2 match_rewrite.
    rewrite !bind_bind.
    eapply euttG_bind; econstructor; [reflexivity | intros [] ? <-].
    + rewrite !bind_ret_l; cbn.
      rewrite bind_tau; etau.
    + rewrite !bind_ret_l.
      reflexivity.
  - edrop.
    rewrite (denote_bks_unfold_not_in bks'); auto.
    rewrite bind_ret_l.
    reflexivity.
Qed.

(* Another Useful Vellvm utility. Obviously true, but the proof might need some tricks.. *)
(* Lemma string_of_nat_length_lt : *)
(*   (forall n m, n < m -> length (string_of_nat n) <= length (string_of_nat m))%nat. *)
(* Proof. *)
(*   induction n using (well_founded_induction lt_wf). *)
(*   intros. unfold string_of_nat. *)
(* Admitted. *)

Lemma incLocal_fresh:
    forall i i' i'' r r' , incLocal i ≡ inr (i', r) ->
                                          incLocal  i' ≡ inr (i'', r') -> r ≢ r'.
Proof.
  intros. cbn in H, H0. Transparent incLocal. unfold incLocal in *.
  intro. cbn in *. inversion H. inversion H0. subst. cbn in H6. clear -H6.
  cbn in H6. apply Name_inj in H6.
  apply append_simplify_l in H6.
  apply string_of_nat_inj in H6. auto.
  apply Nat.neq_succ_diag_l.
Qed.

Require Import String. Open Scope string_scope.

Lemma __fresh:
    forall prefix i i' i'' r r' , incLocal i ≡ inr (i', r) ->
                        incLocalNamed (prefix @@ "_next_i") i' ≡ inr (i'', r') -> r ≢ r'.
Proof.
  intros * H1 H2. cbn.
  unfold incLocal, incLocalNamed in *.
  cbn in *; inv H1; inv H2.
  intros abs; apply Name_inj in abs.
  pose proof @string_of_nat_inj. specialize (H (local_count i) (S (local_count i))).
  assert (local_count i ≢ S (local_count i)) by lia.
  specialize (H H0).
  clear H0.
  (* apply String.string_dec_sound in abs. *)
  pose proof string_dec.
  match goal with
  | [ H : ?l ≡ ?r |- _] => remember l; remember r
  end.
  specialize (H0 s s0).

  pose proof (string_dec "l" prefix). destruct H1. subst.
  destruct H0. 2 : { contradiction. }
  rewrite <- append_assoc in e. apply append_simplify_l in e.
  (* Yeeah not gonna bother with this. It's true though.
     We probably just prove the lemma for the exact string "s" we need.
   *)
Admitted.

Opaque incLocalNamed.
Opaque incLocal.

(* TODO: Figure out how to avoid this *)
Arguments fmap _ _ /.
Arguments Fmap_block _ _ _ _/.

Lemma lt_antisym: forall x, Int64.lt x x ≡ false.
Proof.
  intros.
  pose proof Int64.not_lt x x.
  rewrite Int64.eq_true, Bool.orb_comm in H.
  cbn in H.
  rewrite Bool.negb_true_iff in H; auto.
Qed.

Lemma ltu_antisym: forall x, Int64.ltu x x ≡ false.
Proof.
  intros.
  pose proof Int64.not_ltu x x.
  rewrite Int64.eq_true, Bool.orb_comm in H.
  cbn in H.
  rewrite Bool.negb_true_iff in H; auto.
Qed.

Import Int64 Int64asNT.Int64 DynamicValues.Int64.
Lemma __arith: forall j, j> 0 ->
                    (Z.of_nat j < half_modulus)%Z ->
                    add (repr (Z.of_nat (j - 1))) (repr 1) ≡
                        repr (Z.of_nat j).
Proof.
  intros .
  unfold Int64.add.
  rewrite !Int64.unsigned_repr_eq.
  cbn.
  f_equal.
  rewrite Zdiv.Zmod_small; try lia.
  unfold half_modulus in *.
  split; try lia.
  transitivity (Z.of_nat j); try lia.
  eapply Z.lt_le_trans; eauto.
  transitivity (modulus / 1)%Z.
  eapply Z.div_le_compat_l; try lia.
  unfold modulus.
  pose proof Coqlib.two_power_nat_pos wordsize; lia.
  rewrite Z.div_1_r.
  reflexivity.
Qed.

Lemma __arithu: forall j, j> 0 ->
                    (Z.of_nat j < modulus)%Z ->
                    add (repr (Z.of_nat (j - 1))) (repr 1) ≡
                        repr (Z.of_nat j).
Proof.
  intros .
  unfold Int64.add.
  rewrite !Int64.unsigned_repr_eq.
  cbn.
  f_equal.
  rewrite Zdiv.Zmod_small; try lia.
Qed.

Lemma lt_nat_to_Int64: forall j n,
    0 <= j ->
    j < n ->
    (Z.of_nat n < half_modulus)%Z ->
    lt (repr (Z.of_nat j)) (repr (Z.of_nat n)) ≡ true.
Proof.
  intros.
  unfold lt.
  rewrite !signed_repr.
  2,3:unfold min_signed, max_signed; try lia.
  break_match_goal; auto.
  lia.
Qed.

Lemma ltu_nat_to_Int64: forall j n,
    0 <= j ->
    j < n ->
    (Z.of_nat n < modulus)%Z ->
    ltu (repr (Z.of_nat j)) (repr (Z.of_nat n)) ≡ true.
Proof.
  intros.
  unfold ltu.
  rewrite !unsigned_repr.
  2,3:unfold max_unsigned; try lia.
  break_match_goal; auto.
  lia.
Qed.

Lemma lt_Z_to_Int64: forall j n,
    (0 <= j)%Z ->
    (n < half_modulus)%Z ->
    (j < n)%Z ->
    lt (repr j) (repr n) ≡ true.
Proof.
  intros.
  unfold lt.
  rewrite !signed_repr. break_match_goal; auto.
  1,2:unfold min_signed, max_signed; lia.
Qed.

Lemma ltu_Z_to_Int64: forall j n,
    (0 <= j)%Z ->
    (n < modulus)%Z ->
    (j < n)%Z ->
    ltu (repr j) (repr n) ≡ true.
Proof.
  intros.
  unfold ltu.
  rewrite !unsigned_repr. break_match_goal; auto.
  1,2:unfold max_unsigned; lia.
Qed.

Lemma alist_find_eq:
  ∀ (K V : Type) (RR : RelDec Logic.eq),
    RelDec_Correct RR → ∀ (m : alist K V) (k : K) (v : V), alist_add k v m @ k ≡ Some v.
Proof.
  intros.
  cbn.
  rewrite rel_dec_eq_true; auto.
Qed.



(** Inductive lemma to reason about while loops.
    The code generated is of the shape:
         block_entry ---> nextblock
             |
    ---->loopblock
    |        |
    |    body_entry
    |        |
    |      (body)
    |        |
     ----loopcontblock --> nextblock

 The toplevel lemma [genWhileLoop] will specify a full execution of the loop, starting from [block_entry].
 But to be inductive, this lemma talks only about the looping part:
 - we start from [loopcontblock]
 - we assume that [j] iterations have already been executed
 We therefore assume (I j) initially, and always end with (I n). 
 We proceed by induction on the number of iterations remaining, i.e. (n - j).

 Since in order to reach [loopcontblock], we need to have performed at least one iteration, we have the
 following numerical bounds:
 - j > 0
 - j <= n
 - Z.of_nat n < Int64.modulus (or the index would overflow)
 *)
Lemma genWhileLoop_tfor_ind: 
  forall (prefix : string)
    (loopvar : raw_id)            (* lvar storing the loop index *)
    (loopcontblock : block_id)    (* reentry point from the body back to the loop *)
    (body_entry : block_id)       (* entry point of the body *)
    (body_blocks : list (LLVMAst.block typ)) (* (llvm) body to be iterated *)
    (nextblock : block_id)        (* exit point of the overall loop *)
    (entry_id : block_id)         (* entry point of the overall loop *)
    (s1 s2 : IRState)
    (bks : list (LLVMAst.block typ)) ,

    In body_entry (block_ids body_blocks) ->

    (* All labels generated are distinct *)
    blk_id_norepet bks ->

    fresh_in_cfg bks nextblock -> 

    forall (n : nat)                     (* Number of iterations *)

      (* Generation of the LLVM code wrapping the loop around bodyV *)
      (HGEN: genWhileLoop prefix (EXP_Integer 0%Z) (EXP_Integer (Z.of_nat n))
                          loopvar loopcontblock body_entry body_blocks [] nextblock s1
                          ≡ inr (s2,(entry_id, bks))) 

      (* Computation on the other side, operating over some type of accumulator [A], *)
      (* i.e. the counterpart to bodyV (body_blocks) *)
      (A : Type)
      (bodyF: nat -> A -> itree _ A)


      (j : nat)                       (* Next iteration to be performed *)
      (UPPER_BOUND : 0 < j <= n)
      (NO_OVERFLOW : (Z.of_nat n < Int64.modulus)%Z)

      (* Main relations preserved by iteration *)
      (I : nat (* -> A *) -> A -> _),

      (* We assume that we know how to relate the iterations of the bodies *)
      (forall g l mV a k _label _label',
          (conj_rel (I k)
                    (fun _ '(_, (l, _)) => l @ loopvar ≡ Some (uvalue_of_nat k))
                    a (mV,(l,g))) ->
          eutt
            ( (fun a' '(memV, (l, (g, x))) =>
                 l @ loopvar ≡ Some (uvalue_of_nat k) /\
                 x ≡ inl (_label', loopcontblock) /\
                 I (S k) (* a *) a' (memV, (l, g))))
            (bodyF k a)
            (interp_cfg (denote_bks (convert_typ [] body_blocks) (_label, body_entry)) g l mV)
      ) ->

      (* Invariant is stable under the administrative bookkeeping that the loop performs *)
      (forall a sa b sb c sc d sd e se msg msg' msg'',
          incBlockNamed msg s1 ≡ inr (sa, a) ->
          incBlockNamed msg' sa ≡ inr (sb, b) ->
          incLocal sb ≡ inr (sc,c) ->
          incLocal sc ≡ inr (sd,d) ->
          incLocalNamed msg'' sd ≡ inr (se, e) ->
          forall k a l mV g id v,
            id ≡ c \/ id ≡ d \/ id ≡ e \/ id ≡ loopvar ->
            I k a (mV, (l, g)) ->
            I k a (mV, ((alist_add id v l), g))) ->

    (* Main result. Need to know initially that P holds *)
    forall g l mV a _label,
      (conj_rel
         (I j)
         (fun _ '(_, (l, _)) => l @ loopvar ≡ Some (uvalue_of_nat (j - 1)))
         a (mV,(l,g))
      ) ->
      eutt (fun a '(memV, (l, (g,x))) =>
              x ≡ inl (loopcontblock, nextblock) /\
              I n a (memV,(l,g))
           )
           (tfor bodyF j n a) 
           (interp_cfg (denote_bks (convert_typ [] bks)
                                                (_label, loopcontblock)) g l mV).
Proof.
  intros * IN UNIQUE_IDENTS NEXTBLOCK_ID * GEN A LVAR_FRESH *.
  unfold genWhileLoop in GEN. cbn* in GEN. simp.
  intros BOUND OVER * FBODY STABLE.
  
  remember (n - j) as k eqn:K_EQ.
  revert j K_EQ BOUND.
  induction k as [| k IH]; intros j EQidx.

  - (* Base case: we enter through [loopcontblock] and jump out immediately to [nextblock] *)
    intros  BOUND * (INV & LOOPVAR).
    (* Import ProofMode. *)
    (* This ugly preliminary is due to the conversion of types, as most ugly things on Earth are. *)
    apply no_repeat_convert_typ with (env := []) in UNIQUE_IDENTS; cbn in UNIQUE_IDENTS; rewrite ?convert_typ_block_app in UNIQUE_IDENTS.
    apply fresh_in_convert_typ with (env := []) in NEXTBLOCK_ID; cbn in NEXTBLOCK_ID; rewrite ?convert_typ_block_app in NEXTBLOCK_ID.
    cbn; rewrite ?convert_typ_block_app.
    hide_cfg.
    (* We jump into [loopcontblock]
       We denote the content of the block.
     *)
    vjmp.

    cbn.
    assert (n ≡ j) by lia; subst.
    (* replace (j - S j) with 0 by lia. *)

    vred.
    vred.
    vred.
    vstep. 
    {
      vstep.
      vstep; solve_lu; reflexivity.
      vstep; reflexivity.
      all: reflexivity.
    }
    vred.
    vstep.
    {
      cbn.
      vstep.
      vstep; solve_lu; reflexivity.
      vstep; reflexivity.
      all:reflexivity.
    }      

    (* We now branch to [nextblock] *)
    vbranch_r.
    { vstep.
      solve_lu.
      apply eutt_Ret; repeat f_equal.
      cbn.
      clear - BOUND OVER.
      destruct BOUND as [? _].
      rewrite __arithu; try lia.
      unfold eval_int_icmp.
      rewrite ltu_antisym.
      reflexivity.
    }

    vjmp_out.
    cbn.
    replace (j - j) with 0 by lia.
    cbn; vred.

    rewrite tfor_0.
    (* We have only touched local variables that the invariant does not care about, we can reestablish it *)
    apply eutt_Ret.
    split.
    + reflexivity.
    + eapply STABLE; eauto.

  - (* Inductive case *)
    cbn in *. intros [LT LE] * (INV & LOOPVAR).
    (* This ugly preliminary is due to the conversion of types, as most ugly things on Earth are. *)
    apply no_repeat_convert_typ with (env := []) in UNIQUE_IDENTS; cbn in UNIQUE_IDENTS; rewrite ?convert_typ_block_app in UNIQUE_IDENTS.
    apply fresh_in_convert_typ with (env := []) in NEXTBLOCK_ID; cbn in NEXTBLOCK_ID; rewrite ?convert_typ_block_app in NEXTBLOCK_ID.
    cbn; rewrite ?convert_typ_block_app.
    cbn in IH; rewrite ?convert_typ_block_app in IH.
    hide_cfg.

    (* RHS : Reducing RHS to apply Body Hypothesis *)
    (* Step 1 : First, process [loopcontblock] and check that k<n, and hence that we do not exit *)
    vjmp.
    cbn.
    vred.
    vred.
    vred.
    vstep.
    {
      vstep.
      vstep; solve_lu.
      vstep; solve_lu.
      all: reflexivity.
    }
    vred.
    vstep.
    {
      cbn; vstep.
      vstep; solve_lu.
      vstep; solve_lu.
      all: reflexivity.
    }
    vred.

    (* Step 2 : Jump to b0, i.e. loopblock (since we have checked k < n). *)
    vbranch_l. 
    { cbn; vstep;  try solve_lu.
      rewrite __arithu; try lia.
      apply eutt_Ret.
      repeat f_equal.
      clear - EQidx LT LE OVER.
      unfold eval_int_icmp; rewrite ltu_nat_to_Int64; try lia.
      reflexivity.
    }

    vjmp.
    (* We update [loopvar] via the phi-node *)
    cbn; vred.

    focus_single_step_v.

    (* BEGIN TODO: infrastructure to deal with non-empty phis *)
    unfold denote_phis.
    cbn.
    rewrite denote_phi_tl; cycle 1.
    {
      inv VG. inversion UNIQUE_IDENTS.
      subst. intro. subst. apply H1. right.
      rewrite map_app.
      apply in_or_app. right. constructor. reflexivity.
    }

    rewrite denote_phi_hd.
    cbn.
    (* TOFIX: broken automation, a wild translate sneaked in where it shouldn't *)
    rewrite translate_bind.
    rewrite ?interp_cfg_to_L3_ret, ?bind_ret_l;
      rewrite ?interp_cfg_to_L3_bind, ?bind_bind.

    vstep.
    {
      setoid_rewrite lookup_alist_add_ineq.
      setoid_rewrite lookup_alist_add_eq. reflexivity. subst.
      intros ?; eapply __fresh; eauto.
    }
    (* TOFIX: broken automation, a wild translate sneaked in where it shouldn't *)
    rewrite translate_ret.
    repeat vred.
    cbn.
    repeat vred.
    (* TOFIX: we leak a [LocalWrite] event *)
    rewrite interp_cfg_to_L3_LW.
    repeat vred.
    subst.
    cbn.
    (* END TODO: infrastructure to deal with non-empty phis *)

    vred.
    (* Step 3 : we jump into the body *)
    vred.

    (* In order to use our body hypothesis, we need to restrict the ambient cfg to only the body *)
    inv VG.
    rewrite denote_bks_prefix; cycle 1; auto.
    {
      match goal with
        |- ?x::?y::?z ≡ _ => replace (x::y::z) with ([x;y]++z)%list by reflexivity
      end; f_equal.
    }
    hide_cfg.
    (* rewrite <- EQidx. *)

    cbn; vred.
    destruct j as [| j]; [lia |].
    rewrite tfor_unroll; [| lia].

    eapply eutt_clo_bind.
    (* We can now use the body hypothesis *)
    eapply FBODY.
    {
      (* A bit of arithmetic is needed to prove that we have the right precondition *)
      split.
      + repeat (eapply STABLE; eauto).

      + rewrite alist_find_eq.
        reflexivity.
        typeclasses eauto.
    }

    (* Step 4 : Back to starting from loopcontblock and have reestablished everything at the next index:
        conclude by IH *)
    intros ? (? & ? & ? & ?) (LOOPVAR' & HS & IH').
    subst.
    eapply IH; try lia.
    split; auto.
    Unshelve.
    all: try auto.
Qed.

Lemma genWhileLoop_tfor_correct:
  forall (prefix : string)
    (loopvar : raw_id)            (* lvar storing the loop index *)
    (loopcontblock : block_id)    (* reentry point from the body back to the loop *)
    (body_entry : block_id)       (* entry point of the body *)
    (body_blocks : list (LLVMAst.block typ)) (* (llvm) body to be iterated *)
    (nextblock : block_id)        (* exit point of the overall loop *)
    (entry_id : block_id)         (* entry point of the overall loop *)
    (s1 s2 : IRState) 
    (bks : list (LLVMAst.block typ)) ,

    In body_entry (block_ids body_blocks) ->

    (* All labels generated are distinct *)
    blk_id_norepet bks ->

    fresh_in_cfg bks nextblock ->

    forall (n : nat)                     (* Number of iterations *)
      
      (* Generation of the LLVM code wrapping the loop around bodyV *)
      (HGEN: genWhileLoop prefix (EXP_Integer 0%Z) (EXP_Integer (Z.of_nat n))
                          loopvar loopcontblock body_entry body_blocks [] nextblock s1
                          ≡ inr (s2,(entry_id, bks))) 

      (* Computation on the Helix side performed at each cell of the vector, *)
      (*    the counterpart to bodyV (body_blocks) *)
      A
      (bodyF: nat -> A -> itree _ A)

      (NO_OVERFLOW : (Z.of_nat n < Int64.modulus)%Z)

      (* Main relations preserved by iteration *)
      (I : nat -> _) P Q,

      (* We assume that we know how to relate the iterations of the bodies *)
      (forall g l mV a k _label _label',
          (conj_rel (I k)
                    (fun _ '(_, (l, _)) => l @ loopvar ≡ Some (uvalue_of_nat k))
                    a (mV,(l,g))) ->
          eutt
            ( (fun a' '(memV, (l, (g, x))) =>
                 l @ loopvar ≡ Some (uvalue_of_nat k) /\
                 x ≡ inl (_label', loopcontblock) /\
                 I (S k) (* a *) a' (memV, (l, g))))
            (bodyF k a)
            (interp_cfg (denote_bks (convert_typ [] body_blocks) (_label, body_entry)) g l mV)
      ) ->


    (* Invariant is stable under the administrative bookkeeping that the loop performs *)
    (forall a sa b sb c sc d sd e se msg msg' msg'',
          incBlockNamed msg s1 ≡ inr (sa, a) ->
          incBlockNamed msg' sa ≡ inr (sb, b) ->
          incLocal sb ≡ inr (sc,c) ->
          incLocal sc ≡ inr (sd,d) ->
          incLocalNamed msg'' sd ≡ inr (se, e) ->
          forall k a l mV g id v,
            id ≡ c \/ id ≡ d \/ id ≡ e \/ id ≡ loopvar ->
            I k a (mV, (l, g)) ->
            I k a (mV, ((alist_add id v l), g))) ->

    (* R must be stable by extension of the local env *)
      (* (forall mH mV g l l', *)
      (*     l ⊑ l' -> *)
      (*                       R mH (mV, (l, g)) -> *)
      (*                       R mH (mV, (l', g))) -> *)

    (* We bake in the weakening on the extremities to ease the use of the lemma *)
    imp_rel P (I 0) ->
    imp_rel (I n) Q ->

    (* (forall g l mV a ymem, *)
    (*     (R a (mV, (l, g)) -> I 0 mem_empty mH (mV, (l, g)) /\ l @ loopvar ≡ Some (uvalue_of_nat 0)) /\ *)
    (*     (I n ymem mH (mV, (l, g)) -> R mH (mV, (l, g)))) -> *)

    (* Main result. Need to know initially that R holds *)
    forall g l mV a _label,
      P a (mV,(l,g)) ->
      eutt (fun a '(memV, (l, (g,x))) =>
              (* Consider generalizing? *)
              (x ≡ inl (loopcontblock, nextblock) \/
               x ≡ inl (entry_id, nextblock)) /\
              Q a (memV,(l,g)))
           (tfor bodyF 0 n a) 
           (interp_cfg (denote_bks (convert_typ [] bks) (_label ,entry_id)) g l mV).
Proof. 

  intros * IN UNIQUE EXIT * GEN * BOUND * IND STABLE pre post IMPSTATE IND_INV * PRE.
  pose proof @genWhileLoop_tfor_ind as GEN_IND.
  specialize (GEN_IND prefix loopvar loopcontblock body_entry body_blocks nextblock entry_id s1 s2 bks).
  specialize (GEN_IND IN UNIQUE EXIT n GEN).
  unfold genWhileLoop in GEN. cbn* in GEN. simp.
  destruct n as [| n].
  - (* 0th index *)
    cbn.

    apply fresh_in_convert_typ with (env := []) in EXIT; cbn in EXIT; rewrite ?convert_typ_block_app in EXIT.
    cbn; rewrite ?convert_typ_block_app.
    cbn in GEN_IND; rewrite ?convert_typ_block_app in GEN_IND.

    hide_cfg.
    vjmp.

    vred. vred. vred. vstep.
    {
      cbn.
      vstep.
      vstep; solve_lu; reflexivity.
      vstep; reflexivity.
      all:reflexivity.
    }

    (* We now branch to [nextblock] *)
    vbranch_r.
    { vstep.
      solve_lu.
      apply eutt_Ret; repeat f_equal.
    }

    vjmp_out.
    vred.
    cbn.
    rewrite tfor_0.

    (* We have only touched local variables that the invariant does not care about, we can reestablish it *)
    apply eutt_Ret. cbn. split. right. reflexivity.
    eapply post; eapply STABLE; eauto.

  - cbn in *.

    (* Clean up convert_typ junk *)
    apply fresh_in_convert_typ with (env := []) in EXIT; cbn in EXIT; rewrite ?convert_typ_block_app in EXIT.
    apply no_repeat_convert_typ with (env := []) in UNIQUE; cbn in UNIQUE; rewrite ?convert_typ_block_app in UNIQUE.
    cbn; rewrite ?convert_typ_block_app.
    cbn in GEN_IND; rewrite ?convert_typ_block_app in GEN_IND.

    hide_cfg.

    vjmp.
    cbn.
    vred. vred. vred.
    vstep.
    {
      vstep. vstep; solve_lu.
      vstep; solve_lu.
      all :reflexivity.
    }
    vstep. 

    (* Step 1 : Jump to b0, i.e. loopblock (since we have checked k < n). *)
    vbranch_l.
    {
      cbn; vstep.
      match goal with
        |- Maps.lookup ?k (alist_add ?k ?a ?b) ≡ _ =>
        rewrite (lookup_alist_add_eq _ _ b)
      end; reflexivity.
      unfold eval_int_icmp. cbn.
      rewrite ltu_Z_to_Int64; try lia.
      reflexivity.
    }
    vjmp. vred.
    (* We update [loopvar] via the phi-node *)
    cbn; vred.

    focus_single_step_v.

    (* BEGIN TODO: infrastructure to deal with non-empty phis *)
    unfold denote_phis.
    cbn.
    rewrite denote_phi_hd.
    cbn.

    (* TOFIX: broken automation, a wild translate sneaked in where it shouldn't *)
    rewrite translate_bind.
    rewrite ?interp_cfg_to_L3_ret, ?bind_ret_l;
      rewrite ?interp_cfg_to_L3_bind, ?bind_bind.

    vstep. tred. repeat vred.
    unfold map_monad. cbn. vred. 
    rewrite interp_cfg_to_L3_LW. vred. vred. vred. vred.

    subst.
    vred.
    vred.
    inv VG.

    rewrite denote_bks_prefix; cycle 1; auto.
    {
      match goal with
        |- ?x::?y::?z ≡ _ => replace (x::y::z) with ([x;y]++z)%list by reflexivity
      end; f_equal.
    }
    hide_cfg.
    vred.

    rewrite tfor_unroll; [| lia].
    eapply eutt_clo_bind.

    + (* Base case : first iteration of loop. *)
      eapply IND.
      split.
      eapply STABLE; eauto.
      unfold Maps.add, Map_alist.
      apply alist_find_eq. typeclasses eauto.
    + intros ? (? & ? & ? & ?) (LU & -> & ?).
      eapply eutt_Proper_mono.
      2: apply GEN_IND.
      { clear - post; intros ? (? & ? & ? & ?) [-> ?]; split; eauto. }
      lia.
      lia.
      eauto. 
      eapply STABLE; eauto.
      split; eauto.
      Unshelve. eauto. 
Qed.

(* TODO: incLocalNamed should be opaque, and the stability hyp revisited *)

(** Inductive lemma to reason about while loops.
    The code generated is of the shape:
         block_entry ---> nextblock
             |
    ---->loopblock
    |        |
    |    body_entry
    |        |
    |      (body)
    |        |
     ----loopcontblock --> nextblock

 The toplevel lemma [genWhileLoop] will specify a full execution of the loop, starting from [block_entry].
 But to be inductive, this lemma talks only about the looping part:
 - we start from [loopcontblock]
 - we assume that [j] iterations have already been executed
 We therefore assume (I j) initially, and always end with (I n). 
 We proceed by induction on the number of iterations remaining, i.e. (n - j).

 Since in order to reach [loopcontblock], we need to have performed at least one iteration, we have the
 following numerical bounds:
 - j > 0
 - j <= n
 - Z.of_nat n < Int64.modulus (or the index would overflow)
 *)
Lemma genWhileLoop_ind:
  forall (prefix : string)
    (loopvar : raw_id)            (* lvar storing the loop index *)
    (loopcontblock : block_id)    (* reentry point from the body back to the loop *)
    (body_entry : block_id)       (* entry point of the body *)
    (body_blocks : list (LLVMAst.block typ)) (* (llvm) body to be iterated *)
    (nextblock : block_id)        (* exit point of the overall loop *)
    (entry_id : block_id)         (* entry point of the overall loop *)
    (s1 s2 : IRState)
    (bks : list (LLVMAst.block typ)) ,

    In body_entry (block_ids body_blocks) ->

    (* All labels generated are distinct *)
    blk_id_norepet bks ->

    fresh_in_cfg bks nextblock ->

    forall (n : nat)                     (* Number of iterations *)

      (* Generation of the LLVM code wrapping the loop around bodyV *)
      (HGEN: genWhileLoop prefix (EXP_Integer 0%Z) (EXP_Integer (Z.of_nat n))
                          loopvar loopcontblock body_entry body_blocks [] nextblock s1
                          ≡ inr (s2,(entry_id, bks))) 
      
      (* Computation on the Helix side performed at each cell of the vector, *)
      (*    the counterpart to bodyV (body_blocks) *)
      (bodyH: nat -> mem_block -> itree _ mem_block)
      (j : nat)                       (* Starting iteration *)
      (UPPER_BOUND : 0 < j <= n)
      (NO_OVERFLOW : (Z.of_nat n < Int64.modulus)%Z)

      (* Main relations preserved by iteration *)
      (I : nat -> mem_block -> Rel_cfg),

      (* We assume that we know how to relate the iterations of the bodies *)
      (forall g l mV mH ymem k _label _label',

          (conj_rel (I k ymem)
                    (fun _ '(_, (l, _)) => l @ loopvar ≡ Some (uvalue_of_nat k))
                    mH (mV,(l,g))) ->
          eutt
            (succ_cfg (fun '(memH,vec') '(memV, (l, (g, x))) =>
                         l @ loopvar ≡ Some (uvalue_of_nat k) /\
                         x ≡ inl (_label', loopcontblock) /\
                         I (S k) vec' memH (memV, (l, g))))
            (interp_helix (bodyH k ymem) mH)
            (interp_cfg
               (denote_bks (convert_typ [] body_blocks) (_label, body_entry)) g l mV)
      ) ->

      (* Invariant is stable under the administrative bookkeeping that the loop performs *)
      (forall a sa b sb c sc d sd e se msg msg' msg'',
          incBlockNamed msg s1 ≡ inr (sa, a) ->
          incBlockNamed msg' sa ≡ inr (sb, b) ->
          incLocal sb ≡ inr (sc,c) ->
          incLocal sc ≡ inr (sd,d) ->
          incLocalNamed msg'' sd ≡ inr (se, e) ->
          forall k ymem mH l mV g id v,
            id ≡ c \/ id ≡ d \/ id ≡ e \/ id ≡ loopvar ->
                            I k ymem mH (mV, (l, g)) ->
                            I k ymem mH (mV, ((alist_add id v l), g))) ->

    (* Main result. Need to know initially that P holds *)
    forall g l mV mH ymem _label,
      (conj_rel
         (I j ymem)
         (fun _ '(_, (l, _)) => l @ loopvar ≡ Some (uvalue_of_nat (j - 1)))
         mH (mV,(l,g))
      ) ->
      eutt (succ_cfg (fun '(memH,vec') '(memV, (l, (g,x))) =>
              x ≡ inl (loopcontblock, nextblock) /\
              I n vec' memH (memV,(l,g))
           ))
           (interp_helix (build_vec_gen j n bodyH ymem) mH)
           (interp_cfg (denote_bks (convert_typ [] bks)
                                                (_label, loopcontblock)) g l mV).
Proof.
  intros * IN UNIQUE_IDENTS NEXTBLOCK_ID * GEN LVAR_FRESH *.
  unfold genWhileLoop in GEN. cbn* in GEN. simp.
  intros BOUND OVER * HBODY STABLE.
  unfold build_vec_gen.
  
  remember (n - j) as k eqn:K_EQ.
  revert j K_EQ BOUND.
  induction k as [| k IH]; intros j EQidx.

  - (* Base case: we enter through [loopcontblock] and jump out immediately to [nextblock] *)
    intros  BOUND * (INV & LOOPVAR).
    (* Import ProofMode. *)
    (* This ugly preliminary is due to the conversion of types, as most ugly things on Earth are. *)
    apply no_repeat_convert_typ with (env := []) in UNIQUE_IDENTS; cbn in UNIQUE_IDENTS; rewrite ?convert_typ_block_app in UNIQUE_IDENTS.
    apply fresh_in_convert_typ with (env := []) in NEXTBLOCK_ID; cbn in NEXTBLOCK_ID; rewrite ?convert_typ_block_app in NEXTBLOCK_ID.
    cbn; rewrite ?convert_typ_block_app.
    hide_cfg.
    (* We jump into [loopcontblock]
       We denote the content of the block.
     *)
    vjmp.

    cbn.
    assert (n ≡ j) by lia; subst.
    (* replace (j - S j) with 0 by lia. *)

    vred.
    vred.
    vred.
    vstep. 
    {
      vstep.
      vstep; solve_lu; reflexivity.
      vstep; reflexivity.
      all: reflexivity.
    }
    vred.
    vstep.
    {
      cbn.
      vstep.
      vstep; solve_lu; reflexivity.
      vstep; reflexivity.
      all:reflexivity.
    }      

    (* We now branch to [nextblock] *)
    vbranch_r.
    { vstep.
      solve_lu.
      apply eutt_Ret; repeat f_equal.
      cbn.
      clear - BOUND OVER.
      destruct BOUND as [? _].
      rewrite __arithu; try lia.
      unfold eval_int_icmp.
      rewrite ltu_antisym.
      reflexivity.
    }

    vjmp_out.
    cbn.
    replace (j - j) with 0 by lia.
    cbn; hvred.

    (* We have only touched local variables that the invariant does not care about, we can reestablish it *)
    cbn.
    apply eutt_Ret.
    split.
    + reflexivity.
    + eapply STABLE; eauto.

  - (* Inductive case *)
    Opaque half_modulus.
    cbn in *. intros [LT LE] * (INV & LOOPVAR).
    (* This ugly preliminary is due to the conversion of types, as most ugly things on Earth are. *)
    apply no_repeat_convert_typ with (env := []) in UNIQUE_IDENTS; cbn in UNIQUE_IDENTS; rewrite ?convert_typ_block_app in UNIQUE_IDENTS.
    apply fresh_in_convert_typ with (env := []) in NEXTBLOCK_ID; cbn in NEXTBLOCK_ID; rewrite ?convert_typ_block_app in NEXTBLOCK_ID.
    cbn; rewrite ?convert_typ_block_app.
    cbn in IH; rewrite ?convert_typ_block_app in IH.
    hide_cfg.

    (* RHS : Reducing RHS to apply Body Hypothesis *)
    (* Step 1 : First, process [loopcontblock] and check that k<n, and hence that we do not exit *)
    vjmp.
    cbn.
    vred.
    vred.
    vred.
    vstep.
    {
      vstep.
      vstep; solve_lu.
      vstep; solve_lu.
      all: reflexivity.
    }
    vred.
    vstep.
    {
      cbn; vstep.
      vstep; solve_lu.
      vstep; solve_lu.
      all: reflexivity.
    }
    vred.

    (* Step 2 : Jump to b0, i.e. loopblock (since we have checked k < n). *)
    vbranch_l. 
    { cbn; vstep;  try solve_lu.
      rewrite __arithu; try lia.
      apply eutt_Ret.
      repeat f_equal.
      clear - EQidx LT LE OVER.
      unfold eval_int_icmp; rewrite ltu_nat_to_Int64; try lia.
      reflexivity.
    }

    vjmp.
    (* We update [loopvar] via the phi-node *)
    cbn; vred.

    focus_single_step_v.

    (* BEGIN TODO: infrastructure to deal with non-empty phis *)
    unfold denote_phis.
    cbn.
    rewrite denote_phi_tl; cycle 1.
    {
      inv VG. inversion UNIQUE_IDENTS.
      subst. intro. subst. apply H1. right.
      rewrite map_app.
      apply in_or_app. right. constructor. reflexivity.
    }

    rewrite denote_phi_hd.
    cbn.
    (* TOFIX: broken automation, a wild translate sneaked in where it shouldn't *)
    rewrite translate_bind.
    rewrite ?interp_cfg_to_L3_ret, ?bind_ret_l;
      rewrite ?interp_cfg_to_L3_bind, ?bind_bind.

    vstep.
    {
      setoid_rewrite lookup_alist_add_ineq.
      setoid_rewrite lookup_alist_add_eq. reflexivity. subst.
      intros ?; eapply __fresh; eauto.
    }
    (* TOFIX: broken automation, a wild translate sneaked in where it shouldn't *)
    rewrite translate_ret.
    repeat vred.
    cbn.
    repeat vred.
    (* TOFIX: we leak a [LocalWrite] event *)
    rewrite interp_cfg_to_L3_LW.
    repeat vred.
    subst.
    cbn.
    (* END TODO: infrastructure to deal with non-empty phis *)

    vred.
    (* Step 3 : we jump into the body *)
    vred.

    (* In order to use our body hypothesis, we need to restrict the ambient cfg to only the body *)
    inv VG.
    rewrite denote_bks_prefix; cycle 1; auto.
    {
      match goal with
        |- ?x::?y::?z ≡ _ => replace (x::y::z) with ([x;y]++z)%list by reflexivity
      end; f_equal.
    }
    hide_cfg.
    (* rewrite <- EQidx. *)

    cbn; hvred.
    destruct j as [| j]; [lia |].
    eapply eutt_clo_bind.
    (* We can now use the body hypothesis *)
    eapply HBODY.
    {
      (* A bit of arithmetic is needed to prove that we have the right precondition *)
      split.
      + repeat (eapply STABLE; eauto).

      + rewrite alist_find_eq.
        reflexivity.
        typeclasses eauto.
    }

    (* Step 4 : Back to starting from loopcontblock and have reestablished everything at the next index:
        conclude by IH *)
    introR.
    destruct PRE as (LOOPVAR' & HS & IH').
    subst.
    eapply IH; try lia.
    split; auto.
    Unshelve.
    all: try auto.
Qed.


Lemma genWhileLoop_correct:
  forall (prefix : string)
    (loopvar : raw_id)            (* lvar storing the loop index *)
    (loopcontblock : block_id)    (* reentry point from the body back to the loop *)
    (body_entry : block_id)       (* entry point of the body *)
    (body_blocks : list (LLVMAst.block typ)) (* (llvm) body to be iterated *)
    (nextblock : block_id)        (* exit point of the overall loop *)
    (entry_id : block_id)         (* entry point of the overall loop *)
    (s1 s2 : IRState) 
    (bks : list (LLVMAst.block typ)) ,

    In body_entry (block_ids body_blocks) ->

    (* All labels generated are distinct *)
    blk_id_norepet bks ->

    fresh_in_cfg bks nextblock ->

    forall (n : nat)                     (* Number of iterations *)

      (* Generation of the LLVM code wrapping the loop around bodyV *)
      (HGEN: genWhileLoop prefix (EXP_Integer 0%Z) (EXP_Integer (Z.of_nat n))
                          loopvar loopcontblock body_entry body_blocks [] nextblock s1
                          ≡ inr (s2,(entry_id, bks))) 

      (* Computation on the Helix side performed at each cell of the vector, *)
      (*    the counterpart to bodyV (body_blocks) *)
      (bodyH: nat -> mem_block -> itree _ mem_block)
      (NO_OVERFLOW : (Z.of_nat n < Int64.modulus)%Z)

      (* Main relations preserved by iteration *)
      (I : nat -> mem_block -> Rel_cfg)
      (R : Rel_cfg),

      (* We assume that we know how to relate the iterations of the bodies *)
      (forall g l mV mH ymem k _label _label',

          (conj_rel (I k ymem)
                    (fun _ '(_, (l, _)) => l @ loopvar ≡ Some (uvalue_of_nat k))
                    mH (mV,(l,g))) ->
          eutt
            (succ_cfg (fun '(memH,vec') '(memV, (l, (g, x))) =>
                         l @ loopvar ≡ Some (uvalue_of_nat k) /\
                         x ≡ inl (_label', loopcontblock) /\
                         I (S k) vec' memH (memV, (l, g))))
            (interp_helix (bodyH k ymem) mH)
            (interp_cfg
               (denote_bks (convert_typ [] body_blocks) (_label, body_entry)) g l mV)
      ) ->

    (* Invariant is stable under the administrative bookkeeping that the loop performs *)
    (forall a sa b sb c sc d sd e se msg msg' msg'',
        incBlockNamed msg s1 ≡ inr (sa, a) ->
        incBlockNamed msg' sa ≡ inr (sb, b) ->
        incLocal sb ≡ inr (sc,c) ->
        incLocal sc ≡ inr (sd,d) ->
        incLocalNamed msg'' sd ≡ inr (se, e) ->
        forall k ymem mH l mV g id v,
          id ≡ c \/ id ≡ d \/ id ≡ e \/ id ≡ loopvar ->
                          I k ymem mH (mV, (l, g)) ->
                          I k ymem mH (mV, ((alist_add id v l), g))) ->

    (* R must be stable by extension of the local env *)
      (forall mH mV g l l',
          l ⊑ l' ->
                            R mH (mV, (l, g)) ->
                            R mH (mV, (l', g))) ->

    (* R must entail the state invariant *)
    (* imp_rel R (state_invariant σ s1) -> *)

    (forall g l mV mH ymem vec,
        (R mH (mV, (l, g)) -> I 0 vec mH (mV, (l, g)) /\ l @ loopvar ≡ Some (uvalue_of_nat 0)) /\
        (I n ymem mH (mV, (l, g)) -> R mH (mV, (l, g)))) ->

    (* Main result. Need to know initially that R holds *)
    forall g l mV mH _label vec,
      R mH (mV,(l,g)) ->
      Freshness.freshness_pre s1 s2 l ->
      eutt (succ_cfg
            (fun '(memH,vec') '(memV, (l, (g,x))) =>
                            (* Consider generalizing? *)

                        (* branches nextblock () *)
                          (x ≡ inl (loopcontblock, nextblock) \/
                          x ≡ inl (entry_id, nextblock)) /\
                          R memH (memV,(l,g))))

           (interp_helix (build_vec n bodyH vec) mH)
           (interp_cfg (denote_bks (convert_typ [] bks) (_label ,entry_id)) g l mV).
Proof with rauto.
  
  intros * IN UNIQUE EXIT * GEN * BOUND * IND STABLE STABLE' IND_INV * PRE FRESH.
  pose proof @genWhileLoop_ind as GEN_IND.
  specialize (GEN_IND prefix loopvar loopcontblock body_entry body_blocks nextblock entry_id s1 s2 bks).
  specialize (GEN_IND IN UNIQUE EXIT n GEN).
  unfold genWhileLoop in GEN. cbn* in GEN. simp.
  unfold build_vec.
  destruct n.
  - (* 0th index *)
    cbn.

    apply fresh_in_convert_typ with (env := []) in EXIT; cbn in EXIT; rewrite ?convert_typ_block_app in EXIT.
    cbn; rewrite ?convert_typ_block_app.
    cbn in GEN_IND; rewrite ?convert_typ_block_app in GEN_IND.

    hide_cfg.
    vjmp.

    vred. vred. vred. vstep.
    {
      cbn.
      vstep.
      vstep; solve_lu; reflexivity.
      vstep; reflexivity.
      all:reflexivity.
    }

    (* We now branch to [nextblock] *)
    vbranch_r.
    { vstep.
      solve_lu.
      apply eutt_Ret; repeat f_equal.
    }

    vjmp_out.
    hvred.
    cbn.
    hvred.

    (* We have only touched local variables that the invariant does not care about, we can reestablish it *)
    clear GEN_IND STABLE.
    apply eutt_Ret. cbn. split. right. reflexivity.
<<<<<<< HEAD
    eapply STABLE'; eauto.
    apply sub_alist_add.
    rename r into foo, l into bar.
    clear -Heqs Heqs0 Heqs1 Heqs2 Heqs3 Heqs4 Heqs5 Heqs6 FRESH.
    clean_goal.
    eapply freshness_pre_alist_fresh; [| eassumption].
    eapply freshness_pre_shrink; [eassumption | solve_local_count | solve_local_count].
  
=======
    eapply STABLE'. apply sub_alist_add. eapply state_invariant_alist_fresh.
    eapply state_invariant_incBlockNamed. apply Heqs0.
    eapply state_invariant_incBlockNamed. apply Heqs.
    apply IMPSTATE. apply PRE. eauto.
    red in IMPSTATE.
    auto.

>>>>>>> 4be959e1
  - Opaque build_vec_gen.
    cbn.
    cbn in *.

    (* Clean up convert_typ junk *)
    apply fresh_in_convert_typ with (env := []) in EXIT; cbn in EXIT; rewrite ?convert_typ_block_app in EXIT.
    apply no_repeat_convert_typ with (env := []) in UNIQUE; cbn in UNIQUE; rewrite ?convert_typ_block_app in UNIQUE.

    cbn; rewrite ?convert_typ_block_app.
    cbn in GEN_IND; rewrite ?convert_typ_block_app in GEN_IND.

    hide_cfg.

    Transparent build_vec_gen.
    cbn.

    hvred.

    vjmp.
    cbn.
    vred. vred. vred.
    vstep.
    {
      vstep. vstep; solve_lu.
      vstep; solve_lu.
      all :reflexivity.
    }
    vred.
    vstep. cbn.
    hvred.

    (* Step 1 : Jump to b0, i.e. loopblock (since we have checked k < n). *)
    vbranch_l.
    {
      cbn; vstep.
      match goal with
        |- Maps.lookup ?k (alist_add ?k ?a ?b) ≡ _ =>
        rewrite (lookup_alist_add_eq _ _ b)
      end; reflexivity.
      unfold eval_int_icmp. cbn.
      rewrite ltu_Z_to_Int64; try lia.
      reflexivity.
    }
    vjmp. vred.
    (* We update [loopvar] via the phi-node *)
    cbn; vred.

    focus_single_step_v.

    (* BEGIN TODO: infrastructure to deal with non-empty phis *)
    unfold denote_phis.
    cbn.
    rewrite denote_phi_hd.
    cbn.

    (* TOFIX: broken automation, a wild translate sneaked in where it shouldn't *)
    rewrite translate_bind.
    rewrite ?interp_cfg_to_L3_ret, ?bind_ret_l;
      rewrite ?interp_cfg_to_L3_bind, ?bind_bind.

    vstep. tred. repeat vred.
    unfold map_monad. cbn. vred. 
    rewrite interp_cfg_to_L3_LW. vred. vred. vred. vred.

    subst. vred.

    vred.

    inv VG.

    match goal with
    | [ |- context[?hd :: ?hd' :: _ ++ ?tl] ] => remember hd; remember hd'; remember tl
    end.
    assert (AUX:
              (b :: b1 :: (convert_typ nil body_blocks) ++ l0 ≡ [b; b1] ++ (convert_typ nil body_blocks) ++ l0)%list).
    reflexivity.
    rewrite AUX.

    rewrite (denote_bks_prefix).
    2 : reflexivity.
    2 : {
      (* Seems like a case we can add to solve_lu. *)
      clear -UNIQUE IN.
      pose proof no_repeat_app_l.
      cbn. apply UNIQUE.
    }

    hide_cfg. rewrite AUX in *. clear AUX.

    vred.
    eapply eutt_clo_bind.

    (* Base case : first iteration of loop. *)
    eapply IND. edestruct IND_INV. split. destruct H. eauto.
    2 : eauto.
    eapply STABLE; eauto.
    unfold Maps.add, Map_alist.
    apply alist_find_eq. typeclasses eauto.

    intros. destruct u1. destruct u2 as (? & ?& ? &?).
    destruct p, s. 3 : inversion H. cbn in H. destruct p. destruct H as (LOOPVAR & ID & INV).
    inversion ID; subst.

    unfold build_vec_gen in GEN_IND.
    assert (forall j, S n - S j ≡ n - j) by lia.
    assert (n ≡ n - 0) by lia. rewrite H0. rewrite <- H.
    eapply eutt_Proper_mono.
    2 : {
      eapply GEN_IND.
      - lia.
      - lia.
      - intros. eapply IND. apply H1.
      - eapply STABLE; eauto.
      - split; eauto.
    }

    repeat intro.
    repeat red. repeat red in H1. destruct x; try contradiction.
    destruct p. destruct y as (? & ? & ? & ?). destruct H1. split.
    left; auto. edestruct IND_INV. apply H4. apply H2.

    destruct H as (? & ? & ?). inversion H0.
<<<<<<< HEAD
    Unshelve. eauto. exact mem_empty. eauto.
Qed.
=======
    Unshelve. eauto. eauto. eauto.
Qed.
>>>>>>> 4be959e1
<|MERGE_RESOLUTION|>--- conflicted
+++ resolved
@@ -1649,7 +1649,7 @@
 
            (interp_helix (build_vec n bodyH vec) mH)
            (interp_cfg (denote_bks (convert_typ [] bks) (_label ,entry_id)) g l mV).
-Proof with rauto.
+Proof. 
   
   intros * IN UNIQUE EXIT * GEN * BOUND * IND STABLE STABLE' IND_INV * PRE FRESH.
   pose proof @genWhileLoop_ind as GEN_IND.
@@ -1692,24 +1692,12 @@
     (* We have only touched local variables that the invariant does not care about, we can reestablish it *)
     clear GEN_IND STABLE.
     apply eutt_Ret. cbn. split. right. reflexivity.
-<<<<<<< HEAD
     eapply STABLE'; eauto.
     apply sub_alist_add.
-    rename r into foo, l into bar.
-    clear -Heqs Heqs0 Heqs1 Heqs2 Heqs3 Heqs4 Heqs5 Heqs6 FRESH.
     clean_goal.
     eapply freshness_pre_alist_fresh; [| eassumption].
     eapply freshness_pre_shrink; [eassumption | solve_local_count | solve_local_count].
   
-=======
-    eapply STABLE'. apply sub_alist_add. eapply state_invariant_alist_fresh.
-    eapply state_invariant_incBlockNamed. apply Heqs0.
-    eapply state_invariant_incBlockNamed. apply Heqs.
-    apply IMPSTATE. apply PRE. eauto.
-    red in IMPSTATE.
-    auto.
-
->>>>>>> 4be959e1
   - Opaque build_vec_gen.
     cbn.
     cbn in *.
@@ -1832,10 +1820,5 @@
     left; auto. edestruct IND_INV. apply H4. apply H2.
 
     destruct H as (? & ? & ?). inversion H0.
-<<<<<<< HEAD
-    Unshelve. eauto. exact mem_empty. eauto.
-Qed.
-=======
     Unshelve. eauto. eauto. eauto.
 Qed.
->>>>>>> 4be959e1
