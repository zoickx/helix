--- conflicted
+++ resolved
@@ -23,284 +23,6 @@
 Local Open Scope monad_scope.
 Local Open Scope nat_scope.
 
-<<<<<<< HEAD
-Section DSHLoop_is_tfor.
-
-  (* The denotation of the [DSHLoop] combinator can be rewritten in terms of the [do_n] combinator.
-     So if we specify [genWhileLoop] in terms of this same combinator, then we might be good to go
-     with a generic spec that of [GenWhileLoop] that does not depend on Helix.
-   *)
-  Lemma DSHLoop_as_tfor: forall σ n op,
-      denoteDSHOperator σ (DSHLoop n op)
-                        ≈
-                        tfor (fun p _ => vp <- lift_Serr (MInt64asNT.from_nat p) ;;
-                                      denoteDSHOperator (DSHnatVal vp :: σ) op) 0 n tt.
-  Proof.
-    intros.
-    unfold tfor.
-    cbn.
-    eapply (eutt_iter'' (fun a '(b,_) => a ≡ b) (fun a '(b,_) => a ≡ b)); auto.
-    intros ? [? []] <-.
-    cbn.
-    break_match_goal.
-    apply eutt_Ret; auto.
-    rewrite bind_bind.
-    eapply eutt_eq_bind; intros ?.
-    eapply eutt_eq_bind; intros ?.
-    apply eutt_Ret; auto.
-  Qed.
-
-  (* The denotation of the [DSHLoop] combinator can be rewritten in terms of the [do_n] combinator.
-     So if we specify [genWhileLoop] in terms of this same combinator, then we might be good to go
-     with a generic spec that of [GenWhileLoop] that does not depend on Helix.
-   *)
-  Lemma DSHLoop_interpreted_as_tfor:
-    forall E σ n op m,
-      interp_helix (E := E) (denoteDSHOperator σ (DSHLoop n op)) m
-                   ≈
-                   tfor (fun k x => match x with
-                                 | None => Ret None
-                                 | Some (m',_) => interp_helix (vp <- lift_Serr (MInt64asNT.from_nat k) ;;
-                                                               denoteDSHOperator (DSHnatVal vp :: σ) op) m'
-                                 end)
-                   0 n (Some (m, ())).
-  Proof.
-    intros.
-    rewrite DSHLoop_as_tfor.
-    rewrite interp_helix_tfor; [|lia].
-    cbn.
-    apply eutt_tfor.
-    intros [[m' _]|] i; [| reflexivity].
-    rewrite interp_helix_bind.
-    rewrite bind_bind.
-    apply eutt_eq_bind; intros [[?m ?] |]; [| rewrite bind_ret_l; reflexivity].
-    bind_ret_r2.
-    apply eutt_eq_bind.
-    intros [|]; reflexivity.
-  Qed.
-
-  Definition DSHPower_tfor_body (σ : evalContext) (f : AExpr) (x y : mem_block) (xoffset yoffset : nat) (acc : mem_block) :=
-    xv <- lift_Derr (mem_lookup_err "Error reading 'xv' memory in denoteDSHBinOp" xoffset x) ;;
-    yv <- lift_Derr (mem_lookup_err "Error reading 'yv' memory in denoteDSHBinOp" yoffset acc) ;;
-    v' <- denoteBinCType σ f yv xv ;;
-    ret (mem_add yoffset v' acc).
-
-  Definition DSHPower_tfor
-             (σ: evalContext)
-             (n: nat)
-             (f: AExpr)
-             (x y: mem_block)
-             (xoffset yoffset: nat) :
-    itree Event mem_block
-    :=
-      tfor (fun i acc =>
-              DSHPower_tfor_body σ f x y xoffset yoffset acc
-           ) 0 n y.
-
-  Definition DSHPower_interpreted_tfor
-             {E}
-             (σ: evalContext)
-             (n: nat)
-             (f: AExpr)
-             (x y: mem_block)
-             (xoffset yoffset: nat) m
-    : itree E (option (memoryH * mem_block))
-    :=
-      tfor (fun i acc =>
-              match acc with
-              | None => Ret None
-              | Some (m',acc) =>
-                interp_helix (DSHPower_tfor_body σ f x y xoffset yoffset acc) m'
-              end
-           ) 0 n (Some (m, y)).
-
-  Lemma denoteDSHPower_as_tfor :
-    forall (σ: evalContext)
-      (n: nat)
-      (f: AExpr)
-      (x y: mem_block)
-      (xoffset yoffset: nat),
-      denoteDSHPower σ n f x y xoffset yoffset
-                     ≈
-                     DSHPower_tfor σ n f x y xoffset yoffset.
-  Proof.
-    intros σ n; revert σ.
-    induction n; unfold DSHPower_tfor; intros σ f x y xoffset yoffset.
-    - cbn.
-      rewrite tfor_0.
-      reflexivity.
-    - cbn.
-      rewrite tfor_unroll_down; [|lia|].
-      + cbn.
-        repeat setoid_rewrite bind_bind.
-        eapply eutt_clo_bind; [reflexivity|].
-        intros u1 u2 H.
-        eapply eutt_clo_bind; [reflexivity|].
-        intros u0 u3 H0.
-        subst.
-        eapply eutt_clo_bind; [reflexivity|].
-        intros u1 u0 H.
-        rewrite bind_ret_l.
-        unfold DSHPower_tfor in IHn.
-        subst.
-        apply IHn.
-      + intros x0 i j.
-        reflexivity.
-  Qed.
-
-  Lemma denoteDSHPower_interpreted_as_tfor :
-    forall (σ: evalContext)
-      (n: nat)
-      (f: AExpr)
-      (x y: mem_block)
-      (xoffset yoffset: nat) m E,
-      interp_helix (E:=E) (denoteDSHPower σ n f x y xoffset yoffset) m
-                     ≈
-                     DSHPower_interpreted_tfor σ n f x y xoffset yoffset m.
-  Proof.
-    intros.
-    rewrite denoteDSHPower_as_tfor.
-    unfold DSHPower_tfor.
-    rewrite interp_helix_tfor; [|lia].
-    cbn.
-    apply eutt_tfor.
-    intros [[m' acc]|] i; [| reflexivity].
-    unfold DSHPower_tfor_body.
-    cbn.
-    repeat rewrite interp_helix_bind.
-    rewrite bind_bind.
-    apply eutt_eq_bind; intros [[?m ?] |]; [| rewrite bind_ret_l; reflexivity].
-    bind_ret_r2.
-    apply eutt_eq_bind.
-    intros [|]; reflexivity.
-  Qed.
-
-  Lemma DSHPower_as_tfor : forall σ ne x_p xoffset y_p yoffset f initial,
-      denoteDSHOperator σ (DSHPower ne (x_p,xoffset) (y_p,yoffset) f initial)
-                        ≈
-                        '(x_i,x_size) <- denotePExpr σ x_p ;;
-      '(y_i,y_sixe) <- denotePExpr σ y_p ;;
-      x <- trigger (MemLU "Error looking up 'x' in DSHPower" x_i) ;;
-      y <- trigger (MemLU "Error looking up 'y' in DSHPower" y_i) ;;
-      n <- denoteNExpr σ ne ;; (* [n] denoteuated once at the beginning *)
-      xoff <- denoteNExpr σ xoffset ;;
-      yoff <- denoteNExpr σ yoffset ;;
-      let y' := mem_add (MInt64asNT.to_nat yoff) initial y in
-      y'' <-  DSHPower_tfor σ (MInt64asNT.to_nat n) f x y' (MInt64asNT.to_nat xoff) (MInt64asNT.to_nat yoff) ;;
-      trigger (MemSet y_i y'').
-  Proof.
-    intros σ ne x_p xoffset y_p yoffset f initial.
-    unfold denoteDSHOperator.
-    cbn.
-    repeat (eapply eutt_clo_bind; [reflexivity|intros; try break_match_goal; subst]).
-    setoid_rewrite denoteDSHPower_as_tfor.
-    reflexivity.
-  Qed.
-
-  Lemma DSHPower_intepreted_as_tfor : forall σ ne x_p xoffset y_p yoffset f initial E m,
-      interp_helix (E := E) (denoteDSHOperator σ (DSHPower ne (x_p,xoffset) (y_p,yoffset) f initial)) m
-                        ≈
-      interp_helix (E := E)
-      ('(x_i,x_size) <- denotePExpr σ x_p ;;
-       '(y_i,y_sixe) <- denotePExpr σ y_p ;;
-       x <- trigger (MemLU "Error looking up 'x' in DSHPower" x_i) ;;
-       y <- trigger (MemLU "Error looking up 'y' in DSHPower" y_i) ;;
-       n <- denoteNExpr σ ne ;; (* [n] denoteuated once at the beginning *)
-       xoff <- denoteNExpr σ xoffset ;;
-       yoff <- denoteNExpr σ yoffset ;;
-       let y' := mem_add (MInt64asNT.to_nat yoff) initial y in
-       y'' <-  DSHPower_tfor σ (MInt64asNT.to_nat n) f x y' (MInt64asNT.to_nat xoff) (MInt64asNT.to_nat yoff) ;;
-       trigger (MemSet y_i y')) m.
-  Proof.
-    intros σ ne x_p xoffset y_p yoffset f initial E m.
-    rewrite DSHPower_as_tfor.
-    cbn.
-
-    repeat rewrite interp_helix_bind.
-    eapply eutt_eq_bind; intros [[?m ?] |]; try reflexivity.
-    destruct p.
-
-    repeat rewrite interp_helix_bind.
-    eapply eutt_eq_bind; intros [[?m ?] |]; try reflexivity.
-    destruct p.
-
-    repeat (repeat rewrite interp_helix_bind;
-            eapply eutt_eq_bind; intros [[?m ?] |]; try reflexivity).
-  Abort.
-
-  Definition DSHPower_code (px py xv yv : raw_id) (xtyp xptyp : typ) (x : ident) (src_nexpr : exp typ) (fexpr : exp typ) (fexpcode : code typ) (storeid1 : int) :=
-    [
-      (IId px,  INSTR_Op (OP_GetElementPtr
-                            xtyp (xptyp, (EXP_Ident x))
-                            [(IntType, EXP_Integer 0%Z);
-                            (IntType, src_nexpr)]
-
-      ));
-    (IId xv, INSTR_Load false TYPE_Double
-                        (TYPE_Pointer TYPE_Double,
-                         (EXP_Ident (ID_Local px)))
-                        (ret 8%Z));
-    (IId yv, INSTR_Load false TYPE_Double
-                        (TYPE_Pointer TYPE_Double,
-                         (EXP_Ident (ID_Local py)))
-                        (ret 8%Z))
-    ]
-      ++ fexpcode ++
-      [
-        (IVoid storeid1, INSTR_Store false
-                                     (TYPE_Double, fexpr)
-                                     (TYPE_Pointer TYPE_Double,
-                                      (EXP_Ident (ID_Local py)))
-                                     (ret 8%Z))
-      ].
-
-  Definition DSHPower_block body_block_id loopcontblock (px py xv yv : raw_id) (xtyp xptyp : typ) (x : ident) (src_nexpr : exp typ) (fexpr : exp typ) (fexpcode : code typ) (storeid1 : int) : LLVMAst.block typ :=
-    {|
-    blk_id    := body_block_id ;
-    blk_phis  := [];
-    blk_code  := DSHPower_code px py xv yv xtyp xptyp x src_nexpr fexpr fexpcode storeid1;
-    blk_term  := TERM_Br_1 loopcontblock;
-    blk_comments := None
-    |}.
-
-  Lemma DSHPower_body_eutt :
-    forall σ f x y xoffset yoffset acc px py xv yv xtyp xptyp x_c src_nexpr fexpr fexpcode storeid loopcontblock g li mV mH _label body_entry,
-          eutt
-            (fun x y => True)
-            (interp_helix (DSHPower_tfor_body σ f x y xoffset yoffset acc) mH)
-            (interp_cfg (denote_ocfg (convert_typ [] [(DSHPower_block body_entry loopcontblock px py xv yv xtyp xptyp x_c src_nexpr fexpr fexpcode storeid)]) (_label, body_entry)) g li mV).
-  Proof.
-    intros σ f x y xoffset yoffset acc px py xv yv xtyp xptyp x_c src_nexpr fexpr fexpcode storeid loopcontblock
-           g li mV mH _label body_entry.
-    cbn* in *; simp.
-    break_match_goal; simp.
-    - admit.
-    - break_match_goal; simp.
-      + admit.
-      + unfold DSHPower_block. cbn.
-        unfold fmap. unfold Fmap_block.
-        cbn.
-        rewrite denote_ocfg_unfold_in.
-        2: { apply find_block_eq; auto. }
-
-        cbn.
-        rewrite denote_block_unfold.
-        cbn.
-        vstep.
-        hstep.
-        rewrite denote_no_phis.
-        rewrite bind_ret_l.
-        vstep.
-        rewrite denote_code_cons.
-  Abort.
-
-End DSHLoop_is_tfor.
-
-(* TODO: Move to Prelude *)
-Definition uvalue_of_nat k := UVALUE_I64 (Int64.repr (Z.of_nat k)).
-
-=======
->>>>>>> 5512e2c0
 From Paco Require Import paco.
 From ITree Require Import Basics.HeterogeneousRelations.
 
@@ -1106,11 +828,6 @@
         eapply lid_bound_between_shrink; eauto; solve_local_count.
         solve_lid_bound_between.
       }
-<<<<<<< HEAD
-      lia.
-      split; eauto.
-Qed.
-=======
       clear GEN_IND.
       {
         intros * (? & ? & ? & ?).
@@ -1121,5 +838,4 @@
         eapply Returns_bind; eauto.
       }
       split; auto.
-Qed.
->>>>>>> 5512e2c0
+Qed.