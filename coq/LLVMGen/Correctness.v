--- conflicted
+++ resolved
@@ -509,7 +509,6 @@
     rewrite repr_intval in LU; auto.
   Qed.
 
-<<<<<<< HEAD
   Hint Resolve memory_invariant_GLU memory_invariant_LLU : core.
 
   (* Lookups in [local_env] are fully determined by lookups in [vars] and [σ] *)
@@ -541,7 +540,6 @@
 
   Hint Resolve memory_invariant_GLU memory_invariant_LLU memory_invariant_LLU_AExpr memory_invariant_GLU_AExpr : core.
  
-=======
   Lemma memory_invariant_LLU_Ptr : forall σ s v id memH memV t l g m size,
       memory_invariant σ s memH (memV, (l, g)) ->
       nth_error (Γ s) v ≡ Some (ID_Local id, t) ->
@@ -557,7 +555,6 @@
     auto.
   Qed.
 
->>>>>>> 9da67bbb
   (** ** Fresh identifier generator invariant
       Low and high level invariants ensuring that calls to [incLocal] indeed generate fresh variables.
    *)
@@ -1039,7 +1036,258 @@
 From ExtLib Require Import RelDec.
 From Vellvm Require Import AstLib.
 
-<<<<<<< HEAD
+Lemma state_invariant_WF_IRState :
+  forall σ s memH st, state_invariant σ s memH st -> WF_IRState σ s.
+Proof.
+  intros ? ? ? (? & ? & ?) [_ WF _]; auto.
+Qed.
+
+Lemma state_invariant_memory_invariant :
+  forall σ s memH st, state_invariant σ s memH st -> memory_invariant σ s memH st.
+Proof.
+  intros ? ? ? (? & ? & ?) [INV _ _]; auto.
+Qed.
+
+Lemma ext_local_refl:
+  forall {R S} memH memV l g n v,
+    @ext_local R S memH (mk_config_cfg memV l g) (memH, n) (memV, (l, (g, v))).
+Proof.
+  intros; repeat split; reflexivity.
+Qed.
+Hint Resolve state_invariant_memory_invariant state_invariant_WF_IRState ext_local_refl: core.
+
+(* YZ TODO MOVE *)
+Lemma typ_to_dtyp_I : forall s i, typ_to_dtyp s (TYPE_I i) ≡ DTYPE_I i.
+Proof.
+  intros; rewrite typ_to_dtyp_equation; reflexivity.
+Qed.
+
+Lemma typ_to_dtyp_D : forall s, typ_to_dtyp s TYPE_Double ≡ DTYPE_Double.
+Proof.
+  intros; rewrite typ_to_dtyp_equation; reflexivity.
+Qed.
+
+Lemma typ_to_dtyp_D_array : forall n s, typ_to_dtyp s (TYPE_Array n TYPE_Double) ≡ DTYPE_Array n DTYPE_Double.
+Proof.
+  intros.
+  rewrite typ_to_dtyp_equation.
+  rewrite typ_to_dtyp_D.
+  reflexivity.
+Qed.
+
+Lemma in_local_or_global_same_global : forall l g l' m id dv τ,
+    in_local_or_global l g m (ID_Global id) dv τ ->
+    in_local_or_global l' g m (ID_Global id) dv τ.
+Proof.
+  cbn; intros; auto.
+Qed.
+
+Lemma incLocal_Γ:
+  forall s s' id,
+    incLocal s ≡ inr (s', id) ->
+    Γ s' ≡ Γ s.
+Proof.
+  intros; cbn in *; inv_sum; reflexivity.
+Qed.
+
+Lemma in_local_or_global_add_fresh_old :
+  ∀ (id : raw_id) (l : local_env) (g : global_env) m (x : ident) dv dv' τ,
+    x <> ID_Local id →
+    in_local_or_global l g m x dv τ →
+    in_local_or_global (alist_add id dv' l) g m x dv τ.
+Proof.
+  intros * INEQ LUV'.
+  destruct x; cbn in *; auto.
+  rewrite rel_dec_neq_false; try typeclasses eauto; [| intros ->; auto].
+  rewrite remove_neq_alist; auto; try typeclasses eauto; intros ->; auto.
+Qed.
+
+Lemma fresh_no_lu :
+  forall s s' id l g m x dv τ,
+    incLocal s ≡ inr (s', id) ->
+    incLocal_fresh l s ->
+    in_local_or_global l g m x dv τ ->
+    x ≢ ID_Local id.
+Proof.
+  intros * INC FRESH IN abs; subst.
+  apply FRESH in INC.
+  unfold alist_fresh in *.
+  cbn in *; rewrite INC in IN; inv IN.
+Qed.
+
+Lemma append_factor_left : forall s s1 s2,
+    s @@ s1 ≡ s @@ s2 ->
+    s1 ≡ s2.
+Proof.
+  induction s as [| c s IH]; cbn; intros * EQ; auto.
+  apply IH.
+  inv EQ; auto.
+Qed.
+
+(* Inversion messes up my goal a bit too much, simpler to use this *)
+Lemma Name_inj : forall s1 s2,
+    Name s1 ≡ Name s2 ->
+    s1 ≡ s2.
+Proof.
+  intros * EQ; inv EQ; auto.
+Qed.
+
+Opaque append.
+(**
+     [memory_invariant] is stable by fresh extension of the local environment.
+ *)
+Lemma state_invariant_add_fresh :
+  forall σ s s' id memH memV l g v,
+    incLocal s ≡ inr (s', id) ->
+    state_invariant σ s memH (memV, (l, g)) ->
+    state_invariant σ s' memH (memV, (alist_add id v l, g)).
+Proof.
+  intros * INC [MEM WF FRESH].
+  split.
+  - red; intros * LUH LUV.
+    erewrite incLocal_Γ in LUV; eauto.
+    generalize LUV; intros INLG;
+      eapply MEM in INLG; eauto.
+    break_match.
+    + subst.
+      eapply in_local_or_global_add_fresh_old; eauto.
+      eapply fresh_no_lu; eauto.
+      eapply concrete_fresh_fresh; eauto.
+    + subst.
+      eapply in_local_or_global_add_fresh_old; eauto.
+      eapply fresh_no_lu; eauto.
+      eapply concrete_fresh_fresh; eauto.
+    + subst.
+      repeat destruct INLG as [? INLG].
+      do 3 eexists; splits; eauto.
+      eapply in_local_or_global_add_fresh_old; eauto.
+      eapply fresh_no_lu; eauto.
+      eapply concrete_fresh_fresh; eauto.
+  - unfold WF_IRState; erewrite incLocal_Γ; eauto; apply WF.
+  - intros ? ? ? LU INEQ.
+    clear MEM WF.
+    destruct (rel_dec_p id0 id); [subst |];
+      destruct s; cbn in INC; inv_sum; cbn in *.
+    + intros abs.
+      clear - INEQ abs.
+      apply Name_inj, append_factor_left,string_of_nat_inj in abs; lia.
+    + apply In_add_In_ineq in LU; eauto.
+      eapply FRESH; eauto with arith.
+Qed.
+
+Lemma ext_local_subalist : forall {R S} memH memV l1 g vH vV l2,
+    l1 ⊑ l2 ->
+    @ext_local R S memH (mk_config_cfg memV l1 g) (memH, vH) (memV, (l2, (g, vV))).
+Proof.
+  intros * SUB; cbn; splits; auto.
+Qed.
+
+Lemma incVoid_Γ:
+  forall s s' id,
+    incVoid s ≡ inr (s', id) ->
+    Γ s' ≡ Γ s.
+Proof.
+  intros; cbn in *; inv_sum; reflexivity.
+Qed.
+
+Lemma incVoid_local_count:
+  forall s s' id,
+    incVoid s ≡ inr (s', id) ->
+    local_count s' ≡ local_count s.
+Proof.
+  intros; cbn in *; inv_sum; reflexivity.
+Qed.
+
+Lemma state_invariant_incVoid :
+  forall σ s s' k memH stV,
+    incVoid s ≡ inr (s', k) ->
+    state_invariant σ s memH stV ->
+    state_invariant σ s' memH stV.
+Proof.
+  intros * INC [MEM WF FRESH].
+  split.
+  - red; repeat break_let; intros * LUH LUV.
+    erewrite incVoid_Γ in LUV; eauto.
+    generalize LUV; intros INLG;
+      eapply MEM in INLG; eauto.
+  - unfold WF_IRState; erewrite incVoid_Γ; eauto; apply WF.
+  - red; repeat break_let; erewrite incVoid_local_count; eauto. 
+Qed.
+
+Lemma incLocal_local_count: forall s s' x,
+    incLocal s ≡ inr (s',x) ->
+    local_count s' ≡ S (local_count s).
+Proof.
+  intros; cbn in *; inv_sum; reflexivity.
+Qed.
+
+Lemma state_invariant_incLocal :
+  forall σ s s' k memH stV,
+    incLocal s ≡ inr (s', k) ->
+    state_invariant σ s memH stV ->
+    state_invariant σ s' memH stV.
+Proof.
+  intros * INC [MEM WF FRESH].
+  split.
+  - red; repeat break_let; intros * LUH LUV.
+    erewrite incLocal_Γ in LUV; eauto.
+    generalize LUV; intros INLG;
+      eapply MEM in INLG; eauto.
+  - unfold WF_IRState; erewrite incLocal_Γ; eauto; apply WF.
+  - red; repeat break_let; intros ? ? ? LU INEQ.
+    clear MEM WF.
+    erewrite incLocal_local_count in INEQ; eauto.
+    eapply FRESH; eauto with arith.
+Qed.
+
+Lemma incBlockNamed_Γ:
+  forall s s' msg id,
+    incBlockNamed msg s ≡ inr (s', id) ->
+    Γ s' ≡ Γ s.
+Proof.
+  intros; cbn in *; inv_sum; reflexivity.
+Qed.
+
+Lemma incBlockNamed_local_count:
+  forall s s' msg id,
+    incBlockNamed msg s ≡ inr (s', id) ->
+    local_count s' ≡ local_count s.
+Proof.
+  intros; cbn in *; inv_sum; reflexivity.
+Qed.
+
+Lemma state_invariant_incBlockNamed :
+  forall σ s s' k msg memH stV,
+    incBlockNamed msg s ≡ inr (s', k) ->
+    state_invariant σ s memH stV ->
+    state_invariant σ s' memH stV.
+Proof.
+  intros * INC [MEM WF FRESH].
+  split.
+  - red; repeat break_let; intros * LUH LUV.
+    erewrite incBlockNamed_Γ in LUV; eauto.
+    generalize LUV; intros INLG;
+      eapply MEM in INLG; eauto.
+  - unfold WF_IRState; erewrite incBlockNamed_Γ; eauto; apply WF.
+  - red; repeat break_let; erewrite incBlockNamed_local_count; eauto. 
+Qed.
+
+Opaque incBlockNamed.
+Opaque incVoid.
+Opaque incLocal.
+
+Lemma unsigned_is_zero: forall a, Int64.unsigned a ≡ Int64.unsigned Int64.zero ->
+                             a = Int64.zero.
+Proof.
+  intros a H.
+  unfold Int64.unsigned, Int64.intval in H.
+  repeat break_let; subst.
+  destruct Int64.zero.
+  inv Heqi0.
+  unfold equiv, MInt64asNT.NTypeEquiv, Int64.eq, Int64.unsigned, Int64.intval.
+  apply Coqlib.zeq_true.
+Qed.
+
 Section NExpr.
 
   (**
@@ -1065,33 +1313,17 @@
      not been modified. I'm interested in having this, but I do not know how easy it is to get it.
      TODOYZ: Investigate this claim
    *)
-  Opaque append.
-
-  Lemma evalNexpr_preserves_WF:
-    forall nexp s s' σ x,
-      WF_IRState σ s ->
-      genNExpr nexp s ≡ inr (s',x) ->
-      WF_IRState σ s'.
+
+  Lemma genNExpr_preserves_state_invariant:
+    forall nexp e c s1 s2 memH memV l g σ,
+      state_invariant σ s1 memH (memV, (l, g)) ->      
+      genNExpr nexp s1 ≡ inr (s2, (e, c)) ->
+      state_invariant σ s2 memH (memV, (l, g)).
   Proof.
-    induction nexp; intros * WF GEN; cbn* in GEN; simp ; auto.
-    all: eapply IHnexp1 in Heqs0; eapply IHnexp2 in Heqs1; eauto.
-  Qed.
-  
-  (* TODO: I don't think we can use this anymore :( *)
-  (* Lemma evalNexpr_WF_no_fail: *)
-  (*   forall nexp s σ x msg, *)
-  (*     WF_IRState σ s -> *)
-  (*     genNExpr nexp s ≡ inr x -> *)
-  (*     evalNExpr σ nexp ≡ inl msg -> *)
-  (*     False. *)
-  (* Proof. *)
-  (*   induction nexp; cbn*; intros * WF COMP EVAL; cbn* in *; repeat try inv_sum. *)
-  (*   simp; try abs_by_WF. *)
-  (*   (* *)
-  (*   all: simp; try abs_by_WF; [eapply IHnexp1; eauto | eapply IHnexp2; [eapply evalNexpr_preserves_WF | ..]; eauto]. *)
-  (*    *) *)
-  (*   admit. *)
-  (* Admitted. *)
+    induction nexp;
+      intros e c s1 s2 memH memV l g σ SINV GEN;
+      cbn* in GEN; simp; auto.
+  Admitted.
 
   Definition memory_invariant_memory_mcfg (σ : evalContext) (s : IRState) : Rel_mcfg :=
     fun memH '(memV,((l,sl),g)) =>
@@ -1128,336 +1360,6 @@
     exp_correct : genNExpr_exp_correct σ nexp e mf stf;
     monotone : ext_local mi sti mf stf
     }.
-
-=======
->>>>>>> 9da67bbb
-  Lemma state_invariant_WF_IRState :
-    forall σ s memH st, state_invariant σ s memH st -> WF_IRState σ s.
-  Proof.
-    intros ? ? ? (? & ? & ?) [_ WF _]; auto.
-  Qed.
-
-  Lemma state_invariant_memory_invariant :
-    forall σ s memH st, state_invariant σ s memH st -> memory_invariant σ s memH st.
-  Proof.
-    intros ? ? ? (? & ? & ?) [INV _ _]; auto.
-  Qed.
-
-  Lemma ext_local_refl:
-    forall {R S} memH memV l g n v,
-      @ext_local R S memH (mk_config_cfg memV l g) (memH, n) (memV, (l, (g, v))).
-  Proof.
-    intros; repeat split; reflexivity.
-  Qed.
-  Hint Resolve state_invariant_memory_invariant state_invariant_WF_IRState ext_local_refl: core.
-
-  (* YZ TODO MOVE *)
-  Lemma typ_to_dtyp_I : forall s i, typ_to_dtyp s (TYPE_I i) ≡ DTYPE_I i.
-  Proof.
-    intros; rewrite typ_to_dtyp_equation; reflexivity.
-  Qed.
-
-  Lemma typ_to_dtyp_D : forall s, typ_to_dtyp s TYPE_Double ≡ DTYPE_Double.
-  Proof.
-    intros; rewrite typ_to_dtyp_equation; reflexivity.
-  Qed.
-
-  Lemma typ_to_dtyp_D_array : forall n s, typ_to_dtyp s (TYPE_Array n TYPE_Double) ≡ DTYPE_Array n DTYPE_Double.
-  Proof.
-    intros.
-    rewrite typ_to_dtyp_equation.
-    rewrite typ_to_dtyp_D.
-    reflexivity.
-  Qed.
-
-  Lemma in_local_or_global_same_global : forall l g l' m id dv τ,
-    in_local_or_global l g m (ID_Global id) dv τ ->
-    in_local_or_global l' g m (ID_Global id) dv τ.
-  Proof.
-    cbn; intros; auto.
-  Qed.
-
-  Lemma incLocal_Γ:
-    forall s s' id,
-      incLocal s ≡ inr (s', id) ->
-      Γ s' ≡ Γ s.
-  Proof.
-    intros; cbn in *; inv_sum; reflexivity.
-  Qed.
-
-  Lemma in_local_or_global_add_fresh_old :
-    ∀ (id : raw_id) (l : local_env) (g : global_env) m (x : ident) dv dv' τ,
-      x <> ID_Local id →
-      in_local_or_global l g m x dv τ →
-      in_local_or_global (alist_add id dv' l) g m x dv τ.
-  Proof.
-    intros * INEQ LUV'.
-    destruct x; cbn in *; auto.
-    rewrite rel_dec_neq_false; try typeclasses eauto; [| intros ->; auto].
-    rewrite remove_neq_alist; auto; try typeclasses eauto; intros ->; auto.
-  Qed.
-
-  Lemma fresh_no_lu :
-    forall s s' id l g m x dv τ,
-      incLocal s ≡ inr (s', id) ->
-      incLocal_fresh l s ->
-      in_local_or_global l g m x dv τ ->
-      x ≢ ID_Local id.
-   Proof.
-    intros * INC FRESH IN abs; subst.
-    apply FRESH in INC.
-    unfold alist_fresh in *.
-    cbn in *; rewrite INC in IN; inv IN.
-  Qed.
-
-  Lemma append_factor_left : forall s s1 s2,
-      s @@ s1 ≡ s @@ s2 ->
-      s1 ≡ s2.
-  Proof.
-    induction s as [| c s IH]; cbn; intros * EQ; auto.
-    apply IH.
-    inv EQ; auto.
-  Qed.
-
-  (* Inversion messes up my goal a bit too much, simpler to use this *)
-  Lemma Name_inj : forall s1 s2,
-      Name s1 ≡ Name s2 ->
-      s1 ≡ s2.
-  Proof.
-    intros * EQ; inv EQ; auto.
-  Qed.
-
-  Opaque append.
-  (**
-     [memory_invariant] is stable by fresh extension of the local environment.
-   *)
-  Lemma state_invariant_add_fresh :
-    forall σ s s' id memH memV l g v,
-      incLocal s ≡ inr (s', id) ->
-      state_invariant σ s memH (memV, (l, g)) ->
-      state_invariant σ s' memH (memV, (alist_add id v l, g)).
-  Proof.
-    intros * INC [MEM WF FRESH].
-    split.
-    - red; intros * LUH LUV.
-      erewrite incLocal_Γ in LUV; eauto.
-      generalize LUV; intros INLG;
-        eapply MEM in INLG; eauto.
-      break_match.
-      + subst.
-        eapply in_local_or_global_add_fresh_old; eauto.
-        eapply fresh_no_lu; eauto.
-        eapply concrete_fresh_fresh; eauto.
-      + subst.
-        eapply in_local_or_global_add_fresh_old; eauto.
-        eapply fresh_no_lu; eauto.
-        eapply concrete_fresh_fresh; eauto.
-      + subst.
-        repeat destruct INLG as [? INLG].
-        do 3 eexists; splits; eauto.
-        eapply in_local_or_global_add_fresh_old; eauto.
-        eapply fresh_no_lu; eauto.
-        eapply concrete_fresh_fresh; eauto.
-    - unfold WF_IRState; erewrite incLocal_Γ; eauto; apply WF.
-    - intros ? ? ? LU INEQ.
-      clear MEM WF.
-      destruct (rel_dec_p id0 id); [subst |];
-        destruct s; cbn in INC; inv_sum; cbn in *.
-      + intros abs.
-        clear - INEQ abs.
-        apply Name_inj, append_factor_left,string_of_nat_inj in abs; lia.
-      + apply In_add_In_ineq in LU; eauto.
-        eapply FRESH; eauto with arith.
-  Qed.
-
-  Lemma ext_local_subalist : forall {R S} memH memV l1 g vH vV l2,
-      l1 ⊑ l2 ->
-      @ext_local R S memH (mk_config_cfg memV l1 g) (memH, vH) (memV, (l2, (g, vV))).
-  Proof.
-    intros * SUB; cbn; splits; auto.
-  Qed.
-
-  Lemma incVoid_Γ:
-    forall s s' id,
-      incVoid s ≡ inr (s', id) ->
-      Γ s' ≡ Γ s.
-  Proof.
-    intros; cbn in *; inv_sum; reflexivity.
-  Qed.
-
-  Lemma incVoid_local_count:
-    forall s s' id,
-      incVoid s ≡ inr (s', id) ->
-      local_count s' ≡ local_count s.
-  Proof.
-    intros; cbn in *; inv_sum; reflexivity.
-  Qed.
-
-  Lemma state_invariant_incVoid :
-    forall σ s s' k memH stV,
-      incVoid s ≡ inr (s', k) ->
-      state_invariant σ s memH stV ->
-      state_invariant σ s' memH stV.
-  Proof.
-    intros * INC [MEM WF FRESH].
-    split.
-    - red; repeat break_let; intros * LUH LUV.
-      erewrite incVoid_Γ in LUV; eauto.
-      generalize LUV; intros INLG;
-        eapply MEM in INLG; eauto.
-    - unfold WF_IRState; erewrite incVoid_Γ; eauto; apply WF.
-    - red; repeat break_let; erewrite incVoid_local_count; eauto. 
-  Qed.
-
-  Lemma incLocal_local_count: forall s s' x,
-      incLocal s ≡ inr (s',x) ->
-      local_count s' ≡ S (local_count s).
-  Proof.
-    intros; cbn in *; inv_sum; reflexivity.
-  Qed.
-
-  Lemma state_invariant_incLocal :
-    forall σ s s' k memH stV,
-      incLocal s ≡ inr (s', k) ->
-      state_invariant σ s memH stV ->
-      state_invariant σ s' memH stV.
-  Proof.
-    intros * INC [MEM WF FRESH].
-    split.
-    - red; repeat break_let; intros * LUH LUV.
-      erewrite incLocal_Γ in LUV; eauto.
-      generalize LUV; intros INLG;
-        eapply MEM in INLG; eauto.
-    - unfold WF_IRState; erewrite incLocal_Γ; eauto; apply WF.
-    - red; repeat break_let; intros ? ? ? LU INEQ.
-      clear MEM WF.
-      erewrite incLocal_local_count in INEQ; eauto.
-      eapply FRESH; eauto with arith.
-  Qed.
-
-  Lemma incBlockNamed_Γ:
-    forall s s' msg id,
-      incBlockNamed msg s ≡ inr (s', id) ->
-      Γ s' ≡ Γ s.
-  Proof.
-    intros; cbn in *; inv_sum; reflexivity.
-  Qed.
-
-  Lemma incBlockNamed_local_count:
-    forall s s' msg id,
-      incBlockNamed msg s ≡ inr (s', id) ->
-      local_count s' ≡ local_count s.
-  Proof.
-    intros; cbn in *; inv_sum; reflexivity.
-  Qed.
-
-  Lemma state_invariant_incBlockNamed :
-    forall σ s s' k msg memH stV,
-      incBlockNamed msg s ≡ inr (s', k) ->
-      state_invariant σ s memH stV ->
-      state_invariant σ s' memH stV.
-  Proof.
-    intros * INC [MEM WF FRESH].
-    split.
-    - red; repeat break_let; intros * LUH LUV.
-      erewrite incBlockNamed_Γ in LUV; eauto.
-      generalize LUV; intros INLG;
-        eapply MEM in INLG; eauto.
-    - unfold WF_IRState; erewrite incBlockNamed_Γ; eauto; apply WF.
-    - red; repeat break_let; erewrite incBlockNamed_local_count; eauto. 
-  Qed.
-
-  Opaque incBlockNamed.
-  Opaque incVoid.
-  Opaque incLocal.
-
-  Lemma unsigned_is_zero: forall a, Int64.unsigned a ≡ Int64.unsigned Int64.zero ->
-           a = Int64.zero.
-  Proof.
-    intros a H.
-    unfold Int64.unsigned, Int64.intval in H.
-    repeat break_let; subst.
-    destruct Int64.zero.
-    inv Heqi0.
-    unfold equiv, MInt64asNT.NTypeEquiv, Int64.eq, Int64.unsigned, Int64.intval.
-    apply Coqlib.zeq_true.
-  Qed.
-
-<<<<<<< HEAD
-  Lemma genNExpr_preserves_state_invariant:
-    forall nexp e c s1 s2 memH memV l g σ,
-      state_invariant σ s1 memH (memV, (l, g)) ->      
-      genNExpr nexp s1 ≡ inr (s2, (e, c)) ->
-      state_invariant σ s2 memH (memV, (l, g)).
-  Proof.
-    induction nexp;
-      intros e c s1 s2 memH memV l g σ SINV GEN;
-      cbn* in GEN; simp; auto.
-  Admitted.
-
-=======
-Section NExpr.
-
-  (**
-     We prove in this section the correctness of the compilation of numerical expressions, i.e. [NExpr].
-     The corresponding compiling function is [inexpert].
-
-     Helix side:
-     * nexp: NExpr
-     * σ: evalContext
-     * s: IRState
-
-The expression must be closed in [evalContext]. I.e. all variables are below the length of σ
-Γ s1 = σ?
-
-   *)
-  (* NOTEYZ:
-     These expressions are pure. As such, it is true that we do not need to interpret away
-     the memory events on Helix side to establish the bisimulation.
-     However at least in the current state of affair, I believe it's widely more difficult
-     to lift the result before interpretation to the context we need than to simply plug in
-     the interpreter.
-     In particular we would need to have a clean enough lift that deduces that the memory has
-     not been modified. I'm interested in having this, but I do not know how easy it is to get it.
-     TODOYZ: Investigate this claim
-   *)
-
-  Definition memory_invariant_memory_mcfg (σ : evalContext) (s : IRState) : Rel_mcfg :=
-    fun memH '(memV,((l,sl),g)) =>
-      memory_invariant σ s memH (memV,(l,g)).
-
- (** YZ
-      At the top level, the correctness of genNExpr is expressed as the denotation of the operator being equivalent
-      to the bind of denoting the code followed by denoting the expression.
-      However this is not inductively stable, we only want to plug the expression at the top level.
-      We therefore instead carry the fact about the denotation of the expression in the invariant. (Is there another clever way?)
-      TODO: how to make this (much) less ugly?
-   *)
-  Definition genNExpr_exp_correct σ (nexp : NExpr) (e: exp typ) : Rel_cfg_T DynamicValues.int64 unit :=
-    fun '(_,i) '(memV,(l,(g,v))) =>
-      forall l', l ⊑ l' ->
-        Ret (memV,(l',(g,UVALUE_I64 i)))
-        ≈
-        with_err_LB
-        (interp_cfg (translate exp_E_to_instr_E (denote_exp (Some (DTYPE_I 64%Z)) (convert_typ [] e))) g l' memV) /\ evalNExpr σ nexp ≡ inr i.
-
-  (**
-     We package the local specific invariants. Additionally to the evaluation of the resulting expression,
-     we also state that evaluating the code preserves most of the state, except for the local state being
-     allowed to be extended with fresh bindings.
-   *)
-  Record genNExpr_rel
-         (σ : evalContext)
-         (nexp : NExpr)
-         (e : exp typ)
-         (mi : memoryH) (sti : config_cfg)
-         (mf : memoryH * DynamicValues.int64) (stf : config_cfg_T unit)
-    : Prop :=
-    {
-    exp_correct : genNExpr_exp_correct σ nexp e mf stf;
-    monotone : ext_local mi sti mf stf
-    }.
->>>>>>> 9da67bbb
 
   Lemma genNExpr_correct_ind :
     forall (* Compiler bits *) (s1 s2: IRState)
@@ -2282,7 +2184,8 @@
   Proof.
     induction mexp; intros * WF GEN; cbn* in GEN; simp; auto.
   Qed.
-  
+
+  (*
   Lemma genAExpr_preserves_WF:
     forall aexp s s' σ x,
       WF_IRState σ s ->
@@ -2298,7 +2201,7 @@
     }
     
     all: eapply IHaexp1 in Heqs0; eapply IHaexp2 in Heqs1; eauto.
-  Qed.
+  Qed. *)
 
   (* TODO: Move this *)
   Lemma In__alist_In :
@@ -2383,7 +2286,6 @@
           apply eqit_Ret.
           split.
           { cbn. eapply state_invariant_add_fresh; eauto.
-            cbn. reflexivity.
           }
           {
             + split; split; intuition.
@@ -2428,8 +2330,6 @@
              unfold context_lookup.
              rewrite Heqo0. cbn.
              reflexivity.
-          -- repeat (split; auto).
-             reflexivity.
         * (* TODO: should be able to replace with abs_by_WF *)
           cbn* in EVAL; rewrite Heqo0 in EVAL; inv EVAL.
     - (* Constant *)
@@ -2446,9 +2346,6 @@
       repeat norm_h.
       repeat norm_v.
       reflexivity.
-      cbn.
-      repeat (split; auto).
-      reflexivity.
     - (* ANth *)
       cbn* in COMPILE; simp.
 
@@ -2460,215 +2357,211 @@
       repeat norm_v.
 
       (* I need to know something about c0, which is an NExpr. *)
-      epose proof genNExpr_correct_ind _ Heqs Heqs1 PRE.
-
-      eutt_hide_right.
-      cbn*.
-      repeat norm_h.
-
-      subst i2.
-
-      eapply eutt_clo_bind; eauto.
-      intros [memH' n'] [memV' [l' [g' []]]] [SINV GENN_REL].
-      cbn in SINV.
-
-      (* Relate MExpr *)
-      destruct GENN_REL as [NEXP_CORRECT [MEMH [MEMV [G L]]]]; subst.
-
-      (* Need to make sure that we pull e1 out so we can use genMExpr_correct *)
-      epose proof genMExpr_correct _ Heqs0 Heqs2 SINV as MCODE.
-
-      (* Should be able to pull e1 out from the denotation of GEP *)
-      change [(IId (Name (String "l" (string_of_nat (local_count i0)))),
-                 INSTR_Op
-                   (OP_GetElementPtr t (TYPE_Pointer t, e1)
-                      [(IntType, EXP_Integer 0%Z); (IntType, e0)]));
-                (IId (Name (String "l" (string_of_nat (S (local_count i0))))),
-                INSTR_Load false TYPE_Double
-                  (TYPE_Pointer TYPE_Double,
-                  EXP_Ident (ID_Local (Name (String "l" (string_of_nat (local_count i0))))))
-                  (Some 8%Z))] with
-          ([(IId (Name (String "l" (string_of_nat (local_count i0)))),
-                 INSTR_Op
-                   (OP_GetElementPtr t (TYPE_Pointer t, e1)
-                      [(IntType, EXP_Integer 0%Z); (IntType, e0)]))] ++
-          [(IId (Name (String "l" (string_of_nat (S (local_count i0))))),
-                INSTR_Load false TYPE_Double
-                  (TYPE_Pointer TYPE_Double,
-                  EXP_Ident (ID_Local (Name (String "l" (string_of_nat (local_count i0))))))
-                  (Some 8%Z))]).
-      rewrite app_assoc.
-      rewrite convert_typ_app.
-      rewrite denote_code_app.
-
-      repeat norm_v.
-      rewrite convert_typ_app.
-      rewrite denote_code_app.
-      repeat norm_v.
-
-      repeat norm_h.
-
-      (* I want to deconstruct denote_code of OP_GetElementPtr *)
-(*       assert ((convert_typ [ ] *)
-(*                          [(IId (Name (String "l" (string_of_nat (local_count i0)))), *)
-(*                           INSTR_Op *)
-(*                             (OP_GetElementPtr t (TYPE_Pointer t, e1) *)
-(*                                               [(IntType, EXP_Integer 0%Z); (IntType, e0)]))]) ≡ *)
-(* [(IId (Traversal.endo (Name (String "l" (string_of_nat (local_count i0))))), *)
-(*      INSTR_Op *)
-(*        (OP_GetElementPtr (typ_to_dtyp [ ] t) *)
-(*           (typ_to_dtyp [ ] (TYPE_Pointer t), Traversal.fmap (typ_to_dtyp [ ]) e1) *)
-(*           [(typ_to_dtyp [ ] IntType, EXP_Integer 0%Z); *)
-(*            (typ_to_dtyp [ ] IntType, Traversal.fmap (typ_to_dtyp [ ]) e0)]))]) as GEP by reflexivity. *)
-
-(*       rewrite GEP. *)
-
-(*       From ExtLib Require Import *)
-(*            Structures.Monads *)
-(*            Structures.Functor *)
-(*            Eqv. *)
-
-
-(*       Lemma denote_instr_GEP : *)
-(*         forall id t e idxs, *)
-(*           denote_instr (IId id, INSTR_Op (OP_GetElementPtr t (DTYPE_Pointer, e) idxs)) ≈ *)
-(*           vptr <- denote_exp (Some DTYPE_Pointer) e ;; *)
-(*           vs <- map_monad (fun '(dt, index) => denote_exp (Some dt) index) idxs ;; *)
-
-(*           let maybe_dvs := dvptr <- uvalue_to_dvalue vptr ;; *)
-(*                            dvs <- map_monad uvalue_to_dvalue vs ;; *)
-(*                            ret (dvptr, dvs) *)
-(*           in *)
-
-(*           match maybe_dvs with *)
-(*           | inr (dvptr, dvs) => fmap dvalue_to_uvalue (trigger (GEP t dvptr dvs)) *)
-(*           | inl _ => *)
-(*             (* Pick to get dvalues *) *)
-(*             dvptr <- trigger (pick vptr True) ;; *)
-(*             dvs <- map_monad (fun v => trigger (pick v True)) vs ;; *)
-(*             fmap dvalue_to_uvalue (trigger (GEP t dvptr dvs)) *)
-(*           end. *)
-(*       (* Using this we can *) *)
-
-(*             | OP_GetElementPtr dt1 (dt2, ptrval) idxs => *)
-(*           vptr <- denote_exp (Some dt2) ptrval ;; *)
-(*           vs <- map_monad (fun '(dt, index) => denote_exp (Some dt) index) idxs ;; *)
-
-(*           let maybe_dvs := dvptr <- uvalue_to_dvalue vptr ;; *)
-(*                            dvs <- map_monad uvalue_to_dvalue vs ;; *)
-(*                            ret (dvptr, dvs) *)
-(*           in *)
-
-(*           match maybe_dvs with *)
-(*           | inr (dvptr, dvs) => fmap dvalue_to_uvalue (trigger (GEP dt1 dvptr dvs)) *)
-(*           | inl _ => *)
-(*             (* Pick to get dvalues *) *)
-(*             dvptr <- trigger (pick vptr True) ;; *)
-(*             dvs <- map_monad (fun v => trigger (pick v True)) vs ;; *)
-(*             fmap dvalue_to_uvalue (trigger (GEP dt1 dvptr dvs)) *)
-(*           end *)
-      
-(*       rewrite <- bind_bind. *)
-(*       cbn. *)
-(*       setoid_rewrite translate_bind. *)
-
-(*       set (i2 := (λ x : memoryV * (local_env * (global_env * ())), *)
-(*                with_err_LB *)
-(*                  (let *)
-(*                   '(m', (l'0, (g'0, _))) := x in *)
-(*                    interp_cfg *)
-(*                      (denote_code *)
-(*                         (convert_typ [ ] *)
-(*                            [(IId (Name (String "l" (string_of_nat (S (local_count i0))))), *)
-(*                             INSTR_Load false TYPE_Double *)
-(*                               (TYPE_Pointer TYPE_Double, *)
-(*                               EXP_Ident *)
-(*                                 (ID_Local (Name (String "l" (string_of_nat (local_count i0)))))) *)
-(*                               (Some 8%Z))])) g'0 l'0 m'))). *)
-(*       eutt_hide_left. *)
-
-(*       cbn. *)
-      
-(*       setoid_rewrite translate_bind. *)
-(*       setoid_rewrite bind_bind. *)
-
-(*       eapply eutt_clo_bind with (UU:=lift_Rel_cfg (state_invariant σ i0) ⩕ invariant_MExpr_code σ i0). *)
-
-(*       (* There's a mismatch here. *)
-
-(*          - MCODE is the code followed by the expression. *)
-(*          - But we just have the code. *)
-
-(*          Can't use invariant_MExpr, because it includes a relation on *)
-(*          the expression's value as well. *)
-
-(*          Can use invariant_MExpr_code, however. *)
-(*        *) *)
-(*       admit. (* Need a way to prove this *) *)
-      
-(*       intros [memH'' mb] [memV'' [l'' [g'' []]]] [SINV' MEXPR_REL]. *)
-(*       cbn in SINV'. *)
-(*       cbn in MEXPR_REL. *)
-(*       destruct MEXPR_REL as (ptr & nth_id & n'' & mid & size & sz & LUP & INLOG & NTH_σ & NTH_Γ). *)
+(*       epose proof genNExpr_correct_ind _ Heqs Heqs1 PRE. *)
 
 (*       eutt_hide_right. *)
-(*       cbn. *)
-(*       cbn in NEXP_CORRECT. *)
-(*       assert (i1 ≡ n') as Hi1n'. *)
-(*       { assert (l' ⊑ l') as LL by reflexivity. *)
-(*         pose proof NEXP_CORRECT l' LL as (_ & EVAL'). *)
-(*         rewrite Heqs1 in EVAL'. inversion EVAL'. *)
-(*         reflexivity. *)
-(*       } *)
-
-(*       rewrite <- Hi1n'. *)
+(*       cbn*. *)
+(*       repeat norm_h. *)
+
 (*       subst i2. *)
 
-(*       (* Can I relate m0 and mb? *) *)
-(*       (* Seems like this should maybe be related to the expression...? *) *)
-(*       rewrite Heqo. *)
-(*       (* I should be able to rewrite this... *) *)
-(*       cbn*. *)
-(*       assert (state_invariant σ i memH (memV, (l, g))) as SINV. *)
-(*       {  *)
-(*       } *)
-(*       admit. *)
-
-(*       epose proof genMExpr_correct _ Heqs0 Heqs1 SINV. *)
-(*       repeat norm_h. *)
+(*       eapply eutt_clo_bind; eauto. *)
+(*       intros [memH' n'] [memV' [l' [g' []]]] [SINV GENN_REL]. *)
+(*       cbn in SINV. *)
+
+(*       (* Relate MExpr *) *)
+(*       destruct GENN_REL as [NEXP_CORRECT [MEMH [MEMV [G L]]]]; subst. *)
+
+(*       (* Need to make sure that we pull e1 out so we can use genMExpr_correct *) *)
+(*       epose proof genMExpr_correct _ Heqs0 Heqs2 SINV as MCODE. *)
+
+(*       (* Should be able to pull e1 out from the denotation of GEP *) *)
+(*       change [(IId (Name (String "l" (string_of_nat (local_count i0)))), *)
+(*                  INSTR_Op *)
+(*                    (OP_GetElementPtr t (TYPE_Pointer t, e1) *)
+(*                       [(IntType, EXP_Integer 0%Z); (IntType, e0)])); *)
+(*                 (IId (Name (String "l" (string_of_nat (S (local_count i0))))), *)
+(*                 INSTR_Load false TYPE_Double *)
+(*                   (TYPE_Pointer TYPE_Double, *)
+(*                   EXP_Ident (ID_Local (Name (String "l" (string_of_nat (local_count i0)))))) *)
+(*                   (Some 8%Z))] with *)
+(*           ([(IId (Name (String "l" (string_of_nat (local_count i0)))), *)
+(*                  INSTR_Op *)
+(*                    (OP_GetElementPtr t (TYPE_Pointer t, e1) *)
+(*                       [(IntType, EXP_Integer 0%Z); (IntType, e0)]))] ++ *)
+(*           [(IId (Name (String "l" (string_of_nat (S (local_count i0))))), *)
+(*                 INSTR_Load false TYPE_Double *)
+(*                   (TYPE_Pointer TYPE_Double, *)
+(*                   EXP_Ident (ID_Local (Name (String "l" (string_of_nat (local_count i0)))))) *)
+(*                   (Some 8%Z))]). *)
+(*       rewrite app_assoc. *)
+(*       rewrite convert_typ_app. *)
+(*       rewrite denote_code_app. *)
+
+(*       repeat norm_v. *)
 (*       rewrite convert_typ_app. *)
 (*       rewrite denote_code_app. *)
 (*       repeat norm_v. *)
 
-(*       eapply eutt_clo_bind; eauto. *)
-(*       assert (eutt (lift_Rel_cfg (state_invariant σ i) ⩕ invariant_MExpr_code σ i0) *)
-(*                    (with_err_RB (interp_Mem (denoteMExpr σ m) memH)) *)
-(*                    (with_err_LB (interp_cfg (denote_code (convert_typ [ ] c0)) g l memV))). *)
-(*       { admit.  *)
-(*       } *)
-(*       eauto. *)
-
-(*       intros [memH' nm] [memV' [l' [g' []]]] [H1 H2]. *)
-
 (*       repeat norm_h. *)
-(*       rewrite convert_typ_app. *)
-(*       rewrite denote_code_app. *)
-(*       repeat norm_v. *)
-
-(*       eapply eutt_clo_bind; eauto. *)
-(*       admit. *)
-(*       intros [memH'' nm'] [memV'' [l'' [g'' []]]] H3. *)
-(*       cbn*. *)
-
-    (*       admit. *)
+
+(*       (* I want to deconstruct denote_code of OP_GetElementPtr *) *)
+(* (*       assert ((convert_typ [ ] *) *)
+(* (*                          [(IId (Name (String "l" (string_of_nat (local_count i0)))), *) *)
+(* (*                           INSTR_Op *) *)
+(* (*                             (OP_GetElementPtr t (TYPE_Pointer t, e1) *) *)
+(* (*                                               [(IntType, EXP_Integer 0%Z); (IntType, e0)]))]) ≡ *) *)
+(* (* [(IId (Traversal.endo (Name (String "l" (string_of_nat (local_count i0))))), *) *)
+(* (*      INSTR_Op *) *)
+(* (*        (OP_GetElementPtr (typ_to_dtyp [ ] t) *) *)
+(* (*           (typ_to_dtyp [ ] (TYPE_Pointer t), Traversal.fmap (typ_to_dtyp [ ]) e1) *) *)
+(* (*           [(typ_to_dtyp [ ] IntType, EXP_Integer 0%Z); *) *)
+(* (*            (typ_to_dtyp [ ] IntType, Traversal.fmap (typ_to_dtyp [ ]) e0)]))]) as GEP by reflexivity. *) *)
+
+(* (*       rewrite GEP. *) *)
+
+(* (*       From ExtLib Require Import *) *)
+(* (*            Structures.Monads *) *)
+(* (*            Structures.Functor *) *)
+(* (*            Eqv. *) *)
+
+
+(* (*       Lemma denote_instr_GEP : *) *)
+(* (*         forall id t e idxs, *) *)
+(* (*           denote_instr (IId id, INSTR_Op (OP_GetElementPtr t (DTYPE_Pointer, e) idxs)) ≈ *) *)
+(* (*           vptr <- denote_exp (Some DTYPE_Pointer) e ;; *) *)
+(* (*           vs <- map_monad (fun '(dt, index) => denote_exp (Some dt) index) idxs ;; *) *)
+
+(* (*           let maybe_dvs := dvptr <- uvalue_to_dvalue vptr ;; *) *)
+(* (*                            dvs <- map_monad uvalue_to_dvalue vs ;; *) *)
+(* (*                            ret (dvptr, dvs) *) *)
+(* (*           in *) *)
+
+(* (*           match maybe_dvs with *) *)
+(* (*           | inr (dvptr, dvs) => fmap dvalue_to_uvalue (trigger (GEP t dvptr dvs)) *) *)
+(* (*           | inl _ => *) *)
+(* (*             (* Pick to get dvalues *) *) *)
+(* (*             dvptr <- trigger (pick vptr True) ;; *) *)
+(* (*             dvs <- map_monad (fun v => trigger (pick v True)) vs ;; *) *)
+(* (*             fmap dvalue_to_uvalue (trigger (GEP t dvptr dvs)) *) *)
+(* (*           end. *) *)
+(* (*       (* Using this we can *) *) *)
+
+(* (*             | OP_GetElementPtr dt1 (dt2, ptrval) idxs => *) *)
+(* (*           vptr <- denote_exp (Some dt2) ptrval ;; *) *)
+(* (*           vs <- map_monad (fun '(dt, index) => denote_exp (Some dt) index) idxs ;; *) *)
+
+(* (*           let maybe_dvs := dvptr <- uvalue_to_dvalue vptr ;; *) *)
+(* (*                            dvs <- map_monad uvalue_to_dvalue vs ;; *) *)
+(* (*                            ret (dvptr, dvs) *) *)
+(* (*           in *) *)
+
+(* (*           match maybe_dvs with *) *)
+(* (*           | inr (dvptr, dvs) => fmap dvalue_to_uvalue (trigger (GEP dt1 dvptr dvs)) *) *)
+(* (*           | inl _ => *) *)
+(* (*             (* Pick to get dvalues *) *) *)
+(* (*             dvptr <- trigger (pick vptr True) ;; *) *)
+(* (*             dvs <- map_monad (fun v => trigger (pick v True)) vs ;; *) *)
+(* (*             fmap dvalue_to_uvalue (trigger (GEP dt1 dvptr dvs)) *) *)
+(* (*           end *) *)
+      
+(* (*       rewrite <- bind_bind. *) *)
+(* (*       cbn. *) *)
+(* (*       setoid_rewrite translate_bind. *) *)
+
+(* (*       set (i2 := (λ x : memoryV * (local_env * (global_env * ())), *) *)
+(* (*                with_err_LB *) *)
+(* (*                  (let *) *)
+(* (*                   '(m', (l'0, (g'0, _))) := x in *) *)
+(* (*                    interp_cfg *) *)
+(* (*                      (denote_code *) *)
+(* (*                         (convert_typ [ ] *) *)
+(* (*                            [(IId (Name (String "l" (string_of_nat (S (local_count i0))))), *) *)
+(* (*                             INSTR_Load false TYPE_Double *) *)
+(* (*                               (TYPE_Pointer TYPE_Double, *) *)
+(* (*                               EXP_Ident *) *)
+(* (*                                 (ID_Local (Name (String "l" (string_of_nat (local_count i0)))))) *) *)
+(* (*                               (Some 8%Z))])) g'0 l'0 m'))). *) *)
+(* (*       eutt_hide_left. *) *)
+
+(* (*       cbn. *) *)
+      
+(* (*       setoid_rewrite translate_bind. *) *)
+(* (*       setoid_rewrite bind_bind. *) *)
+
+(* (*       eapply eutt_clo_bind with (UU:=lift_Rel_cfg (state_invariant σ i0) ⩕ invariant_MExpr_code σ i0). *) *)
+
+(* (*       (* There's a mismatch here. *) *)
+
+(* (*          - MCODE is the code followed by the expression. *) *)
+(* (*          - But we just have the code. *) *)
+
+(* (*          Can't use invariant_MExpr, because it includes a relation on *) *)
+(* (*          the expression's value as well. *) *)
+
+(* (*          Can use invariant_MExpr_code, however. *) *)
+(* (*        *) *) *)
+(* (*       admit. (* Need a way to prove this *) *) *)
+      
+(* (*       intros [memH'' mb] [memV'' [l'' [g'' []]]] [SINV' MEXPR_REL]. *) *)
+(* (*       cbn in SINV'. *) *)
+(* (*       cbn in MEXPR_REL. *) *)
+(* (*       destruct MEXPR_REL as (ptr & nth_id & n'' & mid & size & sz & LUP & INLOG & NTH_σ & NTH_Γ). *) *)
+
+(* (*       eutt_hide_right. *) *)
+(* (*       cbn. *) *)
+(* (*       cbn in NEXP_CORRECT. *) *)
+(* (*       assert (i1 ≡ n') as Hi1n'. *) *)
+(* (*       { assert (l' ⊑ l') as LL by reflexivity. *) *)
+(* (*         pose proof NEXP_CORRECT l' LL as (_ & EVAL'). *) *)
+(* (*         rewrite Heqs1 in EVAL'. inversion EVAL'. *) *)
+(* (*         reflexivity. *) *)
+(* (*       } *) *)
+
+(* (*       rewrite <- Hi1n'. *) *)
+(* (*       subst i2. *) *)
+
+(* (*       (* Can I relate m0 and mb? *) *) *)
+(* (*       (* Seems like this should maybe be related to the expression...? *) *) *)
+(* (*       rewrite Heqo. *) *)
+(* (*       (* I should be able to rewrite this... *) *) *)
+(* (*       cbn*. *) *)
+(* (*       assert (state_invariant σ i memH (memV, (l, g))) as SINV. *) *)
+(* (*       {  *) *)
+(* (*       } *) *)
+(* (*       admit. *) *)
+
+(* (*       epose proof genMExpr_correct _ Heqs0 Heqs1 SINV. *) *)
+(* (*       repeat norm_h. *) *)
+(* (*       rewrite convert_typ_app. *) *)
+(* (*       rewrite denote_code_app. *) *)
+(* (*       repeat norm_v. *) *)
+
+(* (*       eapply eutt_clo_bind; eauto. *) *)
+(* (*       assert (eutt (lift_Rel_cfg (state_invariant σ i) ⩕ invariant_MExpr_code σ i0) *) *)
+(* (*                    (with_err_RB (interp_Mem (denoteMExpr σ m) memH)) *) *)
+(* (*                    (with_err_LB (interp_cfg (denote_code (convert_typ [ ] c0)) g l memV))). *) *)
+(* (*       { admit.  *) *)
+(* (*       } *) *)
+(* (*       eauto. *) *)
+
+(* (*       intros [memH' nm] [memV' [l' [g' []]]] [H1 H2]. *) *)
+
+(* (*       repeat norm_h. *) *)
+(* (*       rewrite convert_typ_app. *) *)
+(* (*       rewrite denote_code_app. *) *)
+(* (*       repeat norm_v. *) *)
+
+(* (*       eapply eutt_clo_bind; eauto. *) *)
+(* (*       admit. *) *)
+(* (*       intros [memH'' nm'] [memV'' [l'' [g'' []]]] H3. *) *)
+(* (*       cbn*. *) *)
+
+(*     (*       admit. *) *)
       admit.
     - (* AAbs *)
       rename g into g1, l into l1, memV into memV1.
       cbn* in COMPILE; simp.
-
-      (* YZ TODO Ltac for this *)
-      generalize Heqs; intros WFI; eapply genAExpr_preserves_WF in WFI; eauto.
-      2: apply PRE.
 
       cbn in EVAL.
       break_match; try discriminate EVAL.
@@ -2716,7 +2609,6 @@
       (* TODO: This is repeated a lot... Ltac? *)
       split.
       + eapply state_invariant_add_fresh; eauto.
-        reflexivity.
       + split; split; intuition.
         * cbn. repeat norm_v. cbn. norm_v.
           reflexivity.
@@ -2741,14 +2633,18 @@
           eapply In__alist_In in IN as [v' AIN].
           apply incLocal_is_fresh in SINV.
           eapply SINV; eauto.
+          (* TODO: there's probably a smarter way to do this case now *)
+          Transparent incLocal.
+          unfold incLocal in Heqs0.
+          cbn in Heqs0.
+          inversion Heqs0.
+          reflexivity.
+          Opaque incLocal.
     - (* APlus *)
       rename g into g1, l into l1, memV into memV1.
       cbn* in COMPILE; simp.
 
       (* YZ TODO Ltac for this *)
-      generalize Heqs; intros WFI; eapply genAExpr_preserves_WF in WFI; eauto.
-      2: apply PRE.
-
       cbn in EVAL.
       break_match; try discriminate EVAL.
       break_match; try discriminate EVAL.
@@ -2817,7 +2713,6 @@
       apply eqit_Ret.
       split; cbn; eauto.
       + eapply state_invariant_add_fresh; eauto.
-        reflexivity.
       + split; split; intuition.
         * cbn. repeat norm_v. cbn. norm_v.
           reflexivity.
@@ -2846,14 +2741,18 @@
           intros v0. intros IN.
           eapply In__alist_In in IN as [v' AIN].
           eapply incLocal_is_fresh0; eauto.
+          (* TODO: there's probably a smarter way to do this case now *)
+          Transparent incLocal.
+          unfold incLocal in Heqs1.
+          cbn in Heqs1.
+          inversion Heqs1.
+          reflexivity.
+          Opaque incLocal.
     - (* AMinus *)
       rename g into g1, l into l1, memV into memV1.
       cbn* in COMPILE; simp.
 
       (* YZ TODO Ltac for this *)
-      generalize Heqs; intros WFI; eapply genAExpr_preserves_WF in WFI; eauto.
-      2: apply PRE.
-
       cbn in EVAL.
       break_match; try discriminate EVAL.
       break_match; try discriminate EVAL.
@@ -2922,7 +2821,6 @@
       apply eqit_Ret.
       split; cbn; eauto.
       + eapply state_invariant_add_fresh; eauto.
-        reflexivity.
       + split; split; intuition.
         * cbn. repeat norm_v. cbn. norm_v.
           reflexivity.
@@ -2951,13 +2849,16 @@
           intros v0. intros IN.
           eapply In__alist_In in IN as [v' AIN].
           eapply incLocal_is_fresh0; eauto.
+          (* TODO: there's probably a smarter way to do this case now *)
+          Transparent incLocal.
+          unfold incLocal in Heqs1.
+          cbn in Heqs1.
+          inversion Heqs1.
+          reflexivity.
+          Opaque incLocal.
     - (* AMult *)
       rename g into g1, l into l1, memV into memV1.
       cbn* in COMPILE; simp.
-
-      (* YZ TODO Ltac for this *)
-      generalize Heqs; intros WFI; eapply genAExpr_preserves_WF in WFI; eauto.
-      2: apply PRE.
 
       cbn in EVAL.
       break_match; try discriminate EVAL.
@@ -3027,7 +2928,6 @@
       apply eqit_Ret.
       split; cbn; eauto.
       + eapply state_invariant_add_fresh; eauto.
-        reflexivity.
       + split; split; intuition.
         * cbn. repeat norm_v. cbn. norm_v.
           reflexivity.
@@ -3056,14 +2956,18 @@
           intros v0. intros IN.
           eapply In__alist_In in IN as [v' AIN].
           eapply incLocal_is_fresh0; eauto.
+          (* TODO: there's probably a smarter way to do this case now *)
+          Transparent incLocal.
+          unfold incLocal in Heqs1.
+          cbn in Heqs1.
+          inversion Heqs1.
+          reflexivity.
+          Opaque incLocal.
     - (* AMin *)
       rename g into g1, l into l1, memV into memV1.
       cbn* in COMPILE; simp.
 
       (* YZ TODO Ltac for this *)
-      generalize Heqs; intros WFI; eapply genAExpr_preserves_WF in WFI; eauto.
-      2: apply PRE.
-
       cbn in EVAL.
       break_match; try discriminate EVAL.
       break_match; try discriminate EVAL.
@@ -3137,7 +3041,6 @@
       apply eqit_Ret.
       split; cbn; eauto.
       + eapply state_invariant_add_fresh; eauto.
-        reflexivity.
       + split; split; intuition.
         * cbn. repeat norm_v. cbn. norm_v.
           reflexivity.
@@ -3165,13 +3068,16 @@
           intros v0. intros IN.
           eapply In__alist_In in IN as [v' AIN].
           eapply incLocal_is_fresh0; eauto.
+          (* TODO: there's probably a smarter way to do this case now *)
+          Transparent incLocal.
+          unfold incLocal in Heqs1.
+          cbn in Heqs1.
+          inversion Heqs1.
+          reflexivity.
+          Opaque incLocal.
     - (* AMax *)
       rename g into g1, l into l1, memV into memV1.
       cbn* in COMPILE; simp.
-
-      (* YZ TODO Ltac for this *)
-      generalize Heqs; intros WFI; eapply genAExpr_preserves_WF in WFI; eauto.
-      2: apply PRE.
 
       cbn in EVAL.
       break_match; try discriminate EVAL.
@@ -3246,7 +3152,6 @@
       apply eqit_Ret.
       split; cbn; eauto.
       + eapply state_invariant_add_fresh; eauto.
-        reflexivity.
       + split; split; intuition.
         * cbn. repeat norm_v. cbn. norm_v.
           reflexivity.
@@ -3273,13 +3178,16 @@
           intros v0. intros IN.
           eapply In__alist_In in IN as [v' AIN].
           eapply incLocal_is_fresh0; eauto.
+          (* TODO: there's probably a smarter way to do this case now *)
+          Transparent incLocal.
+          unfold incLocal in Heqs1.
+          cbn in Heqs1.
+          inversion Heqs1.
+          reflexivity.
+          Opaque incLocal.
     - (* AZless *)
       rename g into g1, l into l1, memV into memV1.
       cbn* in COMPILE; simp.
-
-      (* YZ TODO Ltac for this *)
-      generalize Heqs; intros WFI; eapply genAExpr_preserves_WF in WFI; eauto.
-      2: apply PRE.
 
       cbn in EVAL.
       break_match; try discriminate EVAL.
@@ -3313,28 +3221,15 @@
       inversion amonotone1.
       subst.
 
-      change [(IId (Name (String "l" (string_of_nat (local_count i0)))),
-                      INSTR_Op (OP_FCmp FOlt TYPE_Double e0 e1));
-                     (IVoid (Z.of_nat (void_count i0)),
-                     INSTR_Comment "Casting bool to float");
-                     (IId (Name (String "l" (string_of_nat (S (local_count i0))))),
-                     INSTR_Op
-                       (OP_Conversion Uitofp (TYPE_I 1%Z)
-                          (EXP_Ident
-                             (ID_Local
-                                (Name (String "l" (string_of_nat (local_count i0))))))
-                          TYPE_Double))] with
-          ([(IId (Name (String "l" (string_of_nat (local_count i0)))),
-                      INSTR_Op (OP_FCmp FOlt TYPE_Double e0 e1))] ++
-          [(IVoid (Z.of_nat (void_count i0)),
-                     INSTR_Comment "Casting bool to float");
-                     (IId (Name (String "l" (string_of_nat (S (local_count i0))))),
-                     INSTR_Op
-                       (OP_Conversion Uitofp (TYPE_I 1%Z)
-                          (EXP_Ident
-                             (ID_Local
-                                (Name (String "l" (string_of_nat (local_count i0))))))
-                          TYPE_Double))]).
+      change [(IId r, INSTR_Op (OP_FCmp FOlt TYPE_Double e0 e1));
+                (IVoid i4, INSTR_Comment "Casting bool to float");
+                (IId r0,
+                 INSTR_Op (OP_Conversion Uitofp (TYPE_I 1%Z) (EXP_Ident (ID_Local r)) TYPE_Double))]
+        with
+          ([(IId r, INSTR_Op (OP_FCmp FOlt TYPE_Double e0 e1))] ++
+           [(IVoid i4, INSTR_Comment "Casting bool to float");
+            (IId r0,
+             INSTR_Op (OP_Conversion Uitofp (TYPE_I 1%Z) (EXP_Ident (ID_Local r)) TYPE_Double))]).
 
       rewrite convert_typ_app.
       rewrite denote_code_app.
@@ -3436,11 +3331,11 @@
             eapply (sub_alist_trans _ _ _ TRANS).
             set (alist_add (Name (String "l" (string_of_nat (local_count i0)))) (UVALUE_I1 DynamicValues.Int1.one) l'') as l'''.
 
-            apply sub_alist_add.
-            unfold alist_fresh.
-            apply alist_find_None.
-            intros v0 IN.
-            eapply In__alist_In in IN as [v' AIN].
+            (* apply sub_alist_add. *)
+            (* unfold alist_fresh. *)
+            (* apply alist_find_None. *)
+            (* intros v0 IN. *)
+            (* eapply In__alist_In in IN as [v' AIN]. *)
             admit.
       }
       {
