Require Import Coq.Arith.Arith.
Require Import Psatz.

Require Import Coq.Strings.String.

Import Coq.Strings.String Strings.Ascii.
Open Scope string_scope.
Open Scope char_scope.

Require Import Coq.Lists.List.

Require Import Coq.Numbers.BinNums. (* for Z scope *)
Require Import Coq.ZArith.BinInt.

Require Import Helix.FSigmaHCOL.FSigmaHCOL.
Require Import Helix.FSigmaHCOL.Int64asNT.
Require Import Helix.DSigmaHCOL.DSigmaHCOLITree.
Require Import Helix.LLVMGen.Compiler.
Require Import Helix.LLVMGen.Externals.
Require Import Helix.LLVMGen.Data.
Require Import Helix.LLVMGen.Utils.
Require Import Helix.LLVMGen.tmp_aux_Vellvm.
Require Import Helix.Util.OptionSetoid.
Require Import Helix.Util.ErrorSetoid.
Require Import Helix.Util.ListUtil.
Require Import Helix.Tactics.HelixTactics.

Require Import ExtLib.Structures.Monads.
Require Import ExtLib.Data.Map.FMapAList.

Require Import Vellvm.Util.
Require Import Vellvm.LLVMEvents.
Require Import Vellvm.DynamicTypes.
Require Import Vellvm.Denotation.
Require Import Vellvm.Handlers.Handlers.
Require Import Vellvm.TopLevel.
Require Import Vellvm.LLVMAst.
Require Import Vellvm.CFG.
Require Import Vellvm.InterpreterMCFG.
Require Import Vellvm.InterpreterCFG.
Require Import Vellvm.TopLevelRefinements.
Require Import Vellvm.TypToDtyp.
Require Import Vellvm.LLVMEvents.

Require Import Ceres.Ceres.

Require Import ITree.Interp.TranslateFacts.
Require Import ITree.Basics.CategoryFacts.
Require Import ITree.Events.State.
Require Import ITree.Events.StateFacts.
Require Import ITree.ITree.
Require Import ITree.Eq.Eq.
Require Import ITree.Basics.Basics.
Require Import ITree.Interp.InterpFacts.

Require Import Flocq.IEEE754.Binary.
Require Import Flocq.IEEE754.Bits.

Require Import MathClasses.interfaces.canonical_names.
Require Import MathClasses.misc.decision.

Require Import Omega.

Set Implicit Arguments.
Set Strict Implicit.

Import MDSHCOLOnFloat64.
Import D.
(* IO.  *)
Import ListNotations.
Import MonadNotation.
Local Open Scope monad_scope.

(* A couple of notations to avoid ambiguities while not having to worry about imports and qualified names *)
Notation memoryV := memory_stack.
Notation memoryH := MDSHCOLOnFloat64.memory.

(* YZ TODO : Move to Vellvm? *)
Infix "∈" := Maps.contains.
Notation "m '@' x" := (alist_find x m).
Definition sub_alist {K V} {EQD : RelDec.RelDec Logic.eq} (ρ1 ρ2 : alist K V): Prop :=
  forall (id : K) (v : V), alist_In id ρ1 v -> alist_In id ρ2 v.
Notation "m '⊑' m'" := (sub_alist m m') (at level 45).

Section EventTranslation.

  (* We relate Helix trees and Vellvm trees at a point where their event signatures are still not empty.
   To do so, we therefore relate them at the join of these signature, using [translate] to do so.
   Unfortunately, since [vellvm] works over two different set of signatures depending whether
   function calls are already resolved or not, we also need two joins here.

TODOYZ: Principle the approach and move it to [itrees]

NOTEYZ: An alternative would be to translate everything that remains into failure. That could also be
      part of the library as a generic handler.
   *)

  (* Joined set of residual events for full programs *)
  Definition E_mcfg : Type -> Type := (ExternalCallE +' PickE +' UBE +' DebugE +' FailureE) +' (StaticFailE +' DynamicFailE).
  (* Joined set of residual events for cfgs *)
  Definition E_cfg : Type -> Type := (CallE +' PickE +' UBE +' DebugE +' FailureE) +' (StaticFailE +' DynamicFailE).

  (* We define the translation by injection *)
  Definition translate_E_vellvm_mcfg : itree (ExternalCallE +' PickE +' UBE +' DebugE +' FailureE) ~> itree E_mcfg :=
    translate inl_.

  Definition translate_E_vellvm_cfg : itree (CallE +' PickE +' UBE +' DebugE +' FailureE) ~> itree E_cfg :=
    translate inl_.

  Definition translate_E_helix_mcfg : itree (StaticFailE +' DynamicFailE) ~> itree E_mcfg :=
    translate inr_.

  Definition translate_E_helix_cfg : itree (StaticFailE +' DynamicFailE) ~> itree E_cfg :=
    translate inr_.

  (* We therefore have the following resulting denotation functions. *)
  (* On the Vellvm side, for [mcfg]: *)
  Definition semantics_llvm_mcfg p : itree E_mcfg _ := translate_E_vellvm_mcfg (model_to_L3 DTYPE_Void "main" main_args helix_intrinsics p).
  (* Which get lifted to [toplevel_entity] as usual: *)
  Definition semantics_llvm (prog: list (toplevel_entity typ (LLVMAst.block typ * list (LLVMAst.block typ)))) :=
    semantics_llvm_mcfg (mcfg_of_tle prog).

  (* On the Helix side: *)
  (* We first define what amount to initializing the runtime before starting executing the operator *)
  (* NOTEYZ: This should be moved somewhere else, it is part of the semantics of the language, not the compiler's problem *)
  (* NOTEYZ: It's janky that it's happening at the semantics level. Not unheard of, but janky *)
  (* Initialization of globals *)
  Fixpoint denote_initFSHGlobals
           (data: list binary64)
           (globals: list (string * DSHType))
    : itree Event (list binary64 * evalContext) :=
    match globals with
    | [] => ret (data, [])
    | (_,gt)::gs =>
      match gt with
      | DSHnat => Sfail "Unsupported global type: nat"
      | DSHCType =>
        '(data,σ) <- denote_initFSHGlobals data gs ;;
        let '(x, data) := rotate Float64Zero data in
         ret (data, (DSHCTypeVal x)::σ)
      | DSHPtr n =>
        '(data,σ) <- denote_initFSHGlobals data gs ;;
        let (data,mb) := constMemBlock (MInt64asNT.to_nat n) data in
        k <- trigger (MemAlloc n);;
        trigger (MemSet k mb);;
        let p := DSHPtrVal k n in
        ret (data, (p::σ))
      end
    end.

  (** Top-level denotation of an FSHCOL program:
   * initialization of globals
   * allocation of dedicated memory addresses to host the input and output of the program
   * denotation of the operator itself
   *)
  Definition denote_FSHCOL (p:FSHCOLProgram) (data:list binary64)
    : itree Event (list binary64) :=
    '(data, σ) <- denote_initFSHGlobals data p.(globals) ;;
    xindex <- trigger (MemAlloc p.(i));;
    yindex <- trigger (MemAlloc p.(o));;
    let '(data, x) := constMemBlock (MInt64asNT.to_nat p.(i)) data in
    trigger (MemSet xindex x);;

    let σ := List.app σ [DSHPtrVal yindex p.(o); DSHPtrVal xindex p.(i)] in
    denoteDSHOperator σ p.(op);;
    bk <- trigger (MemLU "denote_FSHCOL" yindex);;
    lift_Derr (mem_to_list "Invalid output memory block" (MInt64asNT.to_nat p.(o)) bk).

  (* Finally, the semantics of FSHCOL for the top-level equivalence *)
  Definition semantics_FSHCOL (p: FSHCOLProgram) data : itree E_mcfg (memoryH * list binary64) :=
    translate_E_helix_mcfg (interp_Mem (denote_FSHCOL p data) memory_empty).

End EventTranslation.

(* Facilities to refer to the return types of the various pieces of denotations we manipulate *)

Section StateTypes.

  Local Open Scope type_scope.

  (* Return state of a denoted and interpreted [cfg].
     Note the lack of local stack *)
  Definition LLVM_memory_state_cfg
    := memoryV * (local_env * (global_env)).

  (* Constructor to avoid having to worry about the nesting *)
  Definition mk_LLVM_memory_state_cfg m l g: LLVM_memory_state_cfg := (m,(l,g)).

  (* Return state of a denoted and interpreted [mcfg] *)
  Definition LLVM_memory_state_mcfg
    := memoryV *
       (local_env * @Stack.stack (local_env) * (global_env)).

  (* Return state and value of a denoted and interpreted (open) [cfg].
     Note the lack of local stack.
     Note that we may return a [block_id] alternatively to a [uvalue]
   *)
  Definition LLVM_state_cfg_T (T:Type): Type
    := memoryV * (local_env * (global_env * T)).
  Definition LLVM_state_cfg
    := LLVM_state_cfg_T (block_id + uvalue).

  (* Return state and value of a denoted and interpreted [mcfg]. *)
  Definition LLVM_state_mcfg_T (T:Type): Type
    := memoryV * (local_env * @Stack.stack (local_env) * (global_env * T)).
  Definition LLVM_state_mcfg :=
    LLVM_state_mcfg_T uvalue.

  (* -- Injections -- *)
  (* The nested state transformers associate the products the other way,
     we therefore define injections of memory states and values into return
     types of computations.
   *)
  Definition mk_LLVM_state_cfg_from_mem (T:Type) (v:T): LLVM_memory_state_cfg -> (LLVM_state_cfg_T T)
    := λ '(m, (ρ, g)), (m, (ρ, (g, v))).

  Definition mk_LLVM_state_mcfg_from_mem (T:Type) (v:T): LLVM_memory_state_mcfg -> (LLVM_state_mcfg_T T)
    := λ '(m, (ρ, g)), (m, (ρ, (g, v))).

End StateTypes.

(* Facilities to refer to the type of relations used during the simulations of various pieces of denotions we manipulate *)
(* TODOYZ: Think about those, rename. *)
Section RelationTypes.

  (** Relation of memory states which must be held for
      intialization steps *)
  Definition Type_R_memory_cfg: Type
    := memoryH → LLVM_memory_state_cfg → Prop.

  (** Relation of memory states which must be held for
      intialization steps *)
  Definition Type_R_memory_mcfg: Type
    := memoryH → LLVM_memory_state_mcfg → Prop.

  (** Type of bisimulation relations between DSHCOL and VIR internal to CFG states,
      parameterized by the types of the computed values.
   *)
  Definition Type_R_cfg_T (TH TV: Type): Type
    := memoryH * TH → LLVM_state_cfg_T TV → Prop.

  (* Lifting a relation on memory states to one encompassing returned values by ignoring them *)
  Definition lift_R_memory_cfg (R: Type_R_memory_cfg) (TH TV: Type): Type_R_cfg_T TH TV :=
    fun '(memH,_) '(memV,(l,(g,_))) => R memH (memV,(l,g)).

  (* Lifting a relation on results to one encompassing states by ignoring them *)
  Definition lift_R_result_cfg {TH TV: Type} (R: TH -> TV -> Prop): Type_R_cfg_T TH TV :=
    fun '(_,vh) '(_,(_,(_,vv))) => R vh vv.

  (** Type of bisimulation relations between DSHCOL and VIR internal to CFG states,
      parameterized by the types of the computed values.
   *)
  Definition Type_R_mcfg_T (TH TV: Type): Type
    := memoryH * TH → LLVM_state_mcfg_T TV → Prop.

  Definition lift_R_memory_mcfg (R: Type_R_memory_mcfg) (TH TV: Type): Type_R_mcfg_T TH TV :=
    fun '(memH,_) '(memV,(l,(g,_))) => R memH (memV,(l,g)).

  (** Type of bisimulation relation between DSHCOL and LLVM states.
    This relation could be used for fragments of CFG [cfg].
   *)
  Definition Type_R_partial: Type
    := memoryH * () → LLVM_state_cfg → Prop.

  (** Type of bisimulation relation between DSHCOL and LLVM states.
      This relation could be used for "closed" CFG [mcfg].
   *)
  Definition Type_R_full: Type
    := memoryH * (list binary64) → LLVM_state_mcfg → Prop.

End RelationTypes.
Arguments lift_R_memory_cfg R {_ _}.

Section SimulationRelations.

  (**
     We define in this section the principal simulation relations used:
     - At the top-level to relate full [FSHCOLProgram]s to the full Vellvm
     program resulting from their compilation: see [compiler_correct]
     - At the top-level to relate these same program after initialization of
     the runtime. (TODOYZ: Do we need one such?)
     - When relating operators to the sub-cfg resulting from their compilation:
     see [compile_FSHCOL_correct]

    These relations also get refined when related sub-structures of the operators,
    we define these refinements in the corresponding sections.
   *)

  (* TODOYZ: Proof read, comment extensively *)

  (**
     [mem_lookup_llvm_at_i bk_llvm i ptr_size_helix v_llvm] is a judgment asserting that
     an array of [i] doubles can be read from the logical_block [bk_llvm],
     and that this array is precisely [v_llvm].

     NOTEYZ: [handle_gep_h] seems to completely dismiss the size argument in the
     array type. Is the [ptr_size_helix] argument useless?

     TODOYZ: This is weirdly low level. Break it into functions provided by
     Vellvm and rewrite it at a higher level?

   *)
  Definition mem_lookup_llvm_at_i (bk_llvm: logical_block) (i ptr_size_helix: nat) (v_llvm: uvalue): Prop :=
    exists offset,
      match bk_llvm with
      | LBlock _ bk_llvm _ =>
        handle_gep_h (DTYPE_Array (Z.of_nat ptr_size_helix) DTYPE_Double)
                       0
                       [DVALUE_I64 (DynamicValues.Int64.repr (Z.of_nat i))] ≡ inr offset /\
        deserialize_sbytes
          (lookup_all_index offset (sizeof_dtyp DTYPE_Double) bk_llvm SUndef)
          DTYPE_Double ≡ v_llvm
      end.

  (** Injective function from finite naturals [i<domain] to
   arbitrary type.

   NOTEYZ: To see at use, but this dependent record seems overly fancy to me, I'm a bit worried about it.
   If it turns out annoying, a simple function from teh list of element of interest into the image
   and inlining a trivial characterization of the injectivity in the invariant might be simpler.
   *)
  Record injection_Fin (A:Type) (domain : nat) :=
    mk_injection_Fin
      {
        inj_f : nat -> A;
        inj_f_spec :
          forall x y,
            x < domain /\ y < domain ->
            inj_f x ≡ inj_f y ->
            x ≡ y
      }.

  (**
     Relation used to relate memories after the initialization phase.
     Recall: [Type_R_memory ≜ evalContext -> memoryH -> LLVM_memory_state_cfg -> Prop]
     NOTEYZ: Shouldn't it be [(evalContext * memoryH) -> LLVM_memory_state_cfg -> Prop] rather?

     We have [memory_invariant (σ, memh) (meml,l,g)] when:
     - The [evalContext ≜ list DSHVal] can be mapped in an injective way into
       Vellvm. We make sure that injectivity is interpreted over the union of local
       and global environment.
       TODOYZ: Currently assumes a pointer in memory exists for each of these values.
       This is janky, to rethink.
   *)

(* TODOCB: This needs some changes. I think I need to know something about the relationship betwee ι and the vars list in IRState.

   Additionally, how ι is written down is wrong. Not every value in σ
   is a pointer, some values should be pure integer values for
   instance.
 *)

  Definition dvalue_of_int (v : Int64.int) : dvalue := DVALUE_I64 (DynamicValues.Int64.repr (Int64.intval v)).
  Definition dvalue_of_bin (v: binary64) : dvalue := DVALUE_Double v.

  Definition in_local_or_global
             (ρ : local_env) (g : global_env)
             (x : ident) (dv : dvalue) : Prop
    := match x with
       | ID_Local x => ρ @ x ≡ Some (dvalue_to_uvalue dv)
       | ID_Global x => g @ x ≡ Some dv
       end.

  Definition memory_invariant (σ : evalContext) (s : IRState) : Type_R_memory_cfg :=
    fun (mem_helix : MDSHCOLOnFloat64.memory) '(mem_llvm, (ρ,g)) =>
      forall (n: nat) v,
        nth_error σ n ≡ Some v ->
        exists τ x, 
          nth_error (vars s) n ≡ Some (x,τ) /\
          getIRType (DSHType_of_DSHVal v) ≡ τ /\
          match v with
          | DSHnatVal v   => in_local_or_global ρ g x (dvalue_of_int v) 
          | DSHCTypeVal v => in_local_or_global ρ g x (dvalue_of_bin v)
          | DSHPtrVal ptr_helix ptr_size_helix =>
            exists bk_helix,
            memory_lookup mem_helix ptr_helix ≡ Some bk_helix /\
            exists ptr_llvm bk_llvm,
              in_local_or_global ρ g x (DVALUE_Addr ptr_llvm) /\
              get_logical_block (fst mem_llvm) ptr_llvm ≡ Some bk_llvm /\
              (fun bk_helix bk_llvm =>
                 forall i, Int64.lt i ptr_size_helix ->
                      exists v_helix v_llvm,
                        mem_lookup (MInt64asNT.to_nat i) bk_helix ≡ Some v_helix /\
                        mem_lookup_llvm_at_i bk_llvm (MInt64asNT.to_nat i)
                                             (MInt64asNT.to_nat ptr_size_helix) v_llvm /\
                        v_llvm ≡ UVALUE_Double v_helix
              ) bk_helix bk_llvm
          end.

(**
   Lifting of [memory_invariant] to include return values in the relation.
   This relation is used to prove the correctness of the compilation of operators.
   The value on the Helix side is trivially [unit]. The value on the Vellvm-side however
   is non trivial, we will most likely have to mention it.
*)
(* TODO: Currently this relation just preserves memory invariant.
   Maybe it needs to do something more?
 *)
Definition bisim_partial (σ : evalContext) (s : IRState) : Type_R_partial
  :=
    fun '(mem_helix, _) '(mem_llvm, x) =>
      let '(ρ, (g, bid_or_v)) := x in
      memory_invariant σ s mem_helix (mem_llvm, (ρ, g)).

(**
   Relation over memory and invariant for a full [cfg], i.e. to relate states at
   the top-level.
   Currently a simple lifting of [bisim_partial].
*)
Definition bisim_full (σ : evalContext) (s : IRState) : Type_R_full  :=
  fun '(mem_helix, v_helix) mem_llvm =>
    let '(m, ((ρ,_), (g, v))) := mem_llvm in
    bisim_partial σ s (mem_helix, tt) (mk_LLVM_state_cfg_from_mem (inr v) (m, (ρ, g))).

(** Relation bewteen the final states of evaluation and execution
    of DHCOL program.

    At this stage we do not care about memory or environemnts, and
    just compare return value of [main] function in LLVM with
    evaulation results of DSHCOL.
 *)
Definition bisim_final (σ : evalContext) : Type_R_full :=
  fun '(_, h_result) '(_,(_,(_,llvm_result))) =>
    match llvm_result with
    | UVALUE_Array arr => @List.Forall2 _ _
                                       (fun ve de =>
                                          match de with
                                          | UVALUE_Double d =>
                                            Floats.Float.cmp Integers.Ceq d ve
                                          | _ => False
                                          end)
                                       h_result arr
    | _ => False
    end.

End SimulationRelations.

(* begin tactics *)

(* TODOYZ: This is a redefinition from [DSigmaHCOLITree]. To remove after proper reorganization into two files *)
(* TODOYZ: Actually even more so there should be a clean part of the tactics that do the generic structural
   rewriting, and a wrapper around it doing stuff specific to this denotation. We should only need the former
   here I believe *)
Ltac inv_mem_lookup_err :=
  unfold mem_lookup_err, trywith in *;
  break_match_hyp; cbn in *; try (inl_inr || inv_sum || inv_sum).

Ltac inv_memory_lookup_err :=
  unfold memory_lookup_err, trywith in *;
  break_match_hyp; cbn in *; try (inl_inr || inv_sum || inv_sum).


Ltac state_steps :=
  cbn;
  repeat (
      ((match goal with
        | |- ITree.bind (lift_Derr _) _ ≈ _ => break_match_goal; inv_memory_lookup_err; inv_option
        | |- ITree.bind (lift_Serr _) _ ≈ _ => break_match_goal; inv_memory_lookup_err; inv_option
        | |- ITree.bind (State.interp_state _ (lift_Derr _) _) _ ≈ _ => break_match_goal; inv_option
        | |- ITree.bind (State.interp_state _ (lift_Serr _) _) _ ≈ _ => break_match_goal; inv_option
        end) || state_step); cbn).

Ltac eutt_hide_left :=
  match goal with
    |- eutt _ ?t _ => remember t
  end.

Ltac eutt_hide_right :=
  match goal with
    |- eutt _ _ ?t => remember t
  end.

Ltac eutt_hide_rel :=
  match goal with
    |- eutt ?r _ _ => remember r
  end.

Ltac hide_string_goal :=
  match goal with
  | |- context [String ?x ?y] => remember (String x y)
  end.

Ltac hide_string_hyp H :=
  match type of H with
  | context [String ?x ?y] => remember (String x y)
  end.

Ltac hide_strings :=
  repeat (
      match goal with
      | h: context [String ?x ?y] |- _ => remember (String x y)
      | |- context [String ?x ?y] => remember (String x y)
      end).

(* end tactics *)

Section Add_Comment.

  (* NOTEYZ:
     Move this or a similar facility to Vellvm
   *)
  Lemma add_comment_preserves_num_blocks :
    forall l comments blocks,
      add_comment l comments ≡ blocks ->
      List.length l ≡ List.length blocks.
  Proof.
    induction l; intros comments blocks H.
    - inversion H; reflexivity.
    - simpl. inversion H. simpl.
      reflexivity.
  Qed.

  Lemma add_comment_singleton :
    forall l comments block,
      add_comment l comments ≡ [block] ->
      exists b, l ≡ [b].
  Proof.
    intros l comments block H.
    destruct l.
    - inv H.
    - destruct l.
      + exists b. reflexivity.
      + inv H.
  Qed.

End Add_Comment.

Section InterpMem.

  Lemma interp_Mem_ret :
    forall T mem x,
      @interp_Mem T (Ret x) mem ≅ Ret (mem, x).
  Proof.
    intros T mem x.
    unfold interp_Mem.
    apply interp_state_ret.
  Qed.

  Lemma interp_Mem_bind :
    forall T U mem (t: itree Event T) (k: T -> itree Event U),
      interp_Mem (ITree.bind t k) mem ≈ ITree.bind (interp_Mem t mem) (fun '(mem',v) => interp_Mem (k v) mem').
  Proof.
    intros; unfold interp_Mem.
    rewrite interp_state_bind.
    apply eutt_eq_bind; intros []; reflexivity.
  Qed.

  Lemma interp_Mem_vis_eqit :
    forall T R mem (e : Event T) (k : T -> itree Event R),
      interp_Mem (vis e k) mem ≅ ITree.bind ((case_ Mem_handler MDSHCOLOnFloat64.pure_state) T e mem) (fun sx => Tau (interp_Mem (k (snd sx)) (fst sx))).
  Proof.
    intros T R mem e k.
    unfold interp_Mem.
    apply interp_state_vis.
  Qed.

  (* Lemma interp_Mem_trigger : *)
  (*   forall T R mem (e : Event T) (k : T -> itree Event R), *)
  (*     interp_Mem (ITree.bind (trigger e) k) mem ≈ ITree.bind ((case_ Mem_handler MDSHCOLOnFloat64.pure_state) T e mem) (fun sx => interp_Mem (k (snd sx)) (fst sx)). *)
  (* Proof. *)
  (*   intros T R mem e k. *)
  (*   unfold interp_Mem. *)
  (*   apply interp_state_vis. *)
  (* Qed. *)


  Lemma interp_Mem_MemLU_vis :
    forall R str mem m x (k : _ -> itree _ R),
      memory_lookup_err str mem x ≡ inr m ->
      interp_Mem (vis (MemLU str x) k) mem ≈ interp_Mem (k m) mem.
  Proof.
    intros R str mem m x k H.
    setoid_rewrite interp_Mem_vis_eqit;
      cbn; rewrite H; cbn.
    rewrite bind_ret_l; cbn.
    apply tau_eutt.
  Qed.

  Lemma interp_Mem_MemLU :
    forall str mem m x,
      memory_lookup_err str mem x ≡ inr m ->
      interp_Mem (trigger (MemLU str x)) mem ≈ interp_Mem (Ret m) mem.
  Proof.
    intros str mem m x H.
    unfold trigger.
    rewrite interp_Mem_MemLU_vis; eauto.
    reflexivity.
  Qed.

  Lemma interp_Mem_MemSet :
    forall dst blk mem,
      interp_Mem (trigger (MemSet dst blk)) mem ≈ Ret (memory_set mem dst blk, ()).
  Proof.
    intros dst blk mem.
    setoid_rewrite interp_Mem_vis_eqit; cbn.
    rewrite bind_ret_l.
    rewrite interp_Mem_ret.
    apply tau_eutt.
  Qed.

End InterpMem.

  Ltac unfolder_vellvm := unfold Traversal.Endo_id, translate_E_vellvm_cfg.
  Ltac unfolder_vellvm_hyp h := unfold Traversal.Endo_id, translate_E_vellvm_cfg in h.
    (* unfold lookup_E_to_exp_E,exp_E_to_instr_E. *)

  Ltac unfolder_helix := unfold ErrorWithState.option2errS, translate_E_helix_cfg, lift_Serr.
  Ltac unfolder_helix_hyp h := unfold ErrorWithState.option2errS, translate_E_helix_cfg, lift_Serr in h.

  (**
     Better solution (?): use
     `Argument myconstant /.`
     to force `cbn` to unfold `myconstant`
   *)
  Tactic Notation "unfolder" := unfolder_helix; unfolder_vellvm.
  Tactic Notation "unfolder" "in" hyp(h) := unfolder_helix_hyp h; unfolder_vellvm_hyp h.

  Tactic Notation "cbn*" := (repeat (cbn; unfolder)).
  Tactic Notation "cbn*" "in" hyp(h) := (repeat (cbn in h; unfolder in h)).

  (** **
      TODO YZ : This needs to leave other hypotheses that H untouched
   *)
  Ltac simp_comp H :=
    cbn in H; unfolder in H;
    cbn in H; repeat (inv_sum || break_and || break_match_hyp).

  Lemma subevent_subevent : forall {E F} `{E -< F} {X} (e : E X),
      @subevent F F _ X (@subevent E F _ X e) ≡ subevent X e.
  Proof.
    reflexivity.
  Qed.

  (* We associate [bind]s to the right and dismiss leftmost [Ret]s *)
  (* NOTE YZ :
     To help debugging this automation, tactics take an argument [k] representing a boolean flag as an integer.
     I use [do k] to print debug messages if [k=1].
     I then define two tactic notation [tac] and [tacD] setting the flag to 0 and 1 respectively.
     Question: is there anyway to avoid having to define an intermediate notation just to force k to be parsed as an integer
     rather than a constr?
   *)
  (* TODO YZ :
     Can we avoid the duplication of the tactics into a version for hypotheses and one for goals by being able
     to take a pattern of the form that rewrite admits?
   *)
  Ltac norm_monad_k t k :=
    match t with
    | context[ITree.bind ?t' _] =>
      match t' with
      | ITree.bind _ _ => rewrite bind_bind ;
                         do k idtac "bind_bind"
      | Ret _ => rewrite bind_ret_l ;
                do k idtac "bind_ret"
      end
    end.

  Tactic Notation "norm_monad_k'" constr(t) integer(k) := norm_monad_k t k.
  Tactic Notation "norm_monad" constr(t) := norm_monad_k' t 0.
  Tactic Notation "norm_monadD" constr(t) := norm_monad_k' t 1.

  (* Normalization in an hypothesis h instead of the goal *)
  Ltac norm_monad_hyp_k t h k :=
    match t with
    | context[ITree.bind ?t' _] =>
      match t' with
      | ITree.bind _ _ => rewrite bind_bind in h ; do k idtac "bind_bind"
      | Ret _ => rewrite bind_ret_l in h ; do k idtac "bind_ret"
      end
    end.

  Tactic Notation "norm_monad_hyp_k'" constr(t) hyp(h) integer(k) := norm_monad_hyp_k t h k.
  Tactic Notation "norm_monad_hyp" constr(t) hyp(h) := norm_monad_hyp_k' t h 0.
  Tactic Notation "norm_monad_hypD" constr(t) hyp(h) := norm_monad_hyp_k' t h 1.

  (* We push [translate]s and [interp]s inside of binds, run them through [Ret]s *)
  Ltac norm_interp_k t k :=
    match t with
    | context[translate _ (ITree.bind ?t' _)] => rewrite translate_bind ; do k idtac "trans_bind"
    | context[interp _ (ITree.bind ?t' _)] => rewrite interp_bind ; do k idtac "interp_bind"
    | context[translate _ (Ret _)] => rewrite translate_ret ; do k idtac "trans_ret"
    | context[interp _ (Ret _)] => rewrite interp_ret ; do k idtac "interp_ret"
    | context[translate _ (trigger ?e)] => rewrite (translate_trigger _ e) ; do k idtac "trans_trigger"
    | context[interp _ (trigger _)] => rewrite interp_trigger ; do k idtac "intepr_trigger"
    end.

  Tactic Notation "norm_interp_k'" constr(t) integer(k) := norm_interp_k t k.
  Tactic Notation "norm_interp" constr(t) := norm_interp_k' t 0.
  Tactic Notation "norm_interpD" constr(t) := norm_interp_k' t 1.

  Ltac norm_interp_hyp_k t h k :=
    match t with
    | context[translate _ (ITree.bind ?t' _)] => rewrite translate_bind in h ; do k idtac "trans_bind"
    | context[interp _ (ITree.bind ?t' _)] => rewrite interp_bind in h ; do k idtac "interp_bind"
    | context[translate _ (Ret _)] => rewrite translate_ret in h ; do k idtac "trans_ret"
    | context[interp _ (Ret _)] => rewrite interp_ret in h ; do k idtac "interp_ret"
    | context[translate _ (trigger ?e)] => rewrite (translate_trigger _ e) in h ; do k idtac "trans_trigger"
    | context[interp _ (trigger _)] => rewrite interp_trigger in h ; do k idtac "intepr_trigger"
    end.

  Tactic Notation "norm_interp_hyp_k'" constr(t) hyp(h) integer(k) := norm_interp_hyp_k t h k.
  Tactic Notation "norm_interp_hyp" constr(t) hyp(h) := norm_interp_hyp_k' t h 0.
  Tactic Notation "norm_interp_hypD" constr(t) hyp(h) := norm_interp_hyp_k' t h 1.

  (* We extend [norm_interp] with locally defined interpreters on the helix side *)
  Ltac norm_local_helix_k t k :=
    match t with
    | context[interp_Mem (ITree.bind ?t' _)] => rewrite interp_Mem_bind ; do k idtac "mem_bind"
    | context[interp_Mem (Ret _)] => rewrite interp_Mem_ret ; do k idtac "mem_ret"
    | context[interp_Mem (trigger (MemLU _ _)) _] =>
      rewrite interp_Mem_MemLU; do k idtac "mem_memlu"
    end.

  Tactic Notation "norm_local_helix_k'" constr(t) integer(k) := norm_local_helix_k t k.
  Tactic Notation "norm_local_helix" constr(t) := norm_local_helix_k' t 0.
  Tactic Notation "norm_local_helixD" constr(t) := norm_local_helix_k' t 1.

  Ltac norm_local_helix_hyp_k t h k :=
    match t with
    | context[interp_Mem (ITree.bind ?t' _)] => rewrite interp_Mem_bind in h ; do k idtac "mem_bind"
    | context[interp_Mem (Ret _)] => rewrite interp_Mem_ret in h ; do k idtac "mem_ret"
    end.

  Tactic Notation "norm_local_helix_hyp_k'" constr(t) hyp(h) integer(k) := norm_local_helix_hyp_k t h k.
  Tactic Notation "norm_local_helix_hyp" constr(t) hyp(h) := norm_local_helix_hyp_k' t h 0.
  Tactic Notation "norm_local_helix_hypD" constr(t) hyp(h) := norm_local_helix_hyp_k' t h 1.

  (* We extend [norm_interp] with locally defined interpreters on the vellvm side *)
  Ltac norm_local_vellvm_k t k :=
    match t with
    | context[interp_cfg_to_L3 _ (ITree.bind ?t' _)] => rewrite interp_cfg_to_L3_bind ; do k idtac "cfg_bind"
    | context[interp_cfg_to_L3 _ (Ret _)] => rewrite interp_cfg_to_L3_ret ; do k idtac "cfg_ret"
    | context[interp_cfg_to_L3 _ (trigger (GlobalRead _))] => rewrite interp_cfg_to_L3_GR ; do k idtac "cfg_GR"
    | context[interp_cfg_to_L3 _ (trigger (LocalRead _))] => rewrite interp_cfg_to_L3_LR ; do k idtac "cfg_LR"
    | context[lookup_E_to_exp_E (subevent _ _)] => (rewrite lookup_E_to_exp_E_Global || rewrite lookup_E_to_exp_E_Local); try rewrite subevent_subevent ; do k idtac "luexp"
    | context[exp_E_to_instr_E (subevent _ _)] => (rewrite exp_E_to_instr_E_Global || rewrite exp_E_to_instr_E_Local); try rewrite subevent_subevent ; do k idtac "expinstr"
    end.

  Tactic Notation "norm_local_vellvm_k'" constr(t) integer(k) := norm_local_vellvm_k t k.
  Tactic Notation "norm_local_vellvm" constr(t) := norm_local_vellvm_k' t 0.
  Tactic Notation "norm_local_vellvmD" constr(t) := norm_local_vellvm_k' t 1.

  Ltac norm_local_vellvm_hyp_k t h k :=
    match t with
    | context[interp_cfg_to_L3 _ (ITree.bind ?t' _)] => rewrite interp_cfg_to_L3_bind in h ; do k idtac "cfg_bind"
    | context[interp_cfg_to_L3 _ (Ret _)] => rewrite interp_cfg_to_L3_ret in h ; do k idtac "cfg_ret"
    | context[interp_cfg_to_L3 _ (trigger (GlobalRead _))] => rewrite interp_cfg_to_L3_GR in h ; do k idtac "cfg_GR"
    | context[interp_cfg_to_L3 _ (trigger (LocalRead _))] => rewrite interp_cfg_to_L3_LR in h ; do k idtac "cfg_LR"
    | context[lookup_E_to_exp_E (subevent _ _)] => (rewrite lookup_E_to_exp_E_Global in h || rewrite lookup_E_to_exp_E_Local in h); try rewrite subevent_subevent in h ; do k idtac "luexp"
    | context[exp_E_to_instr_E (subevent _ _)] => (rewrite exp_E_to_instr_E_Global in h || rewrite exp_E_to_instr_E_Local in h); try rewrite subevent_subevent in h ; do k idtac "expinstr"
    end.

  Tactic Notation "norm_local_vellvm_hyp_k'" constr(t) hyp(h) integer(k) := norm_local_vellvm_hyp_k t h k.
  Tactic Notation "norm_local_vellvm_hyp" constr(t) hyp(h) := norm_local_vellvm_hyp_k' t h 0.
  Tactic Notation "norm_local_vellvmD" constr(t) hyp(h) := norm_local_vellvm_hyp_k' t h 1.

  (**
     QUESTION YZ: the outer repeat does not have any effect. Why and how to fix?
   *)
  Ltac norm_h_k k :=
    match goal with
      |- eutt _ ?t _ =>
      repeat (
          repeat (norm_monad_k t k);
          repeat (norm_interp_k t k);
          repeat (norm_local_helix_k t k))
    end.
  Tactic Notation "norm_h_k'" integer(k) := norm_h_k k.
  Tactic Notation "norm_h" := norm_h_k' 0.
  Tactic Notation "norm_hD" := norm_h_k' 1.

  Ltac norm_h_hyp_k h k :=
    match type of h with
      eutt _ ?t _ =>
      repeat (
          repeat (norm_monad_hyp_k t h k);
          repeat (norm_interp_hyp_k t h k);
          repeat (norm_local_helix_hyp_k t h k))
    end.
  Tactic Notation "norm_h_hyp_k'" hyp(h) integer(k) := norm_h_hyp_k h k.
  Tactic Notation "norm_h" "in" hyp(h) := norm_h_hyp_k' h 0.
  Tactic Notation "norm_hD" "in" hyp(h) := norm_h_hyp_k' h 1.

  Ltac norm_v_k k :=
    match goal with
      |- eutt _ _ ?t =>
      repeat (
          repeat (norm_monad_k t k);
          repeat (norm_interp_k t k);
          repeat (norm_local_vellvm_k t k))
    end.
  Tactic Notation "norm_v_k'" integer(k) := norm_v_k k.
  Tactic Notation "norm_v" := norm_v_k' 0.
  Tactic Notation "norm_vD" := norm_v_k' 1.

  Ltac norm_v_hyp_k h k :=
    match type of h with
      eutt _ _ ?t =>
      repeat (
          repeat (norm_monad_hyp_k t h k);
          repeat (norm_interp_hyp_k t h k);
          repeat (norm_local_vellvm_hyp_k t h k))
    end.

  Tactic Notation "norm_v_hyp_k'" hyp(h) integer(k) := norm_v_hyp_k h k.
  Tactic Notation "norm_v" "in" hyp(h) := norm_v_hyp_k' h 0.
  Tactic Notation "norm_vD" "in" hyp(h) := norm_v_hyp_k' h 1.

From ExtLib Require Import
     Core.RelDec.

Section NExpr.

  (**
     We prove in this section the correctness of the compilation of numerical expressions, i.e. [NExpr].
     The corresponding compiling function is [genNExpr].

     Helix side:
     * nexp: NExpr
     * σ: evalContext
     * s: IRState

The expression must be closed in [evalContext]. I.e. all variables are below the length of σ
vars s1 = σ?

   *)
  (* NOTEYZ:
     These expressions are pure. As such, it is true that we do not need to interpret away
     the memory events on Helix side to establish the bisimulation.
     However at least in the current state of affair, I believe it's widely more difficult
     to lift the result before interpretation to the context we need than to simply plug in
     the interpreter.
     In particular we would need to have a clean enough lift that deduces that the memory has
     not been modified. I'm interested in having this, but I do not know how easy it is to get it.
     TODOYZ: Investigate this claim
   *)
  Opaque interp_Mem.
  Opaque append.

  Ltac break_and :=
    repeat match goal with
           | h: _ * _ |- _ => destruct h
           end.

  Definition genNExpr_sim σ := (bisim_partial σ).

  (**
     NOTEYZ: It is slightly annoying that [IRState] is an extra piece of state introduced by
     the compiler by that belongs to neither language.
     Invariants about it must therefore be carried separately from the simulation relation.
   *)

  (**
     Relational injection of [DSHType] into VIR's [typ]
     TODOYZ : Well, precisely, todo.
     OBSOLETE: replaced by [getIRType]
   *)
  (* Variant DSHType_typ : DSHType -> typ -> Prop := *)
  (* | DSHnat_IntType : DSHType_typ DSHnat IntType *)
  (**
     The compiler maintains a sort of typing context named [IRState].
     It should be essentially a well-formed typing judgment for the current
     value of the [evalContext], but injecting the types from [DSHCOL] to [VIR].
   *)
  Definition WF_IRState (σ: evalContext) (s: IRState): Prop :=
    forall (i: ident) (t: typ) (n: nat),
      nth_error (vars s) n ≡ Some (i,t) ->
      exists (v: DSHVal), nth_error σ n ≡ Some v /\
                     getIRType (DSHType_of_DSHVal v) ≡ t.

  Lemma WF_IRState_lookup_cannot_fail :
    forall σ it s n msg msg',
      WF_IRState σ s ->
      nth_error (vars s) n ≡ Some it ->
      context_lookup msg σ n ≡ inl msg' ->
      False.
  Proof.
    intros ? [] * WF LU1 LU2; apply WF in LU1; destruct LU1 as (? & LU & _).
    unfold context_lookup in LU2; rewrite LU in LU2; inversion LU2.
  Qed.

  Lemma WF_IRState_lookup_int :
    forall σ s n id msg,
      WF_IRState σ s ->
      nth_error (vars s) n ≡ Some (id,TYPE_I 64%Z) ->
      exists v, context_lookup msg σ n ≡ inr (DSHnatVal v).
  Proof.
    intros * WF LU; apply WF in LU; destruct LU as ([] & LU & EQ);
      unfold context_lookup; rewrite LU; cbn; try inv EQ.
    eexists; reflexivity.
  Qed.

  Lemma WF_IRState_lookup_pointer :
    forall σ s n id,
      WF_IRState σ s ->
      nth_error (vars s) n ≡ Some (id,TYPE_Pointer (TYPE_I 64%Z)) ->
      False.
  Proof.
    intros * WF LU; apply WF in LU; destruct LU as ([] & LU & EQ); inv EQ.
  Qed.

  Ltac abs_by H :=
    exfalso; eapply H; eauto.

  (* TODOYZ : MOVE *)
  Definition conj_rel {A B : Type} (R S: A -> B -> Prop): A -> B -> Prop :=
    fun a b => R a b /\ S a b.
  Infix "⩕" := conj_rel (at level 85).

  Variable (R: evalContext -> IRState -> Type_R_memory_cfg).
  Definition R' : Int64.int -> uvalue -> Prop :=
    fun i uv => uv ≡ UVALUE_I64 i.
  (* R, R' to be instantiated *)

  (* Facts that must be derivable *)
  Axiom R_GLU : forall σ s v id memH memV l g n,
  WF_IRState σ s ->
  nth_error (vars s) v ≡ Some (ID_Global id, TYPE_I 64%Z) ->
  R σ s memH (memV, (l, g)) ->
  context_lookup "NVar not found" σ v ≡ inr (DSHnatVal n) ->
  Maps.lookup id g ≡ Some (DVALUE_I64 n).

  Axiom R_LLU : forall σ s v id memH memV l g n,
  WF_IRState σ s ->
  nth_error (vars s) v ≡ Some (ID_Local id, TYPE_I 64%Z) ->
  R σ s memH (memV, (l, g)) ->
  context_lookup "NVar not found" σ v ≡ inr (DSHnatVal n) ->
  Maps.lookup id l ≡ Some (UVALUE_I64 n).

  (**
     QUESTION YZ: Works okay (though slow), except for [ret/Ret], a cbn or an unfold needs to be sneaked in the right place

     TODO YZ : add that the returned IRState is also WF
   *)

  Set Nested Proofs Allowed.

  Lemma WFevalNexp_succeed:
    forall nexp s s' σ x,
      WF_IRState σ s ->
      genNExpr nexp s ≡ inr (s',x) ->
      WF_IRState σ s'.
  Proof.
    induction nexp; intros * WF GEN; simp_comp GEN; auto.
    all: eapply IHnexp1 in Heqs0; eapply IHnexp2 in Heqs1; eauto.
  Qed.

  Lemma WFevalNexp_no_fail:
    forall nexp s σ x msg,
      WF_IRState σ s ->
      genNExpr nexp s ≡ inr x ->
      evalNExpr σ nexp ≡ inl msg ->
      False.
  Proof.
    induction nexp; cbn; intros * WF COMP EVAL;
      try now (simp_comp COMP; cbn in *; try inv_sum).
    - unfold context_lookup, trywith in *.
      cbn in COMP; unfolder in COMP; cbn in COMP.
      simp_comp COMP; cbn in *; try inv_sum;
        edestruct WF as (? & ? & ?); eauto.
      all:try match goal with
              | [h : ?x ≡ _ , h' : ?x ≡ _ |- _] => rewrite h in h'; inv h'
              end.
      all: match goal with
           | h: getIRType _ ≡ _ |- _ => inv h
           end.
    - simp_comp COMP; cbn in *; try inv_sum.
      eapply IHnexp1; eauto.
      eapply IHnexp2; [eapply WFevalNexp_succeed | ..]; eauto.
    - simp_comp COMP; cbn in *; try inv_sum.
      eapply IHnexp1; eauto.
      eapply IHnexp2; [eapply WFevalNexp_succeed | ..]; eauto.
    - simp_comp COMP; cbn in *; try inv_sum.
      eapply IHnexp1; eauto.
      eapply IHnexp2; [eapply WFevalNexp_succeed | ..]; eauto.
    - simp_comp COMP; cbn in *; try inv_sum.
      eapply IHnexp1; eauto.
      eapply IHnexp2; [eapply WFevalNexp_succeed | ..]; eauto.
    - simp_comp COMP; cbn in *; try inv_sum.
      eapply IHnexp1; eauto.
      eapply IHnexp2; [eapply WFevalNexp_succeed | ..]; eauto.
  Qed.

  (* TODO move to Vellvm/Tactics *)
  Ltac ret_bind_l_left v :=
    match goal with
      |- eutt _ ?t _ =>
      rewrite <- (bind_ret_l v (fun _ => t))
    end.

  (* TODO MOVE *)
  Lemma convert_typ_app : ∀ (a b : code typ) env, (convert_typ env (a ++ b) ≡ convert_typ env a ++ convert_typ env b)%list.
  Proof.
    induction a as [| [] a IH]; cbn; intros; auto.
    rewrite IH; reflexivity.
  Qed.

  Definition ext_local {R S}: LLVM_memory_state_cfg -> Type_R_cfg_T R S :=
    fun '(mi,(li,gi)) _ '(m,(l,(g,_))) => mi ≡ m /\ gi ≡ g /\ li ⊑ l.

  Definition memory_invariant_MCFG (σ : evalContext) (s : IRState) : Type_R_mcfg_T unit unit :=
    fun '(memH,_) '(memV,((l,sl),(g,_))) =>  
      memory_invariant σ s memH (memV,(l,g)).

  Definition memory_invariant_memory_mcfg (σ : evalContext) (s : IRState) : Type_R_memory_mcfg :=
    fun memH '(memV,((l,sl),g)) =>
      memory_invariant σ s memH (memV,(l,g)).

  (* TODO YZ : Move to itrees *)
  (* Simple specialization of [eqit_Ret] to [eutt] so that users of the library do not need to know about [eqit] *)
  Lemma eutt_Ret :
    forall E (R1 R2 : Type) (RR : R1 -> R2 -> Prop) r1 r2, RR r1 r2 <-> eutt (E := E) RR (Ret r1) (Ret r2).
  Proof.
    intros; apply eqit_Ret.
  Qed.

  (* TODO YZ : Move to itrees *)
  (* Specialization of [eutt_clo_bind] to the case where the intermediate predicate introduced is the same as the current one *)
  Lemma eutt_bind_Inv :
    ∀ (E : Type → Type) (R1 R2 : Type) (RR : R1 → R2 → Prop) (t1 : itree E R1) (t2 : itree E R2)
      (k1 : R1 → itree E R1) (k2 : R2 → itree E R2),
      eutt RR t1 t2 →
      (∀ (r1 : R1) (r2 : R2), RR r1 r2 → eutt RR (k1 r1) (k2 r2)) →
      eutt RR (ITree.bind t1 (λ x : R1, k1 x)) (ITree.bind t2 (λ x : R2, k2 x)).
  Proof.
    intros; apply eutt_clo_bind with (UU := RR); auto.
  Qed.

  (* TODO YZ : move to Vellvm *)
  Ltac simpl_match_hyp h :=
    match type of h with
      context[match ?x with | _ => _ end] =>
      match goal with
      | EQ: x ≡ _ |- _ => rewrite EQ in h
      | EQ: _ ≡ x |- _ => rewrite <- EQ in h
      end
    end.
  Tactic Notation "simpl_match" "in" hyp(h) := simpl_match_hyp h.

  Ltac introR :=
    intros [?memH ?vH] (?memV & ?l & ?g & ?vV) ?PRE.
  Ltac destruct_unit :=
    match goal with
    | x : unit |- _ => destruct x
    end.

<<<<<<< HEAD
=======
  (* Beginning definition of new memory_invariant *)

  Definition dvalue_of_int (v : Int64.int) : dvalue := DVALUE_I64 (DynamicValues.Int64.repr (Int64.intval v)).
  Definition dvalue_of_bin (v: binary64) : dvalue := DVALUE_Double v.

  Definition in_local_or_global' 
             (ρ : local_env) (g : global_env)
             (x : ident) (dv : dvalue) : Prop
    := match x with
       | ID_Local x => ρ @ x ≡ Some (dvalue_to_uvalue dv)
       | ID_Global x => g @ x ≡ Some dv
       end.

  Inductive list_match_R {A B : Type} (R : A -> B -> Prop) : list A -> list B -> Prop :=
  | Match_R_nil  : list_match_R R nil nil
  | Match_R_cons : forall a b l l', R a b -> list_match_R R l l' -> list_match_R R (a :: l) (b :: l').

  Definition WF_IRState' (σ : evalContext) (s : IRState) : Prop :=
    list_match_R (fun v '(_,τ) => τ ≡ getIRType (DSHType_of_DSHVal v)) σ (vars s).

  Definition memory_invariant' (σ : evalContext) (s : IRState) : Type_R_memory_cfg :=
    fun (mem_helix : MDSHCOLOnFloat64.memory) '(mem_llvm, (ρ,g)) =>
      WF_IRState' σ s /\
      forall (n: nat) v τ x,
        nth_error σ n ≡ Some v ->
        nth_error (vars s) n ≡ Some (x,τ) -> 
        match v with
        | DSHnatVal v   => in_local_or_global' ρ g x (dvalue_of_int v) 
        | DSHCTypeVal v => in_local_or_global' ρ g x (dvalue_of_bin v)
        | DSHPtrVal ptr_helix ptr_size_helix =>
          exists bk_helix,
          memory_lookup mem_helix ptr_helix ≡ Some bk_helix /\
          exists ptr_llvm bk_llvm,
            in_local_or_global' ρ g x (DVALUE_Addr ptr_llvm) /\
            get_logical_block (fst mem_llvm) ptr_llvm ≡ Some bk_llvm /\
            (fun bk_helix bk_llvm =>
               forall i, Int64.lt i ptr_size_helix ->
                    exists v_helix v_llvm,
                      mem_lookup (MInt64asNT.to_nat i) bk_helix ≡ Some v_helix /\
                      mem_lookup_llvm_at_i bk_llvm (MInt64asNT.to_nat i)
                                           (MInt64asNT.to_nat ptr_size_helix) v_llvm /\
                      v_llvm ≡ UVALUE_Double v_helix
            ) bk_helix bk_llvm
        end.
  
>>>>>>> 868b508b
  Lemma in_local_or_global_ext_local :
    forall ρ1 ρ2 g x dv,
      in_local_or_global ρ1 g x dv ->
      ρ1 ⊑ ρ2 ->
      in_local_or_global ρ2 g x dv.
  Proof.
<<<<<<< HEAD
    intros ρ1 ρ2 g [il | ig] dv H MONO;
      cbn in H; cbn; auto. apply MONO; auto.
=======
    unfold in_local_or_global'; intros ? ? ? [] ? IN MONO; auto.
    apply MONO; auto. 
>>>>>>> 868b508b
  Qed.

  Lemma memory_invariant_ext_local :
    forall σ s memH memV ρ1 ρ2 g,
      memory_invariant σ s memH (memV, (ρ1, g)) ->
      ρ1 ⊑ ρ2 ->
      memory_invariant σ s memH (memV, (ρ2, g)).
  Proof.
<<<<<<< HEAD
  Admitted.
=======
    intros * [WF INV] MONO; split; auto; intros * NTH NTH'.
    specialize (INV _ _ _ _ NTH NTH').
    destruct v; eauto.
    eapply in_local_or_global_ext_local; eauto.
    eapply in_local_or_global_ext_local; eauto.
    repeat destruct INV as (? & INV).
    eexists; split; eauto.
    do 2 eexists; split; eauto.
    eapply in_local_or_global_ext_local; eauto.
  Qed.
>>>>>>> 868b508b

  (** YZ
      At the top level, the correctness of genNExpr is expressed as the denotation of the operator being equivalent
      to the bind of denoting the code followed by denoting the expression.
      However this is not inductively stable, we only want to plug the expression at the top level.
      We therefore instead carry the fact about the denotation of the expression in the invariant. (Is there another clever way?)
      TODO: how to make this (much) less ugly?
   *)
  Definition genNexpr_exp_correct (e: exp typ) : Type_R_cfg_T DynamicValues.int64 unit :=
    fun '(_,i) '(memV,(l,(g,_))) =>
      forall l', l ⊑ l' ->
        Ret (memV,(l',(g,UVALUE_I64 i)))
        ≈
      translate_E_vellvm_cfg
        (interp_cfg_to_L3 helix_intrinsics (translate exp_E_to_instr_E (denote_exp (Some (DTYPE_I 64%Z)) (convert_typ [] e))) g l' memV).

  Definition genNExpr_rel (σ : evalContext) (s : IRState) (e : exp typ) (st : LLVM_memory_state_cfg): Type_R_cfg_T DynamicValues.int64 () :=
    lift_R_memory_cfg (memory_invariant σ s) ⩕ (genNexpr_exp_correct e ⩕ ext_local st).

  Lemma memory_invariant_WF_IRState :
    forall σ s memH st, memory_invariant σ s memH st -> WF_IRState σ s.
  Proof.
<<<<<<< HEAD
=======
    unfold WF_IRState, memory_invariant'; intros ? ? ? (? & ? & ?) INV * LU.

>>>>>>> 868b508b
  Admitted.

  Hint Resolve memory_invariant_WF_IRState : core.

  Lemma sub_alist_refl: forall {K V} {EQD : RelDec.RelDec Logic.eq} (l : alist K V), l ⊑ l.
  Proof.
    repeat intro; auto.
  Qed.
  Hint Resolve sub_alist_refl : core.

  Lemma memory_invariant_GLU : forall σ s v id memH memV t l g n msg,
      memory_invariant' σ s memH (memV, (l, g)) ->
      nth_error (vars s) v ≡ Some (ID_Global id, t) ->
      context_lookup msg σ v ≡ inr (DSHnatVal n) ->
      Maps.lookup id g ≡ Some (DVALUE_I64 n).
  Proof.
    intros * [WF INV] NTH LU. 
    unfold context_lookup, trywith in LU.
    break_match_hyp; cbn in *; try inv_sum.
    eapply INV in Heqo; clear INV; eauto.
    unfold in_local_or_global', dvalue_of_int in Heqo.
    rewrite repr_intval in Heqo; auto.
  Qed.
  
  Lemma memory_invariant_LLU : forall σ s v id memH memV t l g n msg,
      memory_invariant' σ s memH (memV, (l, g)) ->
      nth_error (vars s) v ≡ Some (ID_Local id, t) ->
      context_lookup msg σ v ≡ inr (DSHnatVal n) ->
      Maps.lookup id l ≡ Some (UVALUE_I64 n).
  Proof.
    intros * [WF INV] NTH LU. 
    unfold context_lookup, trywith in LU.
    break_match_hyp; cbn in *; try inv_sum.
    eapply INV in Heqo; clear INV; eauto.
    unfold in_local_or_global', dvalue_of_int in Heqo.
    rewrite repr_intval in Heqo; auto.
  Qed.

  (* YZ TODO : test whether this new version makes any sense *)
    Lemma genNExpr_correct_ind :
    forall (* Compiler bits *) (s1 s2: IRState)
      (* Helix  bits *)   (nexp: NExpr) (σ: evalContext) (memH: memoryH)
      (* Vellvm bits *)   (e: exp typ) (c: code typ) (g : global_env) (l : local_env) (memV : memoryV),
      genNExpr nexp s1 ≡ inr (s2, (e, c)) -> (* Compilation succeeds *)
      memory_invariant σ s1 memH (memV, (l, g)) ->
      (* (WF_IRState σ s2 /\ *)
       eutt (genNExpr_rel σ s2 e (mk_LLVM_memory_state_cfg memV l g))
            (translate_E_helix_cfg
               (interp_Mem (denoteNExpr σ nexp)
                           memH))
            (translate_E_vellvm_cfg
               (interp_cfg_to_L3 helix_intrinsics
                                  (denote_code (convert_typ [] c))
                  g l memV)).
  Proof.
    intros s1 s2 nexp; revert s1 s2; induction nexp; intros * COMPILE (* WFIR *) PRE.
    - (* Variable case *)
      (* Reducing the compilation *)
      (* simp_comp COMPILE; (split; [auto |]). *)
      simp_comp COMPILE.

      + (* The variable maps to an integer in the IRState *)
        unfold denoteNExpr; cbn*.
        
        repeat norm_v.
        break_inner_match_goal.
        * (* Variable not in context, [context_lookup] fails *)
          abs_by WF_IRState_lookup_cannot_fail.
        * break_inner_match_goal.
          ++ repeat norm_h.
             destruct i0.
             { (* Global *)
               apply eutt_Ret.
               split; [apply PRE | split; [| repeat split; eauto; try reflexivity ]].
               intros l' MONO; cbn*.
               subst.
               repeat norm_v.
               cbn; repeat norm_v.
<<<<<<< HEAD
               unfold context_lookup, trywith in *; break_match_hyp; cbn in *; try inv_sum.    
  Admitted.

 (*               nth_error (vars s) k ≡ Some (ID_Global id, TYPE_I 64%Z) *)

 (*               Lemma memory_invariant_GLU : forall σ s v id memH memV l g n msg, *)
 (*                   memory_invariant' σ s memH (memV, (l, g)) -> *)
 (*                   nth_error (vars s) v ≡ Some (ID_Global id, TYPE_I 64%Z) -> *)
 (*                   context_lookup msg σ v ≡ inr (DSHnatVal n) -> *)
 (*                   Maps.lookup id g ≡ Some (DVALUE_I64 n). *)
 (*               Proof. *)
 (*                 intros * (WF & ι & INV) NTH LU. *)
 (*                 unfold context_lookup, trywith in LU. *)
 (*                 break_match_hyp; cbn in *; try inv_sum. *)
 (*                 apply INV in Heqo; clear INV. *)
 (*                 destruct Heqo as (id' & NTH' & IN). *)
 (*                 apply WF in NTH; clear WF. *)
 (*                 destruct NTH as (v' & NTH'' & GET). *)
 (*                 destruct IN. *)
 (*                 2:{ *)
                 

 (*               2: eapply R_GLU; eauto. *)
 (*               reflexivity. *)
 (*             } *)
 (*             { (* Local *) *)
 (*               apply eutt_Ret. *)
 (*               split; [apply PRE | split; [| repeat split; try reflexivity]]. *)
 (*               intros l' MONO; cbn*. repeat norm_v. *)
 (*               2: eapply R_LLU; eauto. *)
 (*               cbn; repeat norm_v. *)
 (*               reflexivity. *)
 (*             } *)
 (*          ++ *)
 (*            (** TODO YZ : get this automatically discharged by [abs_by] *) *)
 (*            exfalso. eapply WF_IRState_lookup_int in WFIR; eauto. *)
 (*            destruct WFIR as [? WFIR]; rewrite Heqs in WFIR; inv WFIR. *)
 (*          ++ *)
 (*            exfalso. eapply WF_IRState_lookup_int in WFIR; eauto. *)
 (*            destruct WFIR as [? WFIR]; rewrite Heqs in WFIR; inv WFIR. *)

 (*      + (* The variable maps to a pointer *) *)
 (*        abs_by WF_IRState_lookup_pointer. *)

 (*    - (* Constant *) *)

 (*      simp_comp COMPILE(* ; split; auto *). *)
 (*      unfold denoteNExpr; cbn*. *)
 (*      repeat norm_h. *)
 (*      repeat norm_v. *)
 (*      apply eutt_Ret. *)
 (*      split; [apply PRE | split; [| repeat split; try reflexivity]]. *)
 (*      cbn*; rewrite repr_intval; repeat norm_v. *)
 (*      reflexivity. *)

 (*    - (* NDiv *) *)

 (*      simp_comp COMPILE. *)

 (*      generalize Heqs; intros WFI; eapply WFevalNexp_succeed in WFI; eauto. *)

 (*      eutt_hide_right. *)
 (*      unfold denoteNExpr in *; cbn*. *)

 (*      break_inner_match_goal; [| break_inner_match_goal]. *)
 (*      + clear - Heqs Heqs1 WFIR; abs_by WFevalNexp_no_fail. *)
 (*      + clear - Heqs0 WFI Heqs2; abs_by WFevalNexp_no_fail. *)
 (*      + repeat norm_h. *)

 (*        (* TODO YZ: gets some super specialize tactics that do not require to provide variables *) *)
 (*        specialize (IHnexp1 _ _ _ _ _ _ _ _ _ Heqs WFIR PRE). *)

 (*        (* TODO YZ : unfolderH is not doing all the work, fix *) *)
 (*        unfold translate_E_vellvm_cfg in IHnexp1; cbn* in IHnexp1; *)
 (*          repeat norm_v in IHnexp1; *)
 (*          repeat norm_h in IHnexp1. *)
 (*        simpl_match in IHnexp1. *)
 (*        (* YZ TODO : Why is this one particularly slow? *) *)
 (*        repeat norm_h in IHnexp1. *)

 (*        subst. *)
 (*        eutt_hide_left. *)
 (*        cbn*. *)
 (*        rewrite convert_typ_app, denote_code_app. *)
 (*        repeat norm_v. *)
 (*        subst. *)
 (*        ret_bind_l_left (memH,i2). *)
 (*        eapply eutt_clo_bind; [eassumption |]. *)

 (*        introR; destruct_unit. *)
 (*        destruct PRE0 as [PRE0 HR'']. *)
 (*        specialize (IHnexp2 _ _ _ _ _ _ _ _ _ Heqs0 WFI PRE0). *)

 (*        unfold translate_E_vellvm_cfg in IHnexp2; cbn* in IHnexp2; *)
 (*          repeat norm_v in IHnexp2; *)
 (*          repeat norm_h in IHnexp2. *)
 (*        simpl_match in IHnexp2. *)
 (*        repeat norm_h in IHnexp2. *)

 (*        eutt_hide_left. *)
 (*        rewrite convert_typ_app, denote_code_app. *)
 (*        repeat norm_v. *)
 (*        subst. *)
 (*        ret_bind_l_left (memH0,i3). *)
 (*        eapply eutt_clo_bind; [eassumption |]. *)

 (*        introR; destruct_unit. *)
 (*        destruct PRE1 as [PRE1 ?HR'']. *)

 (*        simpl. *)
 (*        norm_v. *)
 (*        norm_v. *)
 (*        norm_v. *)
 (*        (* YZ TODO specialized tactic to use the same current value *) *)
 (*        ret_bind_l_left (memH,MInt64asNT.NTypeDiv i2 i3). *)
 (*        eutt_hide_rel; eutt_hide_left. *)


 (*        (* TODO YZ : rename [eval_op] to [denote_op] *) *)
 (*        unfold eval_op. *)
 (*        simpl denote_exp. *)
 (*        admit. *)

 (*    - admit. *)

 (*    - (* NAdd *) *)
 (*      rename g into g1, l into l1, memV into memV1. *)

 (*      simp_comp COMPILE. *)
 (*      clear FOO. *)

 (*      (* YZ TODO Ltac for this *) *)
 (*      generalize Heqs; intros WFI; eapply WFevalNexp_succeed in WFI; eauto. *)

 (*      eutt_hide_right. *)
 (*      unfold denoteNExpr in *; cbn*. *)

 (*      break_inner_match_goal; [| break_inner_match_goal]. *)
 (*      + clear - Heqs Heqs1 WFIR; abs_by WFevalNexp_no_fail. *)
 (*      + clear - Heqs0 WFI Heqs2; abs_by WFevalNexp_no_fail. *)
 (*      + repeat norm_h. *)

 (*        (* TODO YZ: gets some super specialize tactics that do not require to provide variables *) *)
 (*        specialize (IHnexp1 _ _ _ _ _ _ _ _ _ Heqs WFIR PRE). *)

 (*        (* TODO YZ : unfolderH is not doing all the work, fix *) *)
 (*        unfold translate_E_vellvm_cfg in IHnexp1; cbn* in IHnexp1; *)
 (*          repeat norm_v in IHnexp1; *)
 (*          repeat norm_h in IHnexp1. *)
 (*        simpl_match in IHnexp1. *)
 (*        (* YZ TODO : Why is this one particularly slow? *) *)
 (*        repeat norm_h in IHnexp1. *)

 (*        subst. *)
 (*        eutt_hide_left. *)
 (*        cbn*. *)
 (*        rewrite convert_typ_app, denote_code_app. *)
 (*        repeat norm_v. *)
 (*        subst. *)
 (*        ret_bind_l_left (memH,i2). *)
 (*        eapply eutt_clo_bind; [eassumption |]. *)

 (*        introR; destruct_unit. *)
 (*        rename g into g2, l into l2, memV into memV2. *)

 (*        destruct PRE0 as (PRE2 & POST2 & <- & <- & MONO2). *)
 (*        specialize (IHnexp2 _ _ _ _ _ _ _ _ _ Heqs0 WFI PRE2). *)

 (*        unfold translate_E_vellvm_cfg in IHnexp2; cbn* in IHnexp2; *)
 (*          repeat norm_v in IHnexp2; *)
 (*          repeat norm_h in IHnexp2. *)
 (*        simpl_match in IHnexp2. *)
 (*        repeat norm_h in IHnexp2. *)

 (*        eutt_hide_left. *)
 (*        rewrite convert_typ_app, denote_code_app. *)
 (*        repeat norm_v. *)
 (*        subst. *)
 (*        ret_bind_l_left (memH0,i3). *)
 (*        eapply eutt_clo_bind; [eassumption |]. *)

 (*        introR; destruct_unit. *)
 (*        destruct PRE0 as (PRE3 & POST3 & <- & <- & MONO3). *)

 (*        (* Just for debugging *) *)
 (*        rename i0 into s3, e1 into e2, c1 into c2. *)
 (*        rename i into s2, e0 into e1, c0 into c1. *)
 (*        rename i2 into i1, i3 into i2. *)
 (*        (* YZ CHECKPOINT : *)
 (*           Confused at the moment: the subexpressions seem to be evaluated in the wrong memory states. *)
 (*           Come back to this and figure it out. *)
 (*         *) *)

 (*        simpl. *)
 (*        repeat norm_v. *)
 (*        unfold eval_op. *)
 (*        eutt_hide_rel; eutt_hide_left. *)
 (*        cbn*. *)
 (*        repeat norm_v. *)
 (*        (* YZ TODO : [typ_to_dtyp] is just not manageable. Find a way to fix *) *)
 (*        Axiom typ_to_dtyp_I : forall s i, typ_to_dtyp s (TYPE_I i) ≡ DTYPE_I i. *)
 (*        unfold IntType; rewrite typ_to_dtyp_I. *)
 
 (*        unfold R'' in *. *)
 (*        cbn* in POST2. *)

 (*        Lemma  *)

 (*        rewrite <- POST2. *)
 (*        repeat norm_v. *)
 (*        cbn* in POST3. *)
 (*        rewrite <- POST3. *)
 (*        repeat norm_v. *)
 (*        cbn. *)
 (*        repeat norm_v. *)




 (*        match goal with *)
 (*        |- eutt _ _ (ITree.bind _ ?t) => remember t end. *)
 (*        unfold convert_typ, ConvertTyp_exp in HR''0. *)

 (*        rewrite HR''0. *)
 (*        rewrite HR''. *)
 (*        { *)
 (*          clear; intros. *)
 (*          unfold typ_to_dtyp, typ_to_dtyp_func. *)
 (*          cbn. *)



 (*        unfold typ_to_dtyp at 3, typ_to_dtyp_func. *)

 (*        rewrite HR''. *)
 (*        exfalso. *)


 (*        (* YZ TODO specialized tactic to use the same current value *) *)
 (*        ret_bind_l_left (memH,MInt64asNT.NTypeDiv i2 i3). *)
 (*        eutt_hide_rel; eutt_hide_left. *)

 (*        (* TODO YZ : rename [eval_op] to [denote_op] *) *)
 (*        simpl denote_exp. *)
 (*        admit. *)
 (*         *)


 (*        (* unfold translate_E_vellvm_cfg in *. *) *)
 (*        (* cbn in IHnexp1. *) *)
 (*        (* rewrite interp_cfg_to_L3_bind in IHnexp1. *) *)
 (*        (* rewrite translate_bind in IHnexp1. *) *)
 (*        (* eapply eutt_clo_bind. *) *)
 (*        admit. *)
 (* Admitted. *)
=======
               unfold context_lookup, trywith in *; break_match_hyp; cbn in *; try inv_sum.
               2: eapply memory_invariant_GLU; eauto.
               reflexivity.
             }
             { (* Local *)
               apply eutt_Ret.
               split; [apply PRE | split; [| repeat split; eauto; try reflexivity]].
               intros l' MONO; cbn*. repeat norm_v.
               2: eapply memory_invariant_LLU; eauto.
               2: eapply memory_invariant_ext_local; eauto.
               cbn; repeat norm_v.
               reflexivity.
             }
          ++
            admit.
            (** TODO YZ : get this automatically discharged by [abs_by] *)
            (* exfalso. eapply WF_IRState_lookup_int in WFIR; eauto. *)
            (* destruct WFIR as [? WFIR]; rewrite Heqs in WFIR; inv WFIR. *)
          ++
            admit.
            (* exfalso. eapply WF_IRState_lookup_int in WFIR; eauto. *)
            (* destruct WFIR as [? WFIR]; rewrite Heqs in WFIR; inv WFIR. *)

      + (* The variable maps to a pointer *)
        abs_by WF_IRState_lookup_pointer.

    - (* Constant *)

      simp_comp COMPILE(* ; split; auto *).
      unfold denoteNExpr; cbn*.
      repeat norm_h.
      repeat norm_v.
      apply eutt_Ret.
      split; [apply PRE | split; [| repeat split; eauto; try reflexivity]].
      intros l' MONO; cbn*; rewrite repr_intval; repeat norm_v.
      reflexivity.

    - (* NDiv *)

      simp_comp COMPILE.

      generalize Heqs; intros WFI; eapply WFevalNexp_succeed in WFI; eauto.

      eutt_hide_right.
      unfold denoteNExpr in *; cbn*.

      (* break_inner_match_goal; [| break_inner_match_goal]. *)
      (* + clear - Heqs Heqs1 WFIR; abs_by WFevalNexp_no_fail. *)
      (* + clear - Heqs0 WFI Heqs2; abs_by WFevalNexp_no_fail. *)
      (* + repeat norm_h. *)

      (*   (* TODO YZ: gets some super specialize tactics that do not require to provide variables *) *)
      (*   specialize (IHnexp1 _ _ _ _ _ _ _ _ _ Heqs WFIR PRE). *)

      (*   (* TODO YZ : unfolderH is not doing all the work, fix *) *)
      (*   unfold translate_E_vellvm_cfg in IHnexp1; cbn* in IHnexp1; *)
      (*     repeat norm_v in IHnexp1; *)
      (*     repeat norm_h in IHnexp1. *)
      (*   simpl_match in IHnexp1. *)
      (*   (* YZ TODO : Why is this one particularly slow? *) *)
      (*   repeat norm_h in IHnexp1. *)

      (*   subst. *)
      (*   eutt_hide_left. *)
      (*   cbn*. *)
      (*   rewrite convert_typ_app, denote_code_app. *)
      (*   repeat norm_v. *)
      (*   subst. *)
      (*   ret_bind_l_left (memH,i2). *)
      (*   eapply eutt_clo_bind; [eassumption |]. *)

      (*   introR; destruct_unit. *)
      (*   destruct PRE0 as [PRE0 HR'']. *)
      (*   specialize (IHnexp2 _ _ _ _ _ _ _ _ _ Heqs0 WFI PRE0). *)

      (*   unfold translate_E_vellvm_cfg in IHnexp2; cbn* in IHnexp2; *)
      (*     repeat norm_v in IHnexp2; *)
      (*     repeat norm_h in IHnexp2. *)
      (*   simpl_match in IHnexp2. *)
      (*   repeat norm_h in IHnexp2. *)

      (*   eutt_hide_left. *)
      (*   rewrite convert_typ_app, denote_code_app. *)
      (*   repeat norm_v. *)
      (*   subst. *)
      (*   ret_bind_l_left (memH0,i3). *)
      (*   eapply eutt_clo_bind; [eassumption |]. *)

      (*   introR; destruct_unit. *)
      (*   destruct PRE1 as [PRE1 ?HR'']. *)

      (*   simpl. *)
      (*   norm_v. *)
      (*   norm_v. *)
      (*   norm_v. *)
      (*   (* YZ TODO specialized tactic to use the same current value *) *)
      (*   ret_bind_l_left (memH,MInt64asNT.NTypeDiv i2 i3). *)
      (*   eutt_hide_rel; eutt_hide_left. *)


      (*   (* TODO YZ : rename [eval_op] to [denote_op] *) *)
      (*   unfold eval_op. *)
      (*   simpl denote_exp. *)
        admit.

    - admit.

    - (* NAdd *)
      rename g into g1, l into l1, memV into memV1.

      simp_comp COMPILE.

      (* YZ TODO Ltac for this *)
      generalize Heqs; intros WFI; eapply WFevalNexp_succeed in WFI; eauto.

      eutt_hide_right.
      unfold denoteNExpr in *; cbn*.

      break_inner_match_goal; [| break_inner_match_goal].
      + admit.
        (* clear - Heqs Heqs1 WFIR; abs_by WFevalNexp_no_fail. *)
      + admit.
        (* clear - Heqs0 WFI Heqs2; abs_by WFevalNexp_no_fail. *)
      + repeat norm_h.

        (* TODO YZ: gets some super specialize tactics that do not require to provide variables *)
        (* specialize (IHnexp1 _ _ _ _ _ _ _ _ _ Heqs WFIR PRE). *)

        (* (* TODO YZ : unfolderH is not doing all the work, fix *) *)
        (* unfold translate_E_vellvm_cfg in IHnexp1; cbn* in IHnexp1; *)
        (*   repeat norm_v in IHnexp1; *)
        (*   repeat norm_h in IHnexp1. *)
        (* simpl_match in IHnexp1. *)
        (* (* YZ TODO : Why is this one particularly slow? *) *)
        (* repeat norm_h in IHnexp1. *)

        (* subst. *)
        (* eutt_hide_left. *)
        (* cbn*. *)
        (* rewrite convert_typ_app, denote_code_app. *)
        (* repeat norm_v. *)
        (* subst. *)
        (* ret_bind_l_left (memH,i2). *)
        (* eapply eutt_clo_bind; [eassumption |]. *)

        (* introR; destruct_unit. *)
        (* rename g into g2, l into l2, memV into memV2. *)

        (* destruct PRE0 as (PRE2 & POST2 & <- & <- & MONO2). *)
        (* specialize (IHnexp2 _ _ _ _ _ _ _ _ _ Heqs0 WFI PRE2). *)

        (* unfold translate_E_vellvm_cfg in IHnexp2; cbn* in IHnexp2; *)
        (*   repeat norm_v in IHnexp2; *)
        (*   repeat norm_h in IHnexp2. *)
        (* simpl_match in IHnexp2. *)
        (* repeat norm_h in IHnexp2. *)

        (* eutt_hide_left. *)
        (* rewrite convert_typ_app, denote_code_app. *)
        (* repeat norm_v. *)
        (* subst. *)
        (* ret_bind_l_left (memH0,i3). *)
        (* eapply eutt_clo_bind; [eassumption |]. *)

        (* introR; destruct_unit. *)
        (* destruct PRE0 as (PRE3 & POST3 & <- & <- & MONO3). *)

        (* (* Just for debugging *) *)
        (* rename i0 into s3, e1 into e2, c1 into c2. *)
        (* rename i into s2, e0 into e1, c0 into c1. *)
        (* rename i2 into i1, i3 into i2. *)
        (* (* YZ CHECKPOINT : *)
        (*    Confused at the moment: the subexpressions seem to be evaluated in the wrong memory states. *)
        (*    Come back to this and figure it out. *)
        (*  *) *)

        (* simpl. *)
        (* repeat norm_v. *)
        (* unfold eval_op. *)
        (* eutt_hide_rel; eutt_hide_left. *)
        (* cbn*. *)
        (* repeat norm_v. *)
        (* (* YZ TODO : [typ_to_dtyp] is just not manageable. Find a way to fix *) *)
        (* Axiom typ_to_dtyp_I : forall s i, typ_to_dtyp s (TYPE_I i) ≡ DTYPE_I i. *)
        (* unfold IntType; rewrite typ_to_dtyp_I. *)
 
        (* unfold R'' in *. *)
        (* cbn* in POST2. *)

        (* Lemma  *)

        (* rewrite <- POST2. *)
        (* repeat norm_v. *)
        (* cbn* in POST3. *)
        (* rewrite <- POST3. *)
        (* repeat norm_v. *)
        (* cbn. *)
        (* repeat norm_v. *)




        (* match goal with *)
        (* |- eutt _ _ (ITree.bind _ ?t) => remember t end. *)
        (* unfold convert_typ, ConvertTyp_exp in HR''0. *)

        (* rewrite HR''0. *)
        (* rewrite HR''. *)
        (* { *)
        (*   clear; intros. *)
        (*   unfold typ_to_dtyp, typ_to_dtyp_func. *)
        (*   cbn. *)



        (* unfold typ_to_dtyp at 3, typ_to_dtyp_func. *)

        (* rewrite HR''. *)
        (* exfalso. *)


        (* (* YZ TODO specialized tactic to use the same current value *) *)
        (* ret_bind_l_left (memH,MInt64asNT.NTypeDiv i2 i3). *)
        (* eutt_hide_rel; eutt_hide_left. *)

        (* (* TODO YZ : rename [eval_op] to [denote_op] *) *)
        (* simpl denote_exp. *)
        admit.



        (* unfold translate_E_vellvm_cfg in *. *)
        (* cbn in IHnexp1. *)
        (* rewrite interp_cfg_to_L3_bind in IHnexp1. *)
        (* rewrite translate_bind in IHnexp1. *)
        (* eapply eutt_clo_bind. *)
 Admitted.
>>>>>>> 868b508b

  (* Not yet clear whether this version is the useful one, but it's a consequence of the one above I think *)
  (* YZ TODO : investigate *)
  (* Lemma genNExpr_correct : *)
  (*   forall (* Compiler bits *) (s1 s2: IRState) *)
  (*     (* Helix  bits *)   (nexp: NExpr) (σ: evalContext) (memH: memoryH) *)
  (*     (* Vellvm bits *)   (exp: exp typ) (c: code typ) (g : global_env) (l : local_env) (memV : memoryV), *)
  (*     genNExpr nexp s1 ≡ inr (s2, (exp, c)) -> (* Compilation succeeds *) *)
  (*     WF_IRState σ s1 ->                       (* Well-formed IRState *) *)
<<<<<<< HEAD
  (*     R σ s1 memH (memV, (l, g)) -> *)
  (*     (* (WF_IRState σ s2 /\ *) *)
  (*      eutt (lift_R_memory_cfg R σ s1 ⩕ lift_R_result_cfg R' σ s1) *)
=======
  (*     R σ memH (memV, (l, g)) -> *)
  (*     (* (WF_IRState σ s2 /\ *) *)
  (*      eutt (lift_R_memory_cfg R σ ⩕ lift_R_result_cfg R' σ) *)
>>>>>>> 868b508b
  (*           (translate_E_helix_cfg *)
  (*              (interp_Mem (denoteNExpr σ nexp) *)
  (*                          memH)) *)
  (*           (translate_E_vellvm_cfg *)
  (*              (interp_cfg_to_L3 helix_intrinsics *)
  (*                                 (denote_code (convert_typ [] c) ;; *)
  (*                                  translate exp_E_to_instr_E (denote_exp (Some (DTYPE_I 64%Z)) (convert_typ [] exp))) *)
  (*                 g l memV)). *)
  (* Proof. *)
  (*   intros s1 s2 nexp; revert s1 s2; induction nexp; intros * COMPILE WFIR PRE; *)
  (*     assert (FOO: (s2,(exp,c)) ≡ (s2,(exp,c))) by reflexivity. (* TODOYZ: stupid hack to quickly check what case we are in. To remove *) *)
  (*   - (* Variable case *) *)

  (*     (* Reducing the compilation *) *)
  (*     (* simp_comp COMPILE; (split; [auto |]). *) *)
  (*     simp_comp COMPILE. *)

  (*     + (* The variable maps to an integer in the IRState *) *)
  (*       unfold denoteNExpr; cbn*. *)

  (*       repeat norm_v. *)
  (*       break_inner_match_goal. *)
  (*       * (* Variable not in context, [context_lookup] fails *) *)
  (*         abs_by WF_IRState_lookup_cannot_fail. *)
  (*       * break_inner_match_goal. *)
  (*         ++ repeat norm_h. *)
  (*            destruct i0. *)
  (*            { (* Global *) *)
  (*              cbn*. *)
  (*              repeat norm_v. *)
  (*              cbn; repeat norm_v. *)
  (*              2: eapply R_GLU; eauto. *)
  (*              (** TODO: Define specialized version on eutt for external use *) *)
  (*              apply eqit_Ret. *)
  (*              split; [apply PRE | reflexivity]. *)
  (*            } *)
  (*            { (* Local *) *)
  (*              cbn*. *)
  (*              repeat norm_v. *)
  (*              2: eapply R_LLU; eauto. *)
  (*              cbn; repeat norm_v. *)
  (*              apply eqit_Ret. *)
  (*              split; [apply PRE | reflexivity]. *)
  (*            } *)
  (*         ++ *)
  (*           (** TODO YZ : get this automatically discharged by [abs_by] *) *)
  (*           exfalso. eapply WF_IRState_lookup_int in WFIR; eauto. *)
  (*           destruct WFIR as [? WFIR]; rewrite Heqs in WFIR; inv WFIR. *)
  (*         ++ *)
  (*           exfalso. eapply WF_IRState_lookup_int in WFIR; eauto. *)
  (*           destruct WFIR as [? WFIR]; rewrite Heqs in WFIR; inv WFIR. *)

  (*     + (* The variable maps to a pointer *) *)

  (*       abs_by WF_IRState_lookup_pointer. *)

  (*   - (* Constant *) *)

  (*     simp_comp COMPILE(* ; split; auto *). *)
  (*     unfold denoteNExpr; cbn*. *)
  (*     repeat norm_h. *)
  (*     repeat norm_v. *)
  (*     apply eqit_Ret. *)
  (*     split; [apply PRE |]. *)
  (*     rewrite repr_intval; reflexivity. *)

  (*   - (* NDiv *) *)

  (*     simp_comp COMPILE. *)

  (*     generalize Heqs; intros WFI; eapply WFevalNexp_succeed in WFI; eauto. *)

  (*     eutt_hide_right. *)
  (*     unfold denoteNExpr in *; cbn*. *)

  (*     break_inner_match_goal; [| break_inner_match_goal]. *)
  (*     + clear - Heqs Heqs1 WFIR; abs_by WFevalNexp_no_fail. *)
  (*     + clear - Heqs0 WFI Heqs2; abs_by WFevalNexp_no_fail. *)
  (*     + repeat norm_h. *)

  (*       (* TODO YZ: gets some super specialize tactics that do not require to provide variables *) *)
  (*       specialize (IHnexp1 _ _ _ _ _ _ _ _ _ Heqs WFIR PRE). *)
  (*       cbn* in IHnexp1. *)

  (*       ret_bind_l_left i2. *)
  (*       subst. *)
  (*       eutt_hide_left. *)
  (*       cbn*. *)
  (*       repeat norm_v. *)
  (*       rewrite convert_typ_app, denote_code_app. *)
  (*       repeat norm_v. *)


  (*       repeat norm_v. *)
  (*       subst. *)

  (*       (* unfold translate_E_vellvm_cfg in *. *) *)
  (*       (* cbn in IHnexp1. *) *)
  (*       (* rewrite interp_cfg_to_L3_bind in IHnexp1. *) *)
  (*       (* rewrite translate_bind in IHnexp1. *) *)
  (*       (* eapply eutt_clo_bind. *) *)
  (*       admit. *)

  (* Admitted. *)

End NExpr.

Section MExpr.

  Definition R (σ : evalContext) (s : IRState) (memH : memoryH) (vellvm : memoryV * (local_env * global_env)) : Type
    := memory_invariant σ s memH vellvm.

  Definition R_MExpr
             (σ : evalContext)
             (s : IRState)
             (helix : memoryH * mem_block)
             (vellvm : memoryV * (local_env * res_L1)) : Prop
    :=
      let '(memH, mb) := helix in
      let '(memV, (lenv, (genv, res))) := vellvm in
      memory_invariant σ s memH (memV, (lenv, genv)) /\
      exists ptr,
        res ≡ UVALUE_Addr ptr.

  (* TODO: Do I need to explicitly relate mb and res above? *)
      (* exists ptr_llvm bk_llvm, *)
      (*   res ≡ UVALUE_Addr ptr_llvm /\ *)
      (*   get_logical_block (fst memV) ptr_llvm ≡ Some bk_llvm /\ *)
      (*   (* Memory matches value *) *)
      (*   (∀ (i : Int64.int) size, *)
      (*       Int64.lt i size *)
      (*       → ∃ (v_helix : binary64) (v_llvm : uvalue), *)
      (*         mem_lookup (MInt64asNT.to_nat i) mb ≡ Some v_helix *)
      (*         ∧ mem_lookup_llvm_at_i bk_llvm (MInt64asNT.to_nat i) (MInt64asNT.to_nat size) v_llvm *)
      (*         ∧ v_llvm ≡ UVALUE_Double v_helix). *)


  (** ** Compilation of MExpr TODO
  *)
  Lemma genMExpr_correct :
    forall (* Compiler bits *) (s1 s2: IRState)
      (* Helix  bits *)   (mexp: MExpr) (σ: evalContext) (memH: memoryH)
      (* Vellvm bits *)   (exp: exp typ) (c: code typ) (g : global_env) (l : local_env) (memV : memoryV) (τ: typ),
      genMExpr mexp s1 ≡ inr (s2, (exp, c, τ)) -> (* Compilation succeeds *)
      WF_IRState σ s1 ->                            (* Well-formed IRState *)
      R σ s1 memH (memV, (l, g)) ->
      (* (WF_IRState σ s2 /\ *)
       eutt (R_MExpr σ s1)
            (translate_E_helix_cfg
               (interp_Mem (denoteMExpr σ mexp)
                           memH))
            (translate_E_vellvm_cfg
               ((interp_cfg_to_L3 helix_intrinsics
                                  (D.denote_code (convert_typ [] c) ;; translate exp_E_to_instr_E (D.denote_exp (Some (DTYPE_I 64%Z)) (convert_typ [] exp))))
                  g l memV)).
  Proof.
    intros s1 s2 mexp σ memH exp c g l memV τ Hgen Hwf Hmeminv.
    unfold denoteMExpr; cbn*.
    destruct mexp as [[vid] | mblock].
    - unfold denotePExpr; cbn*.

      (* Extracting information from genMExpr *)
      unfold genMExpr in Hgen.
      cbn in Hgen.
      destruct (nth_error (vars s1) vid) eqn:Hsnth.
      Focus 2. admit.
      cbn in Hgen. destruct p.
      destruct t; inversion Hgen.
      destruct t; inversion Hgen.
      destruct t; inversion Hgen.
      subst.

      unfold WF_IRState in Hwf.
      pose proof (Hwf _ _ _ Hsnth) as (v & Hnth & Hirtyp).

      rewrite Hnth.
      destruct v. inversion Hirtyp. inversion Hirtyp.
      clear Hirtyp. (* TODO: I know this is bogus, fix up. *)

      (* TODO: Clean this up. Extract into a lemma which spits out bk_helix? *)
      (* Need something relating σ and memH... memory_invariant should do this *)
      unfold R in Hmeminv.
      (* TODO: don't unfold this, separate into lemma. *)
      unfold memory_invariant in Hmeminv.
      pose proof Hmeminv as Hmeminv'.
      specialize (Hmeminv _ _ Hnth). cbn in Hmeminv.
      destruct Hmeminv as (τ & x & Hnth_s2 & Htyp & bk_helix & Hlookup & ptr_llvm & bk_llvm & Hfind & rest).
      subst.

      repeat norm_h;
        try (apply memory_lookup_err_inr_Some_eq; eauto).

      (* Try to simplify right hand side *)
      cbn.
      norm_v.

      (* TODO: Do I know anything about what i should be?
      memory_invariant seems to suggest that it can only be a local
      id. *)
      assert (i ≡ x).
      { (* Proof should hold, but currently bogus due to the type mismatch *)
        rewrite Hnth_s2 in Hsnth. inversion Hsnth; subst; auto.
      }
      subst x.
      clear H0 H1.
      destruct i as [id | id];
        cbn in Hfind;
        repeat (cbn; repeat norm_v);
        try apply Hfind;

        (* TODO: group this under lemma? *)
        (* Final relation with R'0 *)
        apply eqit_Ret;
        unfold R_MExpr, memory_invariant;
        split; auto; exists ptr_llvm; auto.
    - admit.
  Admitted.
End MExpr.

Section AExpr.

  (** ** Compilation of MExpr TODO
  *)
  Lemma genAExpr_correct : forall R R',
    forall (* Compiler bits *) (s1 s2: IRState)
      (* Helix  bits *)   (aexp: AExpr) (σ: evalContext) (memH: memoryH)
      (* Vellvm bits *)   (exp: exp typ) (c: code typ) (g : global_env) (l : local_env) (memV : memoryV) (τ: typ),
      genAExpr aexp s1 ≡ inr (s2, (exp, c)) -> (* Compilation succeeds *)
      WF_IRState σ s1 ->                            (* Well-formed IRState *)
      R σ memH (memV, (l, g)) ->
      (* (WF_IRState σ s2 /\ *)
       eutt R'
            (translate_E_helix_cfg
               (interp_Mem (denoteAExpr σ aexp)
                           memH))
            (translate_E_vellvm_cfg
               ((interp_cfg_to_L3 helix_intrinsics
                                  (D.denote_code (convert_typ [] c) ;; translate exp_E_to_instr_E (D.denote_exp (Some (DTYPE_I 64%Z)) (convert_typ [] exp))))
                  g l memV)).
  Proof.
  Admitted.

End AExpr.

Section MemCopy.
  (** ** Compilation of MemCopy TODO
      Unclear how to state this at the moment.
      What is on the Helix side? What do the arguments correspond to?
   *)

  Lemma genMemCopy_correct :
    forall (* Compiler bits *) (s1 s2: IRState)
      (* Helix  bits *)   (σ: evalContext)
      (* Vellvm bits *)   (o: Int64.int) (x y: ident) (nextblock bid: block_id) (bks : list (LLVMAst.block typ)),
      genMemCopy o x y nextblock s1 ≡ inr (s2, (bid, bks)) -> (* Compilation succeeds *)
      WF_IRState σ s1 ->                                      (* Well-formed IRState *)
      False.
      (* eutt R'
            (translate_E_helix_cfg
               (interp_Mem (denoteAexp σ aexp)
                           memH))
            (translate_E_vellvm_cfg
               ((interp_cfg_to_L3 helix_intrinsics
                                  (D.denote_code (convert_typ [] c) ;; translate exp_E_to_instr_E (D.denote_exp (Some (DTYPE_I 64%Z)) (convert_typ [] exp))))
                  g l memV)).
       *)
  Proof.
  Admitted.

End MemCopy.

Section FSHAssign.
  (** ** Compilation of FSHAssign TODO
      Unclear how to state this at the moment
      What is on the Helix side? What do the arguments correspond to?
   *)
  Lemma genFSHAssign_correct :
    forall (* Compiler bits *) (s1 s2: IRState)
      (* Helix  bits *)   (σ: evalContext)
      (* Vellvm bits *)   (i o: Int64.int) (x y: ident) (src dst: NExpr) (nextblock bid: block_id) (bks : list (LLVMAst.block typ)),
      genFSHAssign i o x y src dst nextblock s1 ≡ inr (s2, (bid, bks)) -> (* Compilation succeeds *)
      WF_IRState σ s1 ->                                      (* Well-formed IRState *)
      False.
      (* eutt R'
            (translate_E_helix_cfg
               (interp_Mem (denoteAexp σ aexp)
                           memH))
            (translate_E_vellvm_cfg
               ((interp_cfg_to_L3 helix_intrinsics
                                  (D.denote_code (convert_typ [] c) ;; translate exp_E_to_instr_E (D.denote_exp (Some (DTYPE_I 64%Z)) (convert_typ [] exp))))
                  g l memV)).
       *)
  Proof.
  Admitted.

End FSHAssign.

Section WhileLoop.
  (** ** Compilation of loops TODO
      Unclear how to state this at the moment
      What is on the Helix side? What do the arguments correspond to?
   *)

  Lemma genWhileLoop_correct :
    forall (* Compiler bits *) (s1 s2: IRState)
      (* Helix  bits *) (σ: evalContext)
      (* Vellvm bits *) (prefix: string) (from to: exp typ) (loopvar: raw_id) (loopcontblock: block_id)
                        (body_entry: block_id) (body_blocks: list (LLVMAst.block typ)) (init_code: (code typ))
                        (nextblock: block_id) (bid: block_id) (bks : list (LLVMAst.block typ)),
      genWhileLoop prefix from to loopvar loopcontblock body_entry body_blocks init_code nextblock s1 ≡ inr (s2, (bid, bks)) -> (* Compilation succeeds *)
      WF_IRState σ s1 ->                                      (* Well-formed IRState *)
      False.
      (* eutt R'
            (translate_E_helix_cfg
               (interp_Mem (denoteAexp σ aexp)
                           memH))
            (translate_E_vellvm_cfg
               ((interp_cfg_to_L3 helix_intrinsics
                                  (D.denote_code (convert_typ [] c) ;; translate exp_E_to_instr_E (D.denote_exp (Some (DTYPE_I 64%Z)) (convert_typ [] exp))))
                  g l memV)).
       *)
  Proof.
  Admitted.

End WhileLoop.

Section IMapBody.
  (** ** Compilation of IMapBody TODO
   *)

  Lemma genIMapBody_correct :
    forall (* Compiler bits *) (s1 s2: IRState)
      (* Helix  bits *) (σ: evalContext) (f: AExpr)
      (* Vellvm bits *) (n: Int64.int) (x y: ident) (loopvar: raw_id) (nextblock: block_id) (bid: block_id) (bks: list (LLVMAst.block typ)),
      genIMapBody n x y f loopvar nextblock s1 ≡ inr (s2, (bid, bks)) -> (* Compilation succeeds *)
      WF_IRState σ s1 ->                                      (* Well-formed IRState *)
      False.
      (* eutt R'
            (translate_E_helix_cfg
               (interp_Mem (denoteAexp σ aexp)
                           memH))
            (translate_E_vellvm_cfg
               ((interp_cfg_to_L3 helix_intrinsics
                                  (D.denote_code (convert_typ [] c) ;; translate exp_E_to_instr_E (D.denote_exp (Some (DTYPE_I 64%Z)) (convert_typ [] exp))))
                  g l memV)).
       *)
  Proof.
  Admitted.

End IMapBody.

Section BinOpBody.
  (** ** Compilation of IMapBody TODO
   *)

  Lemma genBinOpBody_correct :
    forall (* Compiler bits *) (s1 s2: IRState)
      (* Helix  bits *) (σ: evalContext) (f: AExpr)
      (* Vellvm bits *) (n: nat) (x y: ident) (loopvar: raw_id) (nextblock: block_id) (bid: block_id) (bks: list (LLVMAst.block typ)),
      genBinOpBody n x y f loopvar nextblock s1 ≡ inr (s2, (bid, bks)) -> (* Compilation succeeds *)
      WF_IRState σ s1 ->                                      (* Well-formed IRState *)
      False.
      (* eutt R'
            (translate_E_helix_cfg
               (interp_Mem (denoteAexp σ aexp)
                           memH))
            (translate_E_vellvm_cfg
               ((interp_cfg_to_L3 helix_intrinsics
                                  (D.denote_code (convert_typ [] c) ;; translate exp_E_to_instr_E (D.denote_exp (Some (DTYPE_I 64%Z)) (convert_typ [] exp))))
                  g l memV)).
       *)
  Proof.
  Admitted.

End BinOpBody.

Section MemMap2Body.
  (** ** Compilation of IMapBody TODO
   *)

  Lemma genMemMap2Body_correct :
    forall (* Compiler bits *) (s1 s2: IRState)
      (* Helix  bits *) (σ: evalContext) (f: AExpr)
      (* Vellvm bits *) (n: nat) (x x0 y: ident) (loopvar: raw_id) (nextblock: block_id) (bid: block_id) (bks: list (LLVMAst.block typ)),
      genMemMap2Body n x x0 y f loopvar nextblock s1 ≡ inr (s2, (bid, bks)) -> (* Compilation succeeds *)
      WF_IRState σ s1 ->                                      (* Well-formed IRState *)
      False.
      (* eutt R'
            (translate_E_helix_cfg
               (interp_Mem (denoteAexp σ aexp)
                           memH))
            (translate_E_vellvm_cfg
               ((interp_cfg_to_L3 helix_intrinsics
                                  (D.denote_code (convert_typ [] c) ;; translate exp_E_to_instr_E (D.denote_exp (Some (DTYPE_I 64%Z)) (convert_typ [] exp))))
                  g l memV)).
       *)
  Proof.
  Admitted.

End MemMap2Body.

Section MemInit.
  (** ** Compilation of IMapBody TODO
      Hmm this one even refuses to get admitted!
   *)

(*
  Lemma genMemInit_correct :
    forall (* Compiler bits *) (s1 s2: IRState)
      (* Helix  bits *) (σ: evalContext) (initial: binary64)
      (* Vellvm bits *) (size: Int64.int) (y: ident) (nextblock: block_id) (bid: block_id) (bks: list (LLVMAst.block typ)),
      genMemInit size y initial nextblock s1 ≡ inr (s2, (bid, bks)) -> (* Compilation succeeds *)
      WF_IRState σ s1 ->                                      (* Well-formed IRState *)
      False.
      (* eutt R'
            (translate_E_helix_cfg
               (interp_Mem (denoteAexp σ aexp)
                           memH))
            (translate_E_vellvm_cfg
               ((interp_cfg_to_L3 helix_intrinsics
                                  (D.denote_code (convert_typ [] c) ;; translate exp_E_to_instr_E (D.denote_exp (Some (DTYPE_I 64%Z)) (convert_typ [] exp))))
                  g l memV)).
       *)
  Proof.
  Admitted.
  *)

End MemInit.

Section Power.
  (** ** Compilation of IMapBody TODO
   *)

  Lemma genPower_correct :
    forall (* Compiler bits *) (s1 s2: IRState)
      (* Helix  bits *) (σ: evalContext) (src dst: NExpr) (n: NExpr) (f: AExpr)
      (* Vellvm bits *) (i o: Int64.int) (x y: ident) (initial: binary64) (nextblock: block_id) (bid: block_id) (bks: list (LLVMAst.block typ)),
      genPower i o x y src dst n f initial nextblock s1 ≡ inr (s2, (bid, bks)) -> (* Compilation succeeds *)
      WF_IRState σ s1 ->                                      (* Well-formed IRState *)
      False.
      (* eutt R'
            (translate_E_helix_cfg
               (interp_Mem (denoteAexp σ aexp)
                           memH))
            (translate_E_vellvm_cfg
               ((interp_cfg_to_L3 helix_intrinsics
                                  (D.denote_code (convert_typ [] c) ;; translate exp_E_to_instr_E (D.denote_exp (Some (DTYPE_I 64%Z)) (convert_typ [] exp))))
                  g l memV)).
       *)
  Proof.
  Admitted.

End Power.

(* TO MOVE *)
Global Instance ConvertTyp_list {A} `{Traversal.Fmap A}: ConvertTyp (fun T => list (A T)) :=
  fun env => Traversal.fmap (typ_to_dtyp env).

Variant Box (T: Type): Type := box (t: T).
(* Protects from "direct" pattern matching but not from context one *)
Ltac protect H := apply box in H.
Ltac hide_string_hyp' H :=
  match type of H with
  | context [String ?x ?y] =>
    let msg := fresh "msg" in
    let eqmsg := fresh "EQ_msg" in
    remember (String x y) as msg eqn:eqmsg; protect eqmsg
  end.

Ltac hide_strings' :=
  repeat (
      match goal with
      | h: Box _ |- _ => idtac
      | h: context [String ?x ?y] |- _ =>
        let msg := fresh "msg" in
        let eqmsg := fresh "EQ_msg" in
        remember (String x y) as msg eqn:eqmsg;
        protect eqmsg
      | |- context [String ?x ?y] =>
        let msg := fresh "msg" in
        let eqmsg := fresh "EQ_msg" in
        remember (String x y) as msg eqn:eqmsg;
        protect eqmsg
      end).

Ltac forget_strings :=
  repeat (
      match goal with
      | h: context [String ?x ?y] |- _ =>
        let msg := fresh "msg" in
        generalize (String x y) as msg
      | |- context [String ?x ?y] =>
        let msg := fresh "msg" in
        generalize (String x y) as msg
      end).


Section GenIR.

  (* YZ TODO : reducing denote_bks exposes iter. Should we simply make it opaque? *)
  Opaque denote_bks.
  Opaque resolve_PVar genFSHAssign.

  Lemma compile_FSHCOL_correct :
    forall (** Compiler bits *) (s1 s2: IRState)
      (** Helix bits    *) (op: DSHOperator) (σ : evalContext) (memH : memoryH)
      (** Vellvm bits   *) (nextblock bid_in : block_id) (bks : list (LLVMAst.block typ))
      (env : list (ident * typ))  (g : global_env) (ρ : local_env) (memV : memoryV),
      nextblock ≢ bid_in -> (* YZ: not sure about this yet *)
      bisim_partial σ s1 (memH,tt) (memV, (ρ, (g, (inl bid_in)))) ->
      genIR op nextblock s1 ≡ inr (s2,(bid_in,bks)) ->
      eutt (bisim_partial σ s1)
           (translate_E_helix_cfg
              (interp_Mem (denoteDSHOperator σ op) memH))
           (translate_E_vellvm_cfg
              (interp_cfg_to_L3 helix_intrinsics
                                (D.denote_bks (convert_typ env bks) bid_in)
                                g ρ memV)).
  Proof.
    intros s1 s2 op; revert s1 s2; induction op; intros * NEXT BISIM GEN.
    - cbn in GEN.
      hide_strings'.
      simp_comp GEN.
      eutt_hide_right; cbn*; repeat norm_h; subst.
      cbn*; repeat norm_v.
      (* YZ TODO : add denote_bks theory to the automation *)
      rewrite denote_bks_nil.
      cbn*; repeat norm_v.
      apply eqit_Ret; auto.

    - (*
      Assign case.
       Need some reasoning about
       - resolve_PVar
       - genFSHAssign
       - D.denote_bks over singletons
       *)
      destruct src,dst,p.
      cbn* in GEN.
      hide_strings'.
      simp_comp GEN.

      admit.
  Admitted.

End GenIR.

Section LLVMGen.

  (** YZ TODO
      This is initialized over the empty memory. That is incorrect. Run it over the initialze memory, and add the top level statement about compile
     global_extern == false?
   *)
  Lemma LLVMGen_correct: forall R,
    forall (* Compiler bits *) (s1 s2: IRState)
      (* Helix bits *)    (i o: Int64.int) (globals: list (string*DSHType)) (globals_extern: bool) (fshcol: DSHOperator) (funname: string) (σ: evalContext)
      (* Vellvm bits *)   tle,
      LLVMGen i o globals false fshcol funname s1 ≡ inr (s2, tle) ->
      eutt (* (bisim_final σ) *) R
           (translate_E_helix_mcfg
                      (interp_Mem (denoteDSHOperator σ fshcol) memory_empty))
           (semantics_llvm tle).
  Proof.
    (* intros p data pll H. *)
    (*   unfold compile_w_main, compile in H. *)
    (*   destruct p as [i o name globals op]. *)
    (*   destruct (initIRGlobals data globals) as [? | [data' ginit]] eqn:EQGlob; [inv H |]. *)
    (*   simpl in H. *)
    (*   destruct (ErrorWithState.evalErrS (LLVMGen i o globals false op name) newState) eqn: EQEVALERR; [inv H | inv H]. *)
    (*   unfold semantics_llvm. *)
    (*   unfold semantics_llvm_mcfg. *)
    (*   unfold lift_sem_to_mcfg. *)
    (*   match goal with *)
    (*     |- context[match ?p with | _ => _ end] => destruct p eqn:EQ *)
    (*   end. { *)
    (*     unfold ErrorWithState.evalErrS in EQEVALERR. *)
    (*     destruct (LLVMGen i o globals false op name newState) eqn:EQGEN; inv EQEVALERR. *)
  Admitted.

End LLVMGen.

(**
   Initialization of the memory
 **)

Definition llvm_empty_memory_state_partial: LLVM_memory_state_cfg
  := (empty_memory_stack, ([], [])).

(* Scalar *)
Definition eval_const_double_exp (typed_expr:typ*exp typ): err dvalue :=
  match typed_expr with
  | (TYPE_Double, EXP_Double v) => ret (DVALUE_Double v)
  | (_, c_typ) => inl ("Type double expected: " ++ (to_string c_typ))%string
  end.

(* Array *)
Definition eval_const_arr_exp (typed_expr:typ*exp typ): err dvalue :=
  match typed_expr with
  | (TYPE_Array _ TYPE_Double, EXP_Array a) =>
    da <- ListSetoid.monadic_fold_left
           (fun ds d => dd <- eval_const_double_exp d ;; ret (dd::ds))
           [] a ;;
    ret (DVALUE_Array da)
  | (_, c_typ) => inl ("Array of doubles expected: " ++ (to_string c_typ))%string
  end.

Definition eval_const_exp (typed_expr:typ*exp typ): err dvalue :=
  match typed_expr with
  | (TYPE_Array _ TYPE_Double, EXP_Array a) => eval_const_arr_exp typed_expr
  | (TYPE_Double, EXP_Double v) =>  eval_const_double_exp typed_expr
  | (_, c_typ) => inl ("Unsupported constant expression type: " ++ (to_string c_typ))%string
  end.

(* TODO: move to Util *)
Definition assoc_right_to_left {A B C:Type}: (A*(B*C)) -> ((A*B)*C)
  := fun x => let '(a,(b,c)):=x in ((a,b),c).

(* TODO: move to Util *)
Definition assoc_left_to_right {A B C:Type}: ((A*B)*C) -> (A*(B*C))
  := fun x => let '((a,b),c) := x in (a,(b,c)).

(** Empty memories and environments should satisfy [memory_invariant] *)
Lemma memory_invariant_empty: memory_invariant [] helix_empty_memory llvm_empty_memory_state_partial.
Proof.
  unfold memory_invariant.
  break_let.
  left.
  auto.
Qed.

Fact initFSHGlobals_globals_sigma_len_eq
     {mem mem' data data'} globals σ:
  initFSHGlobals data mem globals ≡ inr (mem', data', σ) ->
  List.length globals ≡ List.length σ.
Proof.
  apply init_with_data_len.
Qed.

(* Maps indices from [σ] to [raw_id].
   Currently [σ := [globals;Y;X]]
   Where globals mapped by name, while [X-> Anon 0] and [Y->Anon 1]
*)
Definition memory_invariant_map (globals : list (string * DSHType)): nat -> raw_id
  := fun j =>
       let l := List.length globals in
       if Nat.eqb j l then Anon 0%Z (* X *)
       else if Nat.eqb j (S l) then Anon 1%Z (* Y *)
            else
              match nth_error globals j with
              | None => Anon 0%Z (* default value *)
              | Some (name,_) => Name name
              end.

Lemma memory_invariant_map_injectivity (globals : list (string * DSHType)):
  list_uniq fst globals ->
  forall (x y : nat),
    x < (Datatypes.length globals + 2)%nat ∧ y < (Datatypes.length globals + 2)%nat
    → memory_invariant_map globals x ≡ memory_invariant_map globals y → x ≡ y.
Proof.
  intros U x y [Hx Hy] E.
  unfold lt, peano_naturals.nat_lt in *.
  unfold memory_invariant_map in E.
  repeat break_if; repeat break_match; bool_to_nat; subst; try inv E; auto.
  - apply nth_error_None in Heqo; lia.
  - apply nth_error_None in Heqo; lia.
  -
    unfold list_uniq in U.
    eapply U; eauto.
  - apply nth_error_None in Heqo; lia.
Qed.

Fact initIRGlobals_cons_head_uniq:
  ∀ (a : string * DSHType) (globals : list (string * DSHType))
    (data : list binary64) (res : list binary64 * list (toplevel_entity typ (LLVMAst.block typ * list (LLVMAst.block typ)))),
    initIRGlobals data (a :: globals) ≡ inr res ->
    forall (j : nat) (n : string) (v : DSHType),
      (nth_error globals j ≡ Some (n, v) /\ n ≡ fst a) → False.
Proof.
  intros a globals data res H j n v C.
  unfold initIRGlobals, global_uniq_chk in H.
  cbn in H.
  repeat break_match_hyp; try inl_inr.
  unfold assert_false_to_err in Heqs.
  repeat break_match_hyp; try inl_inr.
  inl_inr_inv.
  subst.
  assert(globals_name_present (fst a) globals ≡ true).
  {
    clear -C.
    apply nth_to_globals_name_present.
    exists (n,v).
    exists j.
    apply C.
  }
  congruence.
Qed.

(* If [initIRGlobals] suceeds, the names of variables in [globals] were unique *)
Lemma initIRGlobals_names_unique {globals data res}:
  initIRGlobals data globals ≡ inr res → list_uniq fst globals.
Proof.
  revert res data.
  induction globals; intros.
  -
    cbn in H.
    inv H.
    apply list_uniq_nil.
  -
    apply list_uniq_cons.
    split.
    +
      cbn in H.
      break_match_hyp;[inl_inr|].
      break_match_hyp;[inl_inr|].
      break_let; subst.
      break_match_hyp;[inl_inr|].
      break_let; subst.
      inv H.
      eapply IHglobals.
      eauto.
    +
      (* [a] must not be present in [globals] *)
      unfold not.
      intros C.
      destruct C as (j & [n v] & C); cbn in C.
      eapply initIRGlobals_cons_head_uniq; eauto.
Qed.

(* Note: this could not be proben for arbitrary [chk] function,
   so we prove this only for [no_chk] *)
Lemma init_with_data_app
      {A: Type} (* input values *)
      {B: Type} (* output values we collect *)
      {C: Type} (* data *)
      (f: C -> A -> err (C*B))
      (c c': C) (* initial data *)
      (l0 l1: list A)
      (b: list B)
  :
    init_with_data f no_chk c (l0++l1) ≡ inr (c',b) ->
    ∃ c1 b1 b2,
      (init_with_data f no_chk c l0 ≡ inr (c1,b1) /\
       init_with_data f no_chk c1 l1 ≡ inr (c',b2) /\
       b ≡ (b1 ++ b2)%list).
Proof.
  revert l0 l1 c c' b.
  induction l0; intros.
  -
    cbn in H.
    repeat eexists.
    eauto.
  -
    cbn in H.
    repeat break_match_hyp; try inl_inr.
    inl_inr_inv.
    subst.
    apply IHl0 in Heqs0; clear IHl0.
    destruct Heqs0 as (c1 & b1 & b2 & H1 & H2 & E).
    repeat eexists; cbn.
    +
      rewrite Heqs.
      rewrite H1.
      eauto.
    +
      eauto.
    +
      cbn.
      f_equiv.
      auto.
Qed.

Lemma monadic_fold_left_err_app
         {A B : Type}
         (f : A -> B -> err A)
         (s0 s2 : A)
         (l0 l1 : list B):
  ListSetoid.monadic_fold_left f s0 (l0++l1) ≡ inr s2
  ->
  ∃ s1,
  ListSetoid.monadic_fold_left f s0 l0 ≡ inr s1 /\
  ListSetoid.monadic_fold_left f s1 l1 ≡ inr s2.
Proof.
  revert l0 l1 s0 s2 f.
  induction l0; intros.
  -
    cbn in *.
    eexists; auto.
  -
    cbn in H.
    break_match_hyp; [inl_inr|].
    eapply IHl0 in H.
    destruct H as [s1 [H1 H2]].
    eexists.
    split; [|eauto].
    cbn.
    rewrite Heqs.
    apply H1.
Qed.

(* TODO: This is general-purpose. Move elsewhere? *)
Lemma mapsto_alist_app_1st
      {K V: Type}
      (R : K → K → Prop)
      `{RD: RelDec.RelDec _ R}
      `{RDC: @RelDec.RelDec_Correct K R RD}
      (g g' : alist K V)
      (v : V)
      (n : K):
  mapsto_alist RD g n v ->
  mapsto_alist RD (g ++ g')%list n v.
Proof.
  revert v n.
  induction g; intros.
  -
    inversion H.
  -
    cbn.
    destruct a as [k0 v0].
    apply mapsto_alist_cons; [apply RDC|].
    destruct (RelDec.rel_dec n k0) eqn:K0.
    +
      right.
      split.
      *
        rewrite RelDec.rel_dec_correct in K0.
        apply K0.
      *
        apply mapsto_alist_cons in H ; [| auto].
        destruct H.
        destruct H.
        rewrite RelDec.rel_dec_correct in K0.
        congruence.
        apply H.
    +
      left.
      split.
      *
        apply IHg.
        apply mapsto_alist_cons in H ; [| auto].
        destruct H.
        apply H.
        destruct H.
        apply RelDec.rel_dec_correct in H.
        congruence.
      *
        apply RelDec.neg_rel_dec_correct in K0.
        apply K0.
Qed.

Lemma alist_find_nth_error_list_uniq
      (g : global_env)
      (x : nat)
      (n: raw_id)
      (v : dvalue)
      (U: list_uniq fst g):
  nth_error g x ≡ Some (n, v) →
  alist_find AstLib.eq_dec_raw_id n g ≡ Some v.
Proof.
  revert U.
  revert x v n.
  induction g; intros.
  -
    rewrite nth_error_nil in H.
    some_none.
  -
    cbn.
    break_let.
    break_if.
    +
      unfold RelDec.rel_dec, AstLib.eq_dec_raw_id in Heqb.
      cbn in Heqb.
      break_match; [| inversion Heqb].
      subst.
      destruct x.
      *
        cbn in H.
        some_inv.
        reflexivity.
      *
        cbn in H.
        clear - U H.
        exfalso.
        apply list_uniq_cons in U.
        destruct U.
        contradict H1.
        eexists.
        eexists.
        eauto.
    +
      destruct x.
      *
        clear IHg.
        cbn in *.
        some_inv.
        subst.
        clear - Heqb.
        unfold RelDec.rel_dec, AstLib.eq_dec_raw_id in Heqb.
        cbn in Heqb.
        break_if.
        inversion Heqb.
        contradict n0.
        reflexivity.
      *
        cbn in H.
        eapply IHg.
        eapply list_uniq_de_cons; eauto.
        eapply H.
Qed.


(** [memory_invariant] relation must holds after initialization of global variables *)
Lemma memory_invariant_after_init
      (p: FSHCOLProgram)
      (data: list binary64) :
  forall hmem σ hdata pll,
    helix_intial_memory p data ≡ inr (hmem,hdata,σ) /\
    compile_w_main p data ≡ inr pll ->
    eutt
      (memory_invariant_MCFG σ)
      (Ret (hmem, ()))
      (translate_E_vellvm_mcfg
         (interp_to_L3 helix_intrinsics
                       (build_global_environment (mcfg_of_tle pll))
                       [] ([],[]) ((Mem.empty, Mem.empty), [[]]))
      ).
Proof.
  intros hmem σ hdata pll [HI LI].

  (* unfold memory_invariant_MCFG, memory_invariant. *)
  unfold helix_intial_memory in *.
  cbn in HI.
  repeat break_match_hyp ; try inl_inr.
  subst.
  inv HI.
  cbn in LI.
  unfold ErrorWithState.evalErrS in LI.
  cbn in LI.

  eutt_hide_rel.
  repeat break_match_hyp; try inl_inr.
  inversion_clear LI.
  repeat inv_sum.
  repeat rewrite app_assoc.

  rewrite <- bind_ret_r. (* Add fake "bind" at LHS *)

  unfold build_global_environment.

  unfold allocate_globals.
  unfold map_monad_.
  simpl.

  rewrite 2!interp_to_L3_bind.
  rewrite bind_bind.
  unfold translate_E_vellvm_mcfg.
  rewrite translate_bind.
  rename Heqs into G, Heqs0 into L.
  rename e into eg.
  remember (eg ++
        [DSHPtrVal (S (Datatypes.length globals)) o;
        DSHPtrVal (Datatypes.length globals) i])%list as e.

  repeat rewrite ListUtil.flat_map_app.
  simpl.
  (* no more [genMain] *)
  clear Heqs5 Heqs3 i0 i1 l4 b.
  rename p3 into body_instr.
  apply eutt_clo_bind with (UU:=(lift_R_memory_mcfg memory_invariant_memory_mcfg) _ _ e).
  -
    rename m1 into mi, m0 into mo.
    clear body_instr.
    induction globals.
    +
      cbn in G.
      inl_inr_inv.
      cbn in L.
      inl_inr_inv.
      subst.
      simpl.
      admit.
    +
      admit.
  -
    clear.
    intros u1 u2 H.
    rewrite translate_bind.
    Fail setoid_rewrite interp_to_L3_bind.

    rewrite <- bind_ret_r. (* Add fake "bind" at LHS *)
    (* eapply eutt_clo_bind. *)

    admit.
Admitted.


(* with init step  *)
Lemma compiler_correct_aux:
  forall (p:FSHCOLProgram)
    (data:list binary64)
    (pll: toplevel_entities typ (LLVMAst.block typ * list (LLVMAst.block typ))),
    compile_w_main p data ≡ inr pll ->
    eutt (bisim_full []) (semantics_FSHCOL p data) (semantics_llvm pll).
Proof.
Admitted.

(** Relation bewteen the final states of evaluation and execution
    of DHCOL program.

    At this stage we do not care about memory or environemnts, and
    just compare return value of [main] function in LLVM with
    evaulation results of DSHCOL.
 *)

Lemma bisim_partial_memory_subrelation: forall σ helix_state llvm_state,
    let '(mem_helix, _) := helix_state in
    let '(mem_llvm, (ρ, (g, _))) := llvm_state in
    bisim_partial σ helix_state llvm_state -> memory_invariant σ mem_helix (mem_llvm, (ρ, g)).
Proof.
  intros σ helix_state llvm_state.
  repeat break_let.
  subst.
  intros H.
  auto.
Qed.

(* Lemma bisim_full_partial_subrelation: forall σ helix_state llvm_state, *)
(*     let '(mem_helix, v_helix) := helix_state in *)
(*     let '(m, ((ρ,_), (g, v))) := llvm_state in *)
(*     bisim_full σ helix_state llvm_state -> bisim_partial σ (mem_helix, tt) (mk_LLVM_sub_state_partial_from_mem (inr v) (m, (ρ, g))). *)
(* Proof. *)
(*   intros σ helix_state llvm_state. *)
(*   repeat break_let. *)
(*   subst. *)
(*   intros H. *)
(*   unfold mk_LLVM_sub_state_partial_from_mem. *)
(*   auto. *)
(* Qed. *)

(* YZ TODO move  *)
From Vellvm Require Import AstLib.
  (* Top-level compiler correctness lemma  *)
  Theorem compiler_correct:
    forall (p:FSHCOLProgram)
      (data:list binary64)
      (pll: toplevel_entities typ (LLVMAst.block typ * list (LLVMAst.block typ))),
      compile_w_main p data ≡ inr pll ->
      eutt (bisim_final []) (semantics_FSHCOL p data) (semantics_llvm pll).
  Proof.
    intros p data pll H.
    unfold compile_w_main, compile in H.
    destruct p.
    cbn in *.
    break_match_hyp; try inv_sum.
    break_let; cbn in *.
    break_match_hyp; try inv_sum.
    unfold ErrorWithState.evalErrS in *.
    break_match_hyp; try inv_sum.
    break_match_hyp; cbn in *; repeat try inv_sum.
    break_let; cbn in *; inv_sum.
    repeat (break_match_hyp || break_let); try inv_sum.

    eutt_hide_left.
    repeat rewrite app_assoc.
    repeat rewrite <- app_assoc.
    match goal with
      |- context[_ :: ?x ++ ?y ++ ?z ++ ?t] => remember x as f1; remember y as f2; remember t as f3; remember z as f4
    end.

    unfold semantics_llvm.
    (* break_match_goal. *)
    (* mcfg_of_modul *)
    (* Lemma semantics_llvm_red : *)
    (*   forall p, semantics_llvm p ≈ semantics_llvm p. *)
    (* Proof. *)
    (*   unfold semantics_llvm. *)
    (*   intros p. *)
    (*   unfold lift_sem_to_mcfg. *)
    (*   break_match_goal. *)
    (*   { *)
    (*     unfold semantics_llvm_mcfg, model_to_L3, denote_vellvm_init, denote_vellvm, translate_E_vellvm_mcfg. *)
    (*     simpl bind. *)
    (*     rewrite interp_to_L3_bind, translate_bind. *)
    (*     match goal with *)
    (*     | ?t ≈ _ => assert (t ≈ ITree.bind (lift_sem_to_mcfg (fun p =>  *)


    (* setoid_rewrite bind_bind. *)
    (*   unfold translate_E_vellvm_mcfg. *)
    (* setoid_rewrite (interp_to_L3_bind helix_intrinsics . *)

    (* unfold lift_sem_to_mcfg. *)
    (* break_match_goal. *)
    (* { *)
    (*   unfold semantics_llvm_mcfg, model_to_L3, denote_vellvm_init, denote_vellvm. *)
    (*   simpl bind. *)
    (*   unfold translate_E_vellvm_mcfg. *)
    (*   rewrite interp_to_L3_bind, translate_bind. *)

    (*   rewrite modul_of_toplevel_entities *)
    (*           cons, !modul_of_toplevel_entities_app in Heqo0. *)


    (*   repeat match goal with *)
    (*          | h: mcfg_of_modul _ (_ @ _) ≡ _ |- _ => *)
    (*            apply mcfg_of_app_modul in h; *)
    (*              destruct h as (? & ? & ?EQ & ?EQ & <-) *)
    (*          end. *)
    (*   Transparent map_option. *)
    (*   cbn in EQ. *)
    (*   injection EQ; clear EQ; intro EQ. *)
    (*   subst. l0. f1 . *)
    (*   cbn in EQ0. *)


    (* } *)

    (* { *)
    (*   (* The conversion from top level entities to modul failed *) *)
    (*   (* There is a toplevel entity with an empty list of instruction *) *)
    (*   admit. *)
    (* } *)



    (*         unfold global_YX,constArray in EQ1. *)

Admitted.<|MERGE_RESOLUTION|>--- conflicted
+++ resolved
@@ -361,31 +361,33 @@
        | ID_Global x => g @ x ≡ Some dv
        end.
 
+  Definition WF_IRState (σ : evalContext) (s : IRState) : Prop :=
+    Forall2 (fun v '(_,τ) => τ ≡ getIRType (DSHType_of_DSHVal v)) σ (vars s).
+
   Definition memory_invariant (σ : evalContext) (s : IRState) : Type_R_memory_cfg :=
     fun (mem_helix : MDSHCOLOnFloat64.memory) '(mem_llvm, (ρ,g)) =>
-      forall (n: nat) v,
+      WF_IRState σ s /\
+      forall (n: nat) v τ x,
         nth_error σ n ≡ Some v ->
-        exists τ x, 
-          nth_error (vars s) n ≡ Some (x,τ) /\
-          getIRType (DSHType_of_DSHVal v) ≡ τ /\
-          match v with
-          | DSHnatVal v   => in_local_or_global ρ g x (dvalue_of_int v) 
-          | DSHCTypeVal v => in_local_or_global ρ g x (dvalue_of_bin v)
-          | DSHPtrVal ptr_helix ptr_size_helix =>
-            exists bk_helix,
-            memory_lookup mem_helix ptr_helix ≡ Some bk_helix /\
-            exists ptr_llvm bk_llvm,
-              in_local_or_global ρ g x (DVALUE_Addr ptr_llvm) /\
-              get_logical_block (fst mem_llvm) ptr_llvm ≡ Some bk_llvm /\
-              (fun bk_helix bk_llvm =>
-                 forall i, Int64.lt i ptr_size_helix ->
-                      exists v_helix v_llvm,
-                        mem_lookup (MInt64asNT.to_nat i) bk_helix ≡ Some v_helix /\
-                        mem_lookup_llvm_at_i bk_llvm (MInt64asNT.to_nat i)
-                                             (MInt64asNT.to_nat ptr_size_helix) v_llvm /\
-                        v_llvm ≡ UVALUE_Double v_helix
-              ) bk_helix bk_llvm
-          end.
+        nth_error (vars s) n ≡ Some (x,τ) ->
+        match v with
+        | DSHnatVal v   => in_local_or_global ρ g x (dvalue_of_int v)
+        | DSHCTypeVal v => in_local_or_global ρ g x (dvalue_of_bin v)
+        | DSHPtrVal ptr_helix ptr_size_helix =>
+          exists bk_helix,
+          memory_lookup mem_helix ptr_helix ≡ Some bk_helix /\
+          exists ptr_llvm bk_llvm,
+            in_local_or_global ρ g x (DVALUE_Addr ptr_llvm) /\
+            get_logical_block (fst mem_llvm) ptr_llvm ≡ Some bk_llvm /\
+            (fun bk_helix bk_llvm =>
+               forall i, Int64.lt i ptr_size_helix ->
+                    exists v_helix v_llvm,
+                      mem_lookup (MInt64asNT.to_nat i) bk_helix ≡ Some v_helix /\
+                      mem_lookup_llvm_at_i bk_llvm (MInt64asNT.to_nat i)
+                                           (MInt64asNT.to_nat ptr_size_helix) v_llvm /\
+                      v_llvm ≡ UVALUE_Double v_helix
+            ) bk_helix bk_llvm
+        end.
 
 (**
    Lifting of [memory_invariant] to include return values in the relation.
@@ -861,11 +863,33 @@
      It should be essentially a well-formed typing judgment for the current
      value of the [evalContext], but injecting the types from [DSHCOL] to [VIR].
    *)
-  Definition WF_IRState (σ: evalContext) (s: IRState): Prop :=
-    forall (i: ident) (t: typ) (n: nat),
-      nth_error (vars s) n ≡ Some (i,t) ->
-      exists (v: DSHVal), nth_error σ n ≡ Some v /\
-                     getIRType (DSHType_of_DSHVal v) ≡ t.
+
+  (* Definition WF_IRState (σ: evalContext) (s: IRState): Prop := *)
+  (*   forall (i: ident) (t: typ) (n: nat), *)
+  (*     nth_error (vars s) n ≡ Some (i,t) -> *)
+  (*     exists (v: DSHVal), nth_error σ n ≡ Some v /\ *)
+  (*                    getIRType (DSHType_of_DSHVal v) ≡ t. *)
+
+  Lemma Forall2_Some_left :
+    forall {A B} (R : A -> B -> Prop) xs ys n x,
+      nth_error xs n ≡ Some x ->
+      Forall2 R xs ys ->
+      exists y, nth_error ys n ≡ Some y /\ R x y.
+  Proof.
+    intros A B R xs ys n x Hnth Hmatch.
+    induction Hmatch.
+  Admitted.
+
+  Lemma Forall2_Some_right :
+    forall {A B} (R : A -> B -> Prop) xs ys n y,
+      nth_error ys n ≡ Some y ->
+      Forall2 R xs ys ->
+      exists x, nth_error xs n ≡ Some x /\ R x y.
+  Proof.
+    intros A B R xs ys n x Hnth Hmatch.
+    induction Hmatch.
+    - rewrite nth_error_nil in Hnth. inversion Hnth.
+  Admitted.
 
   Lemma WF_IRState_lookup_cannot_fail :
     forall σ it s n msg msg',
@@ -874,8 +898,16 @@
       context_lookup msg σ n ≡ inl msg' ->
       False.
   Proof.
-    intros ? [] * WF LU1 LU2; apply WF in LU1; destruct LU1 as (? & LU & _).
-    unfold context_lookup in LU2; rewrite LU in LU2; inversion LU2.
+    intros ? [] * WF LU_IR LU_SIGMA.
+    unfold WF_IRState in WF.
+    unfold context_lookup in LU_SIGMA.
+    destruct (nth_error σ n) eqn:Hnth; inversion LU_SIGMA; clear H0.
+    apply Forall2_length in WF.
+    apply ListNth.nth_error_length_lt in LU_IR.
+    rewrite <- WF in LU_IR.
+    apply nth_error_succeeds in LU_IR. destruct LU_IR as [a Hnth'].
+    rewrite Hnth' in Hnth.
+    inversion Hnth.
   Qed.
 
   Lemma WF_IRState_lookup_int :
@@ -884,9 +916,14 @@
       nth_error (vars s) n ≡ Some (id,TYPE_I 64%Z) ->
       exists v, context_lookup msg σ n ≡ inr (DSHnatVal v).
   Proof.
-    intros * WF LU; apply WF in LU; destruct LU as ([] & LU & EQ);
-      unfold context_lookup; rewrite LU; cbn; try inv EQ.
-    eexists; reflexivity.
+    intros σ s n id msg WF LU_IR.
+
+    unfold WF_IRState in WF.
+    pose proof WF as WF'.
+    eapply Forall2_Some_right with (n0:=n) (y:=(id, TYPE_I 64%Z)) in WF; eauto.
+    destruct WF as (x & Hnth & Htype).
+    destruct x as [n0 | |]; try solve [inversion Htype].
+    exists n0. unfold context_lookup. rewrite Hnth. reflexivity.
   Qed.
 
   Lemma WF_IRState_lookup_pointer :
@@ -895,8 +932,7 @@
       nth_error (vars s) n ≡ Some (id,TYPE_Pointer (TYPE_I 64%Z)) ->
       False.
   Proof.
-    intros * WF LU; apply WF in LU; destruct LU as ([] & LU & EQ); inv EQ.
-  Qed.
+  Admitted.
 
   Ltac abs_by H :=
     exfalso; eapply H; eauto.
@@ -955,30 +991,32 @@
       try now (simp_comp COMP; cbn in *; try inv_sum).
     - unfold context_lookup, trywith in *.
       cbn in COMP; unfolder in COMP; cbn in COMP.
-      simp_comp COMP; cbn in *; try inv_sum;
-        edestruct WF as (? & ? & ?); eauto.
-      all:try match goal with
-              | [h : ?x ≡ _ , h' : ?x ≡ _ |- _] => rewrite h in h'; inv h'
-              end.
-      all: match goal with
-           | h: getIRType _ ≡ _ |- _ => inv h
-           end.
-    - simp_comp COMP; cbn in *; try inv_sum.
-      eapply IHnexp1; eauto.
-      eapply IHnexp2; [eapply WFevalNexp_succeed | ..]; eauto.
-    - simp_comp COMP; cbn in *; try inv_sum.
-      eapply IHnexp1; eauto.
-      eapply IHnexp2; [eapply WFevalNexp_succeed | ..]; eauto.
-    - simp_comp COMP; cbn in *; try inv_sum.
-      eapply IHnexp1; eauto.
-      eapply IHnexp2; [eapply WFevalNexp_succeed | ..]; eauto.
-    - simp_comp COMP; cbn in *; try inv_sum.
-      eapply IHnexp1; eauto.
-      eapply IHnexp2; [eapply WFevalNexp_succeed | ..]; eauto.
-    - simp_comp COMP; cbn in *; try inv_sum.
-      eapply IHnexp1; eauto.
-      eapply IHnexp2; [eapply WFevalNexp_succeed | ..]; eauto.
-  Qed.
+      (* CB TODO: WF_IRState *)
+  Admitted.
+  (*     simp_comp COMP; cbn in *; try inv_sum; *)
+  (*       edestruct WF as (? & ? & ?); eauto. *)
+  (*     all:try match goal with *)
+  (*             | [h : ?x ≡ _ , h' : ?x ≡ _ |- _] => rewrite h in h'; inv h' *)
+  (*             end. *)
+  (*     all: match goal with *)
+  (*          | h: getIRType _ ≡ _ |- _ => inv h *)
+  (*          end. *)
+  (*   - simp_comp COMP; cbn in *; try inv_sum. *)
+  (*     eapply IHnexp1; eauto. *)
+  (*     eapply IHnexp2; [eapply WFevalNexp_succeed | ..]; eauto. *)
+  (*   - simp_comp COMP; cbn in *; try inv_sum. *)
+  (*     eapply IHnexp1; eauto. *)
+  (*     eapply IHnexp2; [eapply WFevalNexp_succeed | ..]; eauto. *)
+  (*   - simp_comp COMP; cbn in *; try inv_sum. *)
+  (*     eapply IHnexp1; eauto. *)
+  (*     eapply IHnexp2; [eapply WFevalNexp_succeed | ..]; eauto. *)
+  (*   - simp_comp COMP; cbn in *; try inv_sum. *)
+  (*     eapply IHnexp1; eauto. *)
+  (*     eapply IHnexp2; [eapply WFevalNexp_succeed | ..]; eauto. *)
+  (*   - simp_comp COMP; cbn in *; try inv_sum. *)
+  (*     eapply IHnexp1; eauto. *)
+  (*     eapply IHnexp2; [eapply WFevalNexp_succeed | ..]; eauto. *)
+  (* Qed. *)
 
   (* TODO move to Vellvm/Tactics *)
   Ltac ret_bind_l_left v :=
@@ -998,7 +1036,7 @@
     fun '(mi,(li,gi)) _ '(m,(l,(g,_))) => mi ≡ m /\ gi ≡ g /\ li ⊑ l.
 
   Definition memory_invariant_MCFG (σ : evalContext) (s : IRState) : Type_R_mcfg_T unit unit :=
-    fun '(memH,_) '(memV,((l,sl),(g,_))) =>  
+    fun '(memH,_) '(memV,((l,sl),(g,_))) =>
       memory_invariant σ s memH (memV,(l,g)).
 
   Definition memory_invariant_memory_mcfg (σ : evalContext) (s : IRState) : Type_R_memory_mcfg :=
@@ -1043,67 +1081,14 @@
     | x : unit |- _ => destruct x
     end.
 
-<<<<<<< HEAD
-=======
-  (* Beginning definition of new memory_invariant *)
-
-  Definition dvalue_of_int (v : Int64.int) : dvalue := DVALUE_I64 (DynamicValues.Int64.repr (Int64.intval v)).
-  Definition dvalue_of_bin (v: binary64) : dvalue := DVALUE_Double v.
-
-  Definition in_local_or_global' 
-             (ρ : local_env) (g : global_env)
-             (x : ident) (dv : dvalue) : Prop
-    := match x with
-       | ID_Local x => ρ @ x ≡ Some (dvalue_to_uvalue dv)
-       | ID_Global x => g @ x ≡ Some dv
-       end.
-
-  Inductive list_match_R {A B : Type} (R : A -> B -> Prop) : list A -> list B -> Prop :=
-  | Match_R_nil  : list_match_R R nil nil
-  | Match_R_cons : forall a b l l', R a b -> list_match_R R l l' -> list_match_R R (a :: l) (b :: l').
-
-  Definition WF_IRState' (σ : evalContext) (s : IRState) : Prop :=
-    list_match_R (fun v '(_,τ) => τ ≡ getIRType (DSHType_of_DSHVal v)) σ (vars s).
-
-  Definition memory_invariant' (σ : evalContext) (s : IRState) : Type_R_memory_cfg :=
-    fun (mem_helix : MDSHCOLOnFloat64.memory) '(mem_llvm, (ρ,g)) =>
-      WF_IRState' σ s /\
-      forall (n: nat) v τ x,
-        nth_error σ n ≡ Some v ->
-        nth_error (vars s) n ≡ Some (x,τ) -> 
-        match v with
-        | DSHnatVal v   => in_local_or_global' ρ g x (dvalue_of_int v) 
-        | DSHCTypeVal v => in_local_or_global' ρ g x (dvalue_of_bin v)
-        | DSHPtrVal ptr_helix ptr_size_helix =>
-          exists bk_helix,
-          memory_lookup mem_helix ptr_helix ≡ Some bk_helix /\
-          exists ptr_llvm bk_llvm,
-            in_local_or_global' ρ g x (DVALUE_Addr ptr_llvm) /\
-            get_logical_block (fst mem_llvm) ptr_llvm ≡ Some bk_llvm /\
-            (fun bk_helix bk_llvm =>
-               forall i, Int64.lt i ptr_size_helix ->
-                    exists v_helix v_llvm,
-                      mem_lookup (MInt64asNT.to_nat i) bk_helix ≡ Some v_helix /\
-                      mem_lookup_llvm_at_i bk_llvm (MInt64asNT.to_nat i)
-                                           (MInt64asNT.to_nat ptr_size_helix) v_llvm /\
-                      v_llvm ≡ UVALUE_Double v_helix
-            ) bk_helix bk_llvm
-        end.
-  
->>>>>>> 868b508b
   Lemma in_local_or_global_ext_local :
     forall ρ1 ρ2 g x dv,
       in_local_or_global ρ1 g x dv ->
       ρ1 ⊑ ρ2 ->
       in_local_or_global ρ2 g x dv.
   Proof.
-<<<<<<< HEAD
-    intros ρ1 ρ2 g [il | ig] dv H MONO;
-      cbn in H; cbn; auto. apply MONO; auto.
-=======
-    unfold in_local_or_global'; intros ? ? ? [] ? IN MONO; auto.
-    apply MONO; auto. 
->>>>>>> 868b508b
+    unfold in_local_or_global; intros ? ? ? [] ? IN MONO; auto.
+    apply MONO; auto.
   Qed.
 
   Lemma memory_invariant_ext_local :
@@ -1112,9 +1097,6 @@
       ρ1 ⊑ ρ2 ->
       memory_invariant σ s memH (memV, (ρ2, g)).
   Proof.
-<<<<<<< HEAD
-  Admitted.
-=======
     intros * [WF INV] MONO; split; auto; intros * NTH NTH'.
     specialize (INV _ _ _ _ NTH NTH').
     destruct v; eauto.
@@ -1125,7 +1107,6 @@
     do 2 eexists; split; eauto.
     eapply in_local_or_global_ext_local; eauto.
   Qed.
->>>>>>> 868b508b
 
   (** YZ
       At the top level, the correctness of genNExpr is expressed as the denotation of the operator being equivalent
@@ -1148,11 +1129,6 @@
   Lemma memory_invariant_WF_IRState :
     forall σ s memH st, memory_invariant σ s memH st -> WF_IRState σ s.
   Proof.
-<<<<<<< HEAD
-=======
-    unfold WF_IRState, memory_invariant'; intros ? ? ? (? & ? & ?) INV * LU.
-
->>>>>>> 868b508b
   Admitted.
 
   Hint Resolve memory_invariant_WF_IRState : core.
@@ -1164,30 +1140,30 @@
   Hint Resolve sub_alist_refl : core.
 
   Lemma memory_invariant_GLU : forall σ s v id memH memV t l g n msg,
-      memory_invariant' σ s memH (memV, (l, g)) ->
+      memory_invariant σ s memH (memV, (l, g)) ->
       nth_error (vars s) v ≡ Some (ID_Global id, t) ->
       context_lookup msg σ v ≡ inr (DSHnatVal n) ->
       Maps.lookup id g ≡ Some (DVALUE_I64 n).
   Proof.
-    intros * [WF INV] NTH LU. 
+    intros * [WF INV] NTH LU.
     unfold context_lookup, trywith in LU.
     break_match_hyp; cbn in *; try inv_sum.
     eapply INV in Heqo; clear INV; eauto.
-    unfold in_local_or_global', dvalue_of_int in Heqo.
+    unfold in_local_or_global, dvalue_of_int in Heqo.
     rewrite repr_intval in Heqo; auto.
   Qed.
-  
+
   Lemma memory_invariant_LLU : forall σ s v id memH memV t l g n msg,
-      memory_invariant' σ s memH (memV, (l, g)) ->
+      memory_invariant σ s memH (memV, (l, g)) ->
       nth_error (vars s) v ≡ Some (ID_Local id, t) ->
       context_lookup msg σ v ≡ inr (DSHnatVal n) ->
       Maps.lookup id l ≡ Some (UVALUE_I64 n).
   Proof.
-    intros * [WF INV] NTH LU. 
+    intros * [WF INV] NTH LU.
     unfold context_lookup, trywith in LU.
     break_match_hyp; cbn in *; try inv_sum.
     eapply INV in Heqo; clear INV; eauto.
-    unfold in_local_or_global', dvalue_of_int in Heqo.
+    unfold in_local_or_global, dvalue_of_int in Heqo.
     rewrite repr_intval in Heqo; auto.
   Qed.
 
@@ -1216,7 +1192,7 @@
 
       + (* The variable maps to an integer in the IRState *)
         unfold denoteNExpr; cbn*.
-        
+
         repeat norm_v.
         break_inner_match_goal.
         * (* Variable not in context, [context_lookup] fails *)
@@ -1231,263 +1207,7 @@
                subst.
                repeat norm_v.
                cbn; repeat norm_v.
-<<<<<<< HEAD
-               unfold context_lookup, trywith in *; break_match_hyp; cbn in *; try inv_sum.    
-  Admitted.
-
- (*               nth_error (vars s) k ≡ Some (ID_Global id, TYPE_I 64%Z) *)
-
- (*               Lemma memory_invariant_GLU : forall σ s v id memH memV l g n msg, *)
- (*                   memory_invariant' σ s memH (memV, (l, g)) -> *)
- (*                   nth_error (vars s) v ≡ Some (ID_Global id, TYPE_I 64%Z) -> *)
- (*                   context_lookup msg σ v ≡ inr (DSHnatVal n) -> *)
- (*                   Maps.lookup id g ≡ Some (DVALUE_I64 n). *)
- (*               Proof. *)
- (*                 intros * (WF & ι & INV) NTH LU. *)
- (*                 unfold context_lookup, trywith in LU. *)
- (*                 break_match_hyp; cbn in *; try inv_sum. *)
- (*                 apply INV in Heqo; clear INV. *)
- (*                 destruct Heqo as (id' & NTH' & IN). *)
- (*                 apply WF in NTH; clear WF. *)
- (*                 destruct NTH as (v' & NTH'' & GET). *)
- (*                 destruct IN. *)
- (*                 2:{ *)
-                 
-
- (*               2: eapply R_GLU; eauto. *)
- (*               reflexivity. *)
- (*             } *)
- (*             { (* Local *) *)
- (*               apply eutt_Ret. *)
- (*               split; [apply PRE | split; [| repeat split; try reflexivity]]. *)
- (*               intros l' MONO; cbn*. repeat norm_v. *)
- (*               2: eapply R_LLU; eauto. *)
- (*               cbn; repeat norm_v. *)
- (*               reflexivity. *)
- (*             } *)
- (*          ++ *)
- (*            (** TODO YZ : get this automatically discharged by [abs_by] *) *)
- (*            exfalso. eapply WF_IRState_lookup_int in WFIR; eauto. *)
- (*            destruct WFIR as [? WFIR]; rewrite Heqs in WFIR; inv WFIR. *)
- (*          ++ *)
- (*            exfalso. eapply WF_IRState_lookup_int in WFIR; eauto. *)
- (*            destruct WFIR as [? WFIR]; rewrite Heqs in WFIR; inv WFIR. *)
-
- (*      + (* The variable maps to a pointer *) *)
- (*        abs_by WF_IRState_lookup_pointer. *)
-
- (*    - (* Constant *) *)
-
- (*      simp_comp COMPILE(* ; split; auto *). *)
- (*      unfold denoteNExpr; cbn*. *)
- (*      repeat norm_h. *)
- (*      repeat norm_v. *)
- (*      apply eutt_Ret. *)
- (*      split; [apply PRE | split; [| repeat split; try reflexivity]]. *)
- (*      cbn*; rewrite repr_intval; repeat norm_v. *)
- (*      reflexivity. *)
-
- (*    - (* NDiv *) *)
-
- (*      simp_comp COMPILE. *)
-
- (*      generalize Heqs; intros WFI; eapply WFevalNexp_succeed in WFI; eauto. *)
-
- (*      eutt_hide_right. *)
- (*      unfold denoteNExpr in *; cbn*. *)
-
- (*      break_inner_match_goal; [| break_inner_match_goal]. *)
- (*      + clear - Heqs Heqs1 WFIR; abs_by WFevalNexp_no_fail. *)
- (*      + clear - Heqs0 WFI Heqs2; abs_by WFevalNexp_no_fail. *)
- (*      + repeat norm_h. *)
-
- (*        (* TODO YZ: gets some super specialize tactics that do not require to provide variables *) *)
- (*        specialize (IHnexp1 _ _ _ _ _ _ _ _ _ Heqs WFIR PRE). *)
-
- (*        (* TODO YZ : unfolderH is not doing all the work, fix *) *)
- (*        unfold translate_E_vellvm_cfg in IHnexp1; cbn* in IHnexp1; *)
- (*          repeat norm_v in IHnexp1; *)
- (*          repeat norm_h in IHnexp1. *)
- (*        simpl_match in IHnexp1. *)
- (*        (* YZ TODO : Why is this one particularly slow? *) *)
- (*        repeat norm_h in IHnexp1. *)
-
- (*        subst. *)
- (*        eutt_hide_left. *)
- (*        cbn*. *)
- (*        rewrite convert_typ_app, denote_code_app. *)
- (*        repeat norm_v. *)
- (*        subst. *)
- (*        ret_bind_l_left (memH,i2). *)
- (*        eapply eutt_clo_bind; [eassumption |]. *)
-
- (*        introR; destruct_unit. *)
- (*        destruct PRE0 as [PRE0 HR'']. *)
- (*        specialize (IHnexp2 _ _ _ _ _ _ _ _ _ Heqs0 WFI PRE0). *)
-
- (*        unfold translate_E_vellvm_cfg in IHnexp2; cbn* in IHnexp2; *)
- (*          repeat norm_v in IHnexp2; *)
- (*          repeat norm_h in IHnexp2. *)
- (*        simpl_match in IHnexp2. *)
- (*        repeat norm_h in IHnexp2. *)
-
- (*        eutt_hide_left. *)
- (*        rewrite convert_typ_app, denote_code_app. *)
- (*        repeat norm_v. *)
- (*        subst. *)
- (*        ret_bind_l_left (memH0,i3). *)
- (*        eapply eutt_clo_bind; [eassumption |]. *)
-
- (*        introR; destruct_unit. *)
- (*        destruct PRE1 as [PRE1 ?HR'']. *)
-
- (*        simpl. *)
- (*        norm_v. *)
- (*        norm_v. *)
- (*        norm_v. *)
- (*        (* YZ TODO specialized tactic to use the same current value *) *)
- (*        ret_bind_l_left (memH,MInt64asNT.NTypeDiv i2 i3). *)
- (*        eutt_hide_rel; eutt_hide_left. *)
-
-
- (*        (* TODO YZ : rename [eval_op] to [denote_op] *) *)
- (*        unfold eval_op. *)
- (*        simpl denote_exp. *)
- (*        admit. *)
-
- (*    - admit. *)
-
- (*    - (* NAdd *) *)
- (*      rename g into g1, l into l1, memV into memV1. *)
-
- (*      simp_comp COMPILE. *)
- (*      clear FOO. *)
-
- (*      (* YZ TODO Ltac for this *) *)
- (*      generalize Heqs; intros WFI; eapply WFevalNexp_succeed in WFI; eauto. *)
-
- (*      eutt_hide_right. *)
- (*      unfold denoteNExpr in *; cbn*. *)
-
- (*      break_inner_match_goal; [| break_inner_match_goal]. *)
- (*      + clear - Heqs Heqs1 WFIR; abs_by WFevalNexp_no_fail. *)
- (*      + clear - Heqs0 WFI Heqs2; abs_by WFevalNexp_no_fail. *)
- (*      + repeat norm_h. *)
-
- (*        (* TODO YZ: gets some super specialize tactics that do not require to provide variables *) *)
- (*        specialize (IHnexp1 _ _ _ _ _ _ _ _ _ Heqs WFIR PRE). *)
-
- (*        (* TODO YZ : unfolderH is not doing all the work, fix *) *)
- (*        unfold translate_E_vellvm_cfg in IHnexp1; cbn* in IHnexp1; *)
- (*          repeat norm_v in IHnexp1; *)
- (*          repeat norm_h in IHnexp1. *)
- (*        simpl_match in IHnexp1. *)
- (*        (* YZ TODO : Why is this one particularly slow? *) *)
- (*        repeat norm_h in IHnexp1. *)
-
- (*        subst. *)
- (*        eutt_hide_left. *)
- (*        cbn*. *)
- (*        rewrite convert_typ_app, denote_code_app. *)
- (*        repeat norm_v. *)
- (*        subst. *)
- (*        ret_bind_l_left (memH,i2). *)
- (*        eapply eutt_clo_bind; [eassumption |]. *)
-
- (*        introR; destruct_unit. *)
- (*        rename g into g2, l into l2, memV into memV2. *)
-
- (*        destruct PRE0 as (PRE2 & POST2 & <- & <- & MONO2). *)
- (*        specialize (IHnexp2 _ _ _ _ _ _ _ _ _ Heqs0 WFI PRE2). *)
-
- (*        unfold translate_E_vellvm_cfg in IHnexp2; cbn* in IHnexp2; *)
- (*          repeat norm_v in IHnexp2; *)
- (*          repeat norm_h in IHnexp2. *)
- (*        simpl_match in IHnexp2. *)
- (*        repeat norm_h in IHnexp2. *)
-
- (*        eutt_hide_left. *)
- (*        rewrite convert_typ_app, denote_code_app. *)
- (*        repeat norm_v. *)
- (*        subst. *)
- (*        ret_bind_l_left (memH0,i3). *)
- (*        eapply eutt_clo_bind; [eassumption |]. *)
-
- (*        introR; destruct_unit. *)
- (*        destruct PRE0 as (PRE3 & POST3 & <- & <- & MONO3). *)
-
- (*        (* Just for debugging *) *)
- (*        rename i0 into s3, e1 into e2, c1 into c2. *)
- (*        rename i into s2, e0 into e1, c0 into c1. *)
- (*        rename i2 into i1, i3 into i2. *)
- (*        (* YZ CHECKPOINT : *)
- (*           Confused at the moment: the subexpressions seem to be evaluated in the wrong memory states. *)
- (*           Come back to this and figure it out. *)
- (*         *) *)
-
- (*        simpl. *)
- (*        repeat norm_v. *)
- (*        unfold eval_op. *)
- (*        eutt_hide_rel; eutt_hide_left. *)
- (*        cbn*. *)
- (*        repeat norm_v. *)
- (*        (* YZ TODO : [typ_to_dtyp] is just not manageable. Find a way to fix *) *)
- (*        Axiom typ_to_dtyp_I : forall s i, typ_to_dtyp s (TYPE_I i) ≡ DTYPE_I i. *)
- (*        unfold IntType; rewrite typ_to_dtyp_I. *)
- 
- (*        unfold R'' in *. *)
- (*        cbn* in POST2. *)
-
- (*        Lemma  *)
-
- (*        rewrite <- POST2. *)
- (*        repeat norm_v. *)
- (*        cbn* in POST3. *)
- (*        rewrite <- POST3. *)
- (*        repeat norm_v. *)
- (*        cbn. *)
- (*        repeat norm_v. *)
-
-
-
-
- (*        match goal with *)
- (*        |- eutt _ _ (ITree.bind _ ?t) => remember t end. *)
- (*        unfold convert_typ, ConvertTyp_exp in HR''0. *)
-
- (*        rewrite HR''0. *)
- (*        rewrite HR''. *)
- (*        { *)
- (*          clear; intros. *)
- (*          unfold typ_to_dtyp, typ_to_dtyp_func. *)
- (*          cbn. *)
-
-
-
- (*        unfold typ_to_dtyp at 3, typ_to_dtyp_func. *)
-
- (*        rewrite HR''. *)
- (*        exfalso. *)
-
-
- (*        (* YZ TODO specialized tactic to use the same current value *) *)
- (*        ret_bind_l_left (memH,MInt64asNT.NTypeDiv i2 i3). *)
- (*        eutt_hide_rel; eutt_hide_left. *)
-
- (*        (* TODO YZ : rename [eval_op] to [denote_op] *) *)
- (*        simpl denote_exp. *)
- (*        admit. *)
- (*         *)
-
-
- (*        (* unfold translate_E_vellvm_cfg in *. *) *)
- (*        (* cbn in IHnexp1. *) *)
- (*        (* rewrite interp_cfg_to_L3_bind in IHnexp1. *) *)
- (*        (* rewrite translate_bind in IHnexp1. *) *)
- (*        (* eapply eutt_clo_bind. *) *)
- (*        admit. *)
- (* Admitted. *)
-=======
+
                unfold context_lookup, trywith in *; break_match_hyp; cbn in *; try inv_sum.
                2: eapply memory_invariant_GLU; eauto.
                reflexivity.
@@ -1673,7 +1393,7 @@
         (* (* YZ TODO : [typ_to_dtyp] is just not manageable. Find a way to fix *) *)
         (* Axiom typ_to_dtyp_I : forall s i, typ_to_dtyp s (TYPE_I i) ≡ DTYPE_I i. *)
         (* unfold IntType; rewrite typ_to_dtyp_I. *)
- 
+
         (* unfold R'' in *. *)
         (* cbn* in POST2. *)
 
@@ -1687,9 +1407,6 @@
         (* cbn. *)
         (* repeat norm_v. *)
 
-
-
-
         (* match goal with *)
         (* |- eutt _ _ (ITree.bind _ ?t) => remember t end. *)
         (* unfold convert_typ, ConvertTyp_exp in HR''0. *)
@@ -1725,7 +1442,6 @@
         (* rewrite translate_bind in IHnexp1. *)
         (* eapply eutt_clo_bind. *)
  Admitted.
->>>>>>> 868b508b
 
   (* Not yet clear whether this version is the useful one, but it's a consequence of the one above I think *)
   (* YZ TODO : investigate *)
@@ -1735,15 +1451,9 @@
   (*     (* Vellvm bits *)   (exp: exp typ) (c: code typ) (g : global_env) (l : local_env) (memV : memoryV), *)
   (*     genNExpr nexp s1 ≡ inr (s2, (exp, c)) -> (* Compilation succeeds *) *)
   (*     WF_IRState σ s1 ->                       (* Well-formed IRState *) *)
-<<<<<<< HEAD
-  (*     R σ s1 memH (memV, (l, g)) -> *)
-  (*     (* (WF_IRState σ s2 /\ *) *)
-  (*      eutt (lift_R_memory_cfg R σ s1 ⩕ lift_R_result_cfg R' σ s1) *)
-=======
   (*     R σ memH (memV, (l, g)) -> *)
   (*     (* (WF_IRState σ s2 /\ *) *)
   (*      eutt (lift_R_memory_cfg R σ ⩕ lift_R_result_cfg R' σ) *)
->>>>>>> 868b508b
   (*           (translate_E_helix_cfg *)
   (*              (interp_Mem (denoteNExpr σ nexp) *)
   (*                          memH)) *)
@@ -1917,48 +1627,49 @@
       subst.
 
       unfold WF_IRState in Hwf.
-      pose proof (Hwf _ _ _ Hsnth) as (v & Hnth & Hirtyp).
-
-      rewrite Hnth.
-      destruct v. inversion Hirtyp. inversion Hirtyp.
-      clear Hirtyp. (* TODO: I know this is bogus, fix up. *)
-
-      (* TODO: Clean this up. Extract into a lemma which spits out bk_helix? *)
-      (* Need something relating σ and memH... memory_invariant should do this *)
-      unfold R in Hmeminv.
-      (* TODO: don't unfold this, separate into lemma. *)
-      unfold memory_invariant in Hmeminv.
-      pose proof Hmeminv as Hmeminv'.
-      specialize (Hmeminv _ _ Hnth). cbn in Hmeminv.
-      destruct Hmeminv as (τ & x & Hnth_s2 & Htyp & bk_helix & Hlookup & ptr_llvm & bk_llvm & Hfind & rest).
-      subst.
-
-      repeat norm_h;
-        try (apply memory_lookup_err_inr_Some_eq; eauto).
-
-      (* Try to simplify right hand side *)
-      cbn.
-      norm_v.
-
-      (* TODO: Do I know anything about what i should be?
-      memory_invariant seems to suggest that it can only be a local
-      id. *)
-      assert (i ≡ x).
-      { (* Proof should hold, but currently bogus due to the type mismatch *)
-        rewrite Hnth_s2 in Hsnth. inversion Hsnth; subst; auto.
-      }
-      subst x.
-      clear H0 H1.
-      destruct i as [id | id];
-        cbn in Hfind;
-        repeat (cbn; repeat norm_v);
-        try apply Hfind;
-
-        (* TODO: group this under lemma? *)
-        (* Final relation with R'0 *)
-        apply eqit_Ret;
-        unfold R_MExpr, memory_invariant;
-        split; auto; exists ptr_llvm; auto.
+      (* pose proof (Hwf _ _ _ Hsnth) as (v & Hnth & Hirtyp). *)
+
+      (* rewrite Hnth. *)
+      (* destruct v. inversion Hirtyp. inversion Hirtyp. *)
+      (* clear Hirtyp. (* TODO: I know this is bogus, fix up. *) *)
+
+      (* (* TODO: Clean this up. Extract into a lemma which spits out bk_helix? *) *)
+      (* (* Need something relating σ and memH... memory_invariant should do this *) *)
+      (* unfold R in Hmeminv. *)
+      (* (* TODO: don't unfold this, separate into lemma. *) *)
+      (* unfold memory_invariant in Hmeminv. *)
+      (* pose proof Hmeminv as Hmeminv'. *)
+      (* specialize (Hmeminv _ _ Hnth). cbn in Hmeminv. *)
+      (* destruct Hmeminv as (τ & x & Hnth_s2 & Htyp & bk_helix & Hlookup & ptr_llvm & bk_llvm & Hfind & rest). *)
+      (* subst. *)
+
+      (* repeat norm_h; *)
+      (*   try (apply memory_lookup_err_inr_Some_eq; eauto). *)
+
+      (* (* Try to simplify right hand side *) *)
+      (* cbn. *)
+      (* norm_v. *)
+
+      (* (* TODO: Do I know anything about what i should be? *)
+      (* memory_invariant seems to suggest that it can only be a local *)
+      (* id. *) *)
+      (* assert (i ≡ x). *)
+      (* { (* Proof should hold, but currently bogus due to the type mismatch *) *)
+      (*   rewrite Hnth_s2 in Hsnth. inversion Hsnth; subst; auto. *)
+      (* } *)
+      (* subst x. *)
+      (* clear H0 H1. *)
+      (* destruct i as [id | id]; *)
+      (*   cbn in Hfind; *)
+      (*   repeat (cbn; repeat norm_v); *)
+      (*   try apply Hfind; *)
+
+      (*   (* TODO: group this under lemma? *) *)
+      (*   (* Final relation with R'0 *) *)
+      (*   apply eqit_Ret; *)
+      (*   unfold R_MExpr, memory_invariant; *)
+    (*   split; auto; exists ptr_llvm; auto. *)
+      admit.
     - admit.
   Admitted.
 End MExpr.
@@ -2366,12 +2077,15 @@
   := fun x => let '((a,b),c) := x in (a,(b,c)).
 
 (** Empty memories and environments should satisfy [memory_invariant] *)
-Lemma memory_invariant_empty: memory_invariant [] helix_empty_memory llvm_empty_memory_state_partial.
+Lemma memory_invariant_empty: memory_invariant [] newState helix_empty_memory llvm_empty_memory_state_partial.
 Proof.
   unfold memory_invariant.
-  break_let.
-  left.
-  auto.
+  break_let. break_let.
+  split.
+  - apply Forall2_nil.
+  - intros n v τ x Hcontra Hst.
+    rewrite nth_error_nil in Hcontra.
+    inversion Hcontra.
 Qed.
 
 Fact initFSHGlobals_globals_sigma_len_eq
@@ -2600,7 +2314,7 @@
       (v : dvalue)
       (U: list_uniq fst g):
   nth_error g x ≡ Some (n, v) →
-  alist_find AstLib.eq_dec_raw_id n g ≡ Some v.
+  alist_find n g ≡ Some v.
 Proof.
   revert U.
   revert x v n.
@@ -2658,11 +2372,11 @@
 Lemma memory_invariant_after_init
       (p: FSHCOLProgram)
       (data: list binary64) :
-  forall hmem σ hdata pll,
+  forall hmem σ s hdata pll,
     helix_intial_memory p data ≡ inr (hmem,hdata,σ) /\
     compile_w_main p data ≡ inr pll ->
     eutt
-      (memory_invariant_MCFG σ)
+      (memory_invariant_MCFG σ s)
       (Ret (hmem, ()))
       (translate_E_vellvm_mcfg
          (interp_to_L3 helix_intrinsics
@@ -2670,7 +2384,7 @@
                        [] ([],[]) ((Mem.empty, Mem.empty), [[]]))
       ).
 Proof.
-  intros hmem σ hdata pll [HI LI].
+  intros hmem σ s hdata pll [HI LI].
 
   (* unfold memory_invariant_MCFG, memory_invariant. *)
   unfold helix_intial_memory in *.
@@ -2700,43 +2414,44 @@
   rewrite bind_bind.
   unfold translate_E_vellvm_mcfg.
   rewrite translate_bind.
-  rename Heqs into G, Heqs0 into L.
-  rename e into eg.
-  remember (eg ++
-        [DSHPtrVal (S (Datatypes.length globals)) o;
-        DSHPtrVal (Datatypes.length globals) i])%list as e.
-
-  repeat rewrite ListUtil.flat_map_app.
-  simpl.
-  (* no more [genMain] *)
-  clear Heqs5 Heqs3 i0 i1 l4 b.
-  rename p3 into body_instr.
-  apply eutt_clo_bind with (UU:=(lift_R_memory_mcfg memory_invariant_memory_mcfg) _ _ e).
-  -
-    rename m1 into mi, m0 into mo.
-    clear body_instr.
-    induction globals.
-    +
-      cbn in G.
-      inl_inr_inv.
-      cbn in L.
-      inl_inr_inv.
-      subst.
-      simpl.
-      admit.
-    +
-      admit.
-  -
-    clear.
-    intros u1 u2 H.
-    rewrite translate_bind.
-    Fail setoid_rewrite interp_to_L3_bind.
-
-    rewrite <- bind_ret_r. (* Add fake "bind" at LHS *)
-    (* eapply eutt_clo_bind. *)
-
-    admit.
 Admitted.
+(*   rename Heqs into G, Heqs0 into L. *)
+(*   rename e into eg. *)
+(*   remember (eg ++ *)
+(*         [DSHPtrVal (S (Datatypes.length globals)) o; *)
+(*         DSHPtrVal (Datatypes.length globals) i])%list as e. *)
+
+(*   repeat rewrite ListUtil.flat_map_app. *)
+(*   simpl. *)
+(*   (* no more [genMain] *) *)
+(*   clear Heqs5 Heqs3 i0 i1 l4 b. *)
+(*   rename p3 into body_instr. *)
+(*   apply eutt_clo_bind with (UU:=(lift_R_memory_mcfg memory_invariant_memory_mcfg) _ _ e). *)
+(*   - *)
+(*     rename m1 into mi, m0 into mo. *)
+(*     clear body_instr. *)
+(*     induction globals. *)
+(*     + *)
+(*       cbn in G. *)
+(*       inl_inr_inv. *)
+(*       cbn in L. *)
+(*       inl_inr_inv. *)
+(*       subst. *)
+(*       simpl. *)
+(*       admit. *)
+(*     + *)
+(*       admit. *)
+(*   - *)
+(*     clear. *)
+(*     intros u1 u2 H. *)
+(*     rewrite translate_bind. *)
+(*     Fail setoid_rewrite interp_to_L3_bind. *)
+
+(*     rewrite <- bind_ret_r. (* Add fake "bind" at LHS *) *)
+(*     (* eapply eutt_clo_bind. *) *)
+
+(*     admit. *)
+(* Admitted. *)
 
 
 (* with init step  *)
@@ -2745,7 +2460,7 @@
     (data:list binary64)
     (pll: toplevel_entities typ (LLVMAst.block typ * list (LLVMAst.block typ))),
     compile_w_main p data ≡ inr pll ->
-    eutt (bisim_full []) (semantics_FSHCOL p data) (semantics_llvm pll).
+    eutt (bisim_full [] newState) (semantics_FSHCOL p data) (semantics_llvm pll).
 Proof.
 Admitted.
 
@@ -2760,7 +2475,7 @@
 Lemma bisim_partial_memory_subrelation: forall σ helix_state llvm_state,
     let '(mem_helix, _) := helix_state in
     let '(mem_llvm, (ρ, (g, _))) := llvm_state in
-    bisim_partial σ helix_state llvm_state -> memory_invariant σ mem_helix (mem_llvm, (ρ, g)).
+    bisim_partial σ newState helix_state llvm_state -> memory_invariant σ newState mem_helix (mem_llvm, (ρ, g)).
 Proof.
   intros σ helix_state llvm_state.
   repeat break_let.
