Require Import Coq.Arith.Arith.
Require Import Psatz.

Require Import Coq.Strings.String.

Import Coq.Strings.String Strings.Ascii.
Open Scope string_scope.
Open Scope char_scope.

Require Import Coq.Lists.List.

Require Import Coq.Numbers.BinNums. (* for Z scope *)
Require Import Coq.ZArith.BinInt.

Require Import Helix.FSigmaHCOL.FSigmaHCOL.
Require Import Helix.FSigmaHCOL.Int64asNT.
Require Import Helix.DSigmaHCOL.DSigmaHCOLITree.
Require Import Helix.LLVMGen.Compiler.
Require Import Helix.LLVMGen.Externals.
Require Import Helix.LLVMGen.Data.
Require Import Helix.LLVMGen.Utils.
Require Import Helix.LLVMGen.tmp_aux_Vellvm.
Require Import Helix.Util.OptionSetoid.
Require Import Helix.Util.ErrorSetoid.
Require Import Helix.Util.ListUtil.
Require Import Helix.Tactics.HelixTactics.

Require Import ExtLib.Structures.Monads.
Require Import ExtLib.Data.Map.FMapAList.

Require Import Vellvm.Util.
Require Import Vellvm.LLVMEvents.
Require Import Vellvm.DynamicTypes.
Require Import Vellvm.Denotation.
Require Import Vellvm.Handlers.Handlers.
Require Import Vellvm.TopLevel.
Require Import Vellvm.LLVMAst.
Require Import Vellvm.CFG.
Require Import Vellvm.InterpreterMCFG.
Require Import Vellvm.InterpreterCFG.
Require Import Vellvm.TopLevelRefinements.
Require Import Vellvm.TypToDtyp.
Require Import Vellvm.LLVMEvents.

Require Import Ceres.Ceres.

Require Import ITree.Interp.TranslateFacts.
Require Import ITree.Basics.CategoryFacts.
Require Import ITree.Events.State.
Require Import ITree.Events.StateFacts.
Require Import ITree.ITree.
Require Import ITree.Eq.Eq.
Require Import ITree.Basics.Basics.
Require Import ITree.Interp.InterpFacts.

Require Import Flocq.IEEE754.Binary.
Require Import Flocq.IEEE754.Bits.

Require Import MathClasses.interfaces.canonical_names.
Require Import MathClasses.misc.decision.

Require Import Omega.

Set Implicit Arguments.
Set Strict Implicit.

Import MDSHCOLOnFloat64.
Import D.
(* IO.  *)
Import ListNotations.
Import MonadNotation.
Local Open Scope monad_scope.

(* A couple of notations to avoid ambiguities while not having to worry about imports and qualified names *)
Notation memoryV := memory_stack.
Notation memoryH := MDSHCOLOnFloat64.memory.

(* YZ TODO : Move to Vellvm? *)
Infix "∈" := Maps.contains.
Notation "m '@' x" := (alist_find x m).
Definition sub_alist {K V} {EQD : RelDec.RelDec Logic.eq} (ρ1 ρ2 : alist K V): Prop :=
  forall (id : K) (v : V), alist_In id ρ1 v -> alist_In id ρ2 v.
Notation "m '⊑' m'" := (sub_alist m m') (at level 45).

Section EventTranslation.

  (* We relate Helix trees and Vellvm trees at a point where their event signatures are still not empty.
   To do so, we therefore relate them at the join of these signature, using [translate] to do so.
   Unfortunately, since [vellvm] works over two different set of signatures depending whether
   function calls are already resolved or not, we also need two joins here.

TODOYZ: Principle the approach and move it to [itrees]

NOTEYZ: An alternative would be to translate everything that remains into failure. That could also be
      part of the library as a generic handler.
   *)

  (* Joined set of residual events for full programs *)
  Definition E_mcfg : Type -> Type := (ExternalCallE +' PickE +' UBE +' DebugE +' FailureE) +' (StaticFailE +' DynamicFailE).
  (* Joined set of residual events for cfgs *)
  Definition E_cfg : Type -> Type := (CallE +' PickE +' UBE +' DebugE +' FailureE) +' (StaticFailE +' DynamicFailE).

  (* We define the translation by injection *)
  Definition translate_E_vellvm_mcfg : itree (ExternalCallE +' PickE +' UBE +' DebugE +' FailureE) ~> itree E_mcfg :=
    translate inl_.

  Definition translate_E_vellvm_cfg : itree (CallE +' PickE +' UBE +' DebugE +' FailureE) ~> itree E_cfg :=
    translate inl_.

  Definition translate_E_helix_mcfg : itree (StaticFailE +' DynamicFailE) ~> itree E_mcfg :=
    translate inr_.

  Definition translate_E_helix_cfg : itree (StaticFailE +' DynamicFailE) ~> itree E_cfg :=
    translate inr_.

  (* We therefore have the following resulting denotation functions. *)
  (* On the Vellvm side, for [mcfg]: *)
  Definition semantics_llvm_mcfg p : itree E_mcfg _ := translate_E_vellvm_mcfg (model_to_L3 DTYPE_Void "main" main_args helix_intrinsics p).
  (* Which get lifted to [toplevel_entity] as usual: *)
  Definition semantics_llvm (prog: list (toplevel_entity typ (LLVMAst.block typ * list (LLVMAst.block typ)))) :=
    semantics_llvm_mcfg (mcfg_of_tle prog).

  (* On the Helix side: *)
  (* We first define what amount to initializing the runtime before starting executing the operator *)
  (* NOTEYZ: This should be moved somewhere else, it is part of the semantics of the language, not the compiler's problem *)
  (* NOTEYZ: It's janky that it's happening at the semantics level. Not unheard of, but janky *)
  (* Initialization of globals *)
  Fixpoint denote_initFSHGlobals
           (data: list binary64)
           (globals: list (string * DSHType))
    : itree Event (list binary64 * evalContext) :=
    match globals with
    | [] => ret (data, [])
    | (_,gt)::gs =>
      match gt with
      | DSHnat => Sfail "Unsupported global type: nat"
      | DSHCType =>
        '(data,σ) <- denote_initFSHGlobals data gs ;;
        let '(x, data) := rotate Float64Zero data in
         ret (data, (DSHCTypeVal x)::σ)
      | DSHPtr n =>
        '(data,σ) <- denote_initFSHGlobals data gs ;;
        let (data,mb) := constMemBlock (MInt64asNT.to_nat n) data in
        k <- trigger (MemAlloc n);;
        trigger (MemSet k mb);;
        let p := DSHPtrVal k n in
        ret (data, (p::σ))
      end
    end.

  (** Top-level denotation of an FSHCOL program:
   * initialization of globals
   * allocation of dedicated memory addresses to host the input and output of the program
   * denotation of the operator itself
   *)
  Definition denote_FSHCOL (p:FSHCOLProgram) (data:list binary64)
    : itree Event (list binary64) :=
    '(data, σ) <- denote_initFSHGlobals data p.(globals) ;;
    xindex <- trigger (MemAlloc p.(i));;
    yindex <- trigger (MemAlloc p.(o));;
    let '(data, x) := constMemBlock (MInt64asNT.to_nat p.(i)) data in
    trigger (MemSet xindex x);;

    let σ := List.app σ [DSHPtrVal yindex p.(o); DSHPtrVal xindex p.(i)] in
    denoteDSHOperator σ p.(op);;
    bk <- trigger (MemLU "denote_FSHCOL" yindex);;
    lift_Derr (mem_to_list "Invalid output memory block" (MInt64asNT.to_nat p.(o)) bk).

  (* Finally, the semantics of FSHCOL for the top-level equivalence *)
  Definition semantics_FSHCOL (p: FSHCOLProgram) data : itree E_mcfg (memoryH * list binary64) :=
    translate_E_helix_mcfg (interp_Mem (denote_FSHCOL p data) memory_empty).

End EventTranslation.

(* Facilities to refer to the return types of the various pieces of denotations we manipulate *)

Section StateTypes.

  Local Open Scope type_scope.

  (* Return state of a denoted and interpreted [cfg].
     Note the lack of local stack *)
  Definition LLVM_memory_state_cfg
    := memoryV * (local_env * (global_env)).

  (* Constructor to avoid having to worry about the nesting *)
  Definition mk_LLVM_memory_state_cfg m l g: LLVM_memory_state_cfg := (m,(l,g)).

  (* Return state of a denoted and interpreted [mcfg] *)
  Definition LLVM_memory_state_mcfg
    := memoryV *
       (local_env * @Stack.stack (local_env) * (global_env)).

  (* Return state and value of a denoted and interpreted (open) [cfg].
     Note the lack of local stack.
     Note that we may return a [block_id] alternatively to a [uvalue]
   *)
  Definition LLVM_state_cfg_T (T:Type): Type
    := memoryV * (local_env * (global_env * T)).
  Definition LLVM_state_cfg
    := LLVM_state_cfg_T (block_id + uvalue).

  (* Return state and value of a denoted and interpreted [mcfg]. *)
  Definition LLVM_state_mcfg_T (T:Type): Type
    := memoryV * (local_env * @Stack.stack (local_env) * (global_env * T)).
  Definition LLVM_state_mcfg :=
    LLVM_state_mcfg_T uvalue.

  (* -- Injections -- *)
  (* The nested state transformers associate the products the other way,
     we therefore define injections of memory states and values into return
     types of computations.
   *)
  Definition mk_LLVM_state_cfg_from_mem (T:Type) (v:T): LLVM_memory_state_cfg -> (LLVM_state_cfg_T T)
    := λ '(m, (ρ, g)), (m, (ρ, (g, v))).

  Definition mk_LLVM_state_mcfg_from_mem (T:Type) (v:T): LLVM_memory_state_mcfg -> (LLVM_state_mcfg_T T)
    := λ '(m, (ρ, g)), (m, (ρ, (g, v))).

End StateTypes.

(* Facilities to refer to the type of relations used during the simulations of various pieces of denotions we manipulate *)
(* TODOYZ: Think about those, rename. *)
Section RelationTypes.

  (** Relation of memory states which must be held for
      intialization steps *)
  Definition Type_R_memory_cfg: Type
    := memoryH → LLVM_memory_state_cfg → Prop.

  (** Relation of memory states which must be held for
      intialization steps *)
  Definition Type_R_memory_mcfg: Type
    := memoryH → LLVM_memory_state_mcfg → Prop.

  (** Type of bisimulation relations between DSHCOL and VIR internal to CFG states,
      parameterized by the types of the computed values.
   *)
  Definition Type_R_cfg_T (TH TV: Type): Type
    := memoryH * TH → LLVM_state_cfg_T TV → Prop.

  (* Lifting a relation on memory states to one encompassing returned values by ignoring them *)
  Definition lift_R_memory_cfg (R: Type_R_memory_cfg) (TH TV: Type): Type_R_cfg_T TH TV :=
    fun '(memH,_) '(memV,(l,(g,_))) => R memH (memV,(l,g)).

  (* Lifting a relation on results to one encompassing states by ignoring them *)
  Definition lift_R_result_cfg {TH TV: Type} (R: TH -> TV -> Prop): Type_R_cfg_T TH TV :=
    fun '(_,vh) '(_,(_,(_,vv))) => R vh vv.

  (** Type of bisimulation relations between DSHCOL and VIR internal to CFG states,
      parameterized by the types of the computed values.
   *)
  Definition Type_R_mcfg_T (TH TV: Type): Type
    := memoryH * TH → LLVM_state_mcfg_T TV → Prop.

  Definition lift_R_memory_mcfg (R: Type_R_memory_mcfg) (TH TV: Type): Type_R_mcfg_T TH TV :=
    fun '(memH,_) '(memV,(l,(g,_))) => R memH (memV,(l,g)).

  (** Type of bisimulation relation between DSHCOL and LLVM states.
    This relation could be used for fragments of CFG [cfg].
   *)
  Definition Type_R_partial: Type
    := memoryH * () → LLVM_state_cfg → Prop.

  (** Type of bisimulation relation between DSHCOL and LLVM states.
      This relation could be used for "closed" CFG [mcfg].
   *)
  Definition Type_R_full: Type
    := memoryH * (list binary64) → LLVM_state_mcfg → Prop.

End RelationTypes.
Arguments lift_R_memory_cfg R {_ _}.

Section SimulationRelations.

  (**
     We define in this section the principal simulation relations used:
     - At the top-level to relate full [FSHCOLProgram]s to the full Vellvm
     program resulting from their compilation: see [compiler_correct]
     - At the top-level to relate these same program after initialization of
     the runtime. (TODOYZ: Do we need one such?)
     - When relating operators to the sub-cfg resulting from their compilation:
     see [compile_FSHCOL_correct]

    These relations also get refined when related sub-structures of the operators,
    we define these refinements in the corresponding sections.
   *)

  (* TODOYZ: Proof read, comment extensively *)

  (**
     [mem_lookup_llvm_at_i bk_llvm i ptr_size_helix v_llvm] is a judgment asserting that
     an array of [i] doubles can be read from the logical_block [bk_llvm],
     and that this array is precisely [v_llvm].

     NOTEYZ: [handle_gep_h] seems to completely dismiss the size argument in the
     array type. Is the [ptr_size_helix] argument useless?

     TODOYZ: This is weirdly low level. Break it into functions provided by
     Vellvm and rewrite it at a higher level?

   *)
  Definition mem_lookup_llvm_at_i (bk_llvm: logical_block) (i ptr_size_helix: nat) (v_llvm: uvalue): Prop :=
    exists offset,
      match bk_llvm with
      | LBlock _ bk_llvm _ =>
        handle_gep_h (DTYPE_Array (Z.of_nat ptr_size_helix) DTYPE_Double)
                       0
                       [DVALUE_I64 (DynamicValues.Int64.repr (Z.of_nat i))] ≡ inr offset /\
        deserialize_sbytes
          (lookup_all_index offset (sizeof_dtyp DTYPE_Double) bk_llvm SUndef)
          DTYPE_Double ≡ v_llvm
      end.

  (** Injective function from finite naturals [i<domain] to
   arbitrary type.

   NOTEYZ: To see at use, but this dependent record seems overly fancy to me, I'm a bit worried about it.
   If it turns out annoying, a simple function from teh list of element of interest into the image
   and inlining a trivial characterization of the injectivity in the invariant might be simpler.
   *)
  Record injection_Fin (A:Type) (domain : nat) :=
    mk_injection_Fin
      {
        inj_f : nat -> A;
        inj_f_spec :
          forall x y,
            x < domain /\ y < domain ->
            inj_f x ≡ inj_f y ->
            x ≡ y
      }.

  (**
     Relation used to relate memories after the initialization phase.
     Recall: [Type_R_memory ≜ evalContext -> memoryH -> LLVM_memory_state_cfg -> Prop]
     NOTEYZ: Shouldn't it be [(evalContext * memoryH) -> LLVM_memory_state_cfg -> Prop] rather?

     We have [memory_invariant (σ, memh) (meml,l,g)] when:
     - The [evalContext ≜ list DSHVal] can be mapped in an injective way into
       Vellvm. We make sure that injectivity is interpreted over the union of local
       and global environment.
       TODOYZ: Currently assumes a pointer in memory exists for each of these values.
       This is janky, to rethink.
   *)

(* TODOCB: This needs some changes. I think I need to know something about the relationship betwee ι and the vars list in IRState.

   Additionally, how ι is written down is wrong. Not every value in σ
   is a pointer, some values should be pure integer values for
   instance.
 *)

  Definition dvalue_of_int (v : Int64.int) : dvalue := DVALUE_I64 (DynamicValues.Int64.repr (Int64.intval v)).
  Definition dvalue_of_bin (v: binary64) : dvalue := DVALUE_Double v.

  Definition in_local_or_global
             (ρ : local_env) (g : global_env)
             (x : ident) (dv : dvalue) : Prop
    := match x with
       | ID_Local x => ρ @ x ≡ Some (dvalue_to_uvalue dv)
       | ID_Global x => g @ x ≡ Some dv
       end.

  Definition WF_IRState (σ : evalContext) (s : IRState) : Prop :=
    Forall2 (fun v '(_,τ) => τ ≡ getIRType (DSHType_of_DSHVal v)) σ (vars s).

  Definition memory_invariant (σ : evalContext) (s : IRState) : Type_R_memory_cfg :=
    fun (mem_helix : MDSHCOLOnFloat64.memory) '(mem_llvm, (ρ,g)) =>
      WF_IRState σ s /\
      forall (n: nat) v τ x,
        nth_error σ n ≡ Some v ->
        nth_error (vars s) n ≡ Some (x,τ) ->
        match v with
        | DSHnatVal v   => in_local_or_global ρ g x (dvalue_of_int v)
        | DSHCTypeVal v => in_local_or_global ρ g x (dvalue_of_bin v)
        | DSHPtrVal ptr_helix ptr_size_helix =>
          exists bk_helix,
          memory_lookup mem_helix ptr_helix ≡ Some bk_helix /\
          exists ptr_llvm bk_llvm,
            in_local_or_global ρ g x (DVALUE_Addr ptr_llvm) /\
            get_logical_block (fst mem_llvm) ptr_llvm ≡ Some bk_llvm /\
            (fun bk_helix bk_llvm =>
               forall i, Int64.lt i ptr_size_helix ->
                    exists v_helix v_llvm,
                      mem_lookup (MInt64asNT.to_nat i) bk_helix ≡ Some v_helix /\
                      mem_lookup_llvm_at_i bk_llvm (MInt64asNT.to_nat i)
                                           (MInt64asNT.to_nat ptr_size_helix) v_llvm /\
                      v_llvm ≡ UVALUE_Double v_helix
            ) bk_helix bk_llvm
        end.

(**
   Lifting of [memory_invariant] to include return values in the relation.
   This relation is used to prove the correctness of the compilation of operators.
   The value on the Helix side is trivially [unit]. The value on the Vellvm-side however
   is non trivial, we will most likely have to mention it.
*)
(* TODO: Currently this relation just preserves memory invariant.
   Maybe it needs to do something more?
 *)
Definition bisim_partial (σ : evalContext) (s : IRState) : Type_R_partial
  :=
    fun '(mem_helix, _) '(mem_llvm, x) =>
      let '(ρ, (g, bid_or_v)) := x in
      memory_invariant σ s mem_helix (mem_llvm, (ρ, g)).

(**
   Relation over memory and invariant for a full [cfg], i.e. to relate states at
   the top-level.
   Currently a simple lifting of [bisim_partial].
*)
Definition bisim_full (σ : evalContext) (s : IRState) : Type_R_full  :=
  fun '(mem_helix, v_helix) mem_llvm =>
    let '(m, ((ρ,_), (g, v))) := mem_llvm in
    bisim_partial σ s (mem_helix, tt) (mk_LLVM_state_cfg_from_mem (inr v) (m, (ρ, g))).

(** Relation bewteen the final states of evaluation and execution
    of DHCOL program.

    At this stage we do not care about memory or environemnts, and
    just compare return value of [main] function in LLVM with
    evaulation results of DSHCOL.
 *)
Definition bisim_final (σ : evalContext) : Type_R_full :=
  fun '(_, h_result) '(_,(_,(_,llvm_result))) =>
    match llvm_result with
    | UVALUE_Array arr => @List.Forall2 _ _
                                       (fun ve de =>
                                          match de with
                                          | UVALUE_Double d =>
                                            Floats.Float.cmp Integers.Ceq d ve
                                          | _ => False
                                          end)
                                       h_result arr
    | _ => False
    end.

End SimulationRelations.

(* begin tactics *)

(* TODOYZ: This is a redefinition from [DSigmaHCOLITree]. To remove after proper reorganization into two files *)
(* TODOYZ: Actually even more so there should be a clean part of the tactics that do the generic structural
   rewriting, and a wrapper around it doing stuff specific to this denotation. We should only need the former
   here I believe *)
Ltac inv_mem_lookup_err :=
  unfold mem_lookup_err, trywith in *;
  break_match_hyp; cbn in *; try (inl_inr || inv_sum || inv_sum).

Ltac inv_memory_lookup_err :=
  unfold memory_lookup_err, trywith in *;
  break_match_hyp; cbn in *; try (inl_inr || inv_sum || inv_sum).


Ltac state_steps :=
  cbn;
  repeat (
      ((match goal with
        | |- ITree.bind (lift_Derr _) _ ≈ _ => break_match_goal; inv_memory_lookup_err; inv_option
        | |- ITree.bind (lift_Serr _) _ ≈ _ => break_match_goal; inv_memory_lookup_err; inv_option
        | |- ITree.bind (State.interp_state _ (lift_Derr _) _) _ ≈ _ => break_match_goal; inv_option
        | |- ITree.bind (State.interp_state _ (lift_Serr _) _) _ ≈ _ => break_match_goal; inv_option
        end) || state_step); cbn).

Ltac eutt_hide_left :=
  match goal with
    |- eutt _ ?t _ => remember t
  end.

Ltac eutt_hide_right :=
  match goal with
    |- eutt _ _ ?t => remember t
  end.

Ltac eutt_hide_rel :=
  match goal with
    |- eutt ?r _ _ => remember r
  end.

Ltac hide_string_goal :=
  match goal with
  | |- context [String ?x ?y] => remember (String x y)
  end.

Ltac hide_string_hyp H :=
  match type of H with
  | context [String ?x ?y] => remember (String x y)
  end.

Ltac hide_strings :=
  repeat (
      match goal with
      | h: context [String ?x ?y] |- _ => remember (String x y)
      | |- context [String ?x ?y] => remember (String x y)
      end).

(* end tactics *)

Section Add_Comment.

  (* NOTEYZ:
     Move this or a similar facility to Vellvm
   *)
  Lemma add_comment_preserves_num_blocks :
    forall l comments blocks,
      add_comment l comments ≡ blocks ->
      List.length l ≡ List.length blocks.
  Proof.
    induction l; intros comments blocks H.
    - inversion H; reflexivity.
    - simpl. inversion H. simpl.
      reflexivity.
  Qed.

  Lemma add_comment_singleton :
    forall l comments block,
      add_comment l comments ≡ [block] ->
      exists b, l ≡ [b].
  Proof.
    intros l comments block H.
    destruct l.
    - inv H.
    - destruct l.
      + exists b. reflexivity.
      + inv H.
  Qed.

End Add_Comment.

Section InterpMem.

  Lemma interp_Mem_ret :
    forall T mem x,
      @interp_Mem T (Ret x) mem ≅ Ret (mem, x).
  Proof.
    intros T mem x.
    unfold interp_Mem.
    apply interp_state_ret.
  Qed.

  Lemma interp_Mem_bind :
    forall T U mem (t: itree Event T) (k: T -> itree Event U),
      interp_Mem (ITree.bind t k) mem ≈ ITree.bind (interp_Mem t mem) (fun '(mem',v) => interp_Mem (k v) mem').
  Proof.
    intros; unfold interp_Mem.
    rewrite interp_state_bind.
    apply eutt_eq_bind; intros []; reflexivity.
  Qed.

  Lemma interp_Mem_vis_eqit :
    forall T R mem (e : Event T) (k : T -> itree Event R),
      interp_Mem (vis e k) mem ≅ ITree.bind ((case_ Mem_handler MDSHCOLOnFloat64.pure_state) T e mem) (fun sx => Tau (interp_Mem (k (snd sx)) (fst sx))).
  Proof.
    intros T R mem e k.
    unfold interp_Mem.
    apply interp_state_vis.
  Qed.

  (* Lemma interp_Mem_trigger : *)
  (*   forall T R mem (e : Event T) (k : T -> itree Event R), *)
  (*     interp_Mem (ITree.bind (trigger e) k) mem ≈ ITree.bind ((case_ Mem_handler MDSHCOLOnFloat64.pure_state) T e mem) (fun sx => interp_Mem (k (snd sx)) (fst sx)). *)
  (* Proof. *)
  (*   intros T R mem e k. *)
  (*   unfold interp_Mem. *)
  (*   apply interp_state_vis. *)
  (* Qed. *)


  Lemma interp_Mem_MemLU_vis :
    forall R str mem m x (k : _ -> itree _ R),
      memory_lookup_err str mem x ≡ inr m ->
      interp_Mem (vis (MemLU str x) k) mem ≈ interp_Mem (k m) mem.
  Proof.
    intros R str mem m x k H.
    setoid_rewrite interp_Mem_vis_eqit;
      cbn; rewrite H; cbn.
    rewrite bind_ret_l; cbn.
    apply tau_eutt.
  Qed.

  Lemma interp_Mem_MemLU :
    forall str mem m x,
      memory_lookup_err str mem x ≡ inr m ->
      interp_Mem (trigger (MemLU str x)) mem ≈ interp_Mem (Ret m) mem.
  Proof.
    intros str mem m x H.
    unfold trigger.
    rewrite interp_Mem_MemLU_vis; eauto.
    reflexivity.
  Qed.

  Lemma interp_Mem_MemSet :
    forall dst blk mem,
      interp_Mem (trigger (MemSet dst blk)) mem ≈ Ret (memory_set mem dst blk, ()).
  Proof.
    intros dst blk mem.
    setoid_rewrite interp_Mem_vis_eqit; cbn.
    rewrite bind_ret_l.
    rewrite interp_Mem_ret.
    apply tau_eutt.
  Qed.

End InterpMem.

  Ltac unfolder_vellvm := unfold Traversal.Endo_id, translate_E_vellvm_cfg.
  Ltac unfolder_vellvm_hyp h := unfold Traversal.Endo_id, translate_E_vellvm_cfg in h.
    (* unfold lookup_E_to_exp_E,exp_E_to_instr_E. *)

  Ltac unfolder_helix := unfold ErrorWithState.option2errS, translate_E_helix_cfg, lift_Serr.
  Ltac unfolder_helix_hyp h := unfold ErrorWithState.option2errS, translate_E_helix_cfg, lift_Serr in h.

  (**
     Better solution (?): use
     `Argument myconstant /.`
     to force `cbn` to unfold `myconstant`
   *)
  Tactic Notation "unfolder" := unfolder_helix; unfolder_vellvm.
  Tactic Notation "unfolder" "in" hyp(h) := unfolder_helix_hyp h; unfolder_vellvm_hyp h.

  Tactic Notation "cbn*" := (repeat (cbn; unfolder)).
  Tactic Notation "cbn*" "in" hyp(h) := (repeat (cbn in h; unfolder in h)).

  (** **
      TODO YZ : This needs to leave other hypotheses that H untouched
   *)
  Ltac simp_comp H :=
    cbn in H; unfolder in H;
    cbn in H; repeat (inv_sum || break_and || break_match_hyp).

  Lemma subevent_subevent : forall {E F} `{E -< F} {X} (e : E X),
      @subevent F F _ X (@subevent E F _ X e) ≡ subevent X e.
  Proof.
    reflexivity.
  Qed.

  (* We associate [bind]s to the right and dismiss leftmost [Ret]s *)
  (* NOTE YZ :
     To help debugging this automation, tactics take an argument [k] representing a boolean flag as an integer.
     I use [do k] to print debug messages if [k=1].
     I then define two tactic notation [tac] and [tacD] setting the flag to 0 and 1 respectively.
     Question: is there anyway to avoid having to define an intermediate notation just to force k to be parsed as an integer
     rather than a constr?
   *)
  (* TODO YZ :
     Can we avoid the duplication of the tactics into a version for hypotheses and one for goals by being able
     to take a pattern of the form that rewrite admits?
   *)
  Ltac norm_monad_k t k :=
    match t with
    | context[ITree.bind ?t' _] =>
      match t' with
      | ITree.bind _ _ => rewrite bind_bind ;
                         do k idtac "bind_bind"
      | Ret _ => rewrite bind_ret_l ;
                do k idtac "bind_ret"
      end
    end.

  Tactic Notation "norm_monad_k'" constr(t) integer(k) := norm_monad_k t k.
  Tactic Notation "norm_monad" constr(t) := norm_monad_k' t 0.
  Tactic Notation "norm_monadD" constr(t) := norm_monad_k' t 1.

  (* Normalization in an hypothesis h instead of the goal *)
  Ltac norm_monad_hyp_k t h k :=
    match t with
    | context[ITree.bind ?t' _] =>
      match t' with
      | ITree.bind _ _ => rewrite bind_bind in h ; do k idtac "bind_bind"
      | Ret _ => rewrite bind_ret_l in h ; do k idtac "bind_ret"
      end
    end.

  Tactic Notation "norm_monad_hyp_k'" constr(t) hyp(h) integer(k) := norm_monad_hyp_k t h k.
  Tactic Notation "norm_monad_hyp" constr(t) hyp(h) := norm_monad_hyp_k' t h 0.
  Tactic Notation "norm_monad_hypD" constr(t) hyp(h) := norm_monad_hyp_k' t h 1.

  (* We push [translate]s and [interp]s inside of binds, run them through [Ret]s *)
  Ltac norm_interp_k t k :=
    match t with
    | context[translate _ (ITree.bind ?t' _)] => rewrite translate_bind ; do k idtac "trans_bind"
    | context[interp _ (ITree.bind ?t' _)] => rewrite interp_bind ; do k idtac "interp_bind"
    | context[translate _ (Ret _)] => rewrite translate_ret ; do k idtac "trans_ret"
    | context[interp _ (Ret _)] => rewrite interp_ret ; do k idtac "interp_ret"
    | context[translate _ (trigger ?e)] => rewrite (translate_trigger _ e) ; do k idtac "trans_trigger"
    | context[interp _ (trigger _)] => rewrite interp_trigger ; do k idtac "intepr_trigger"
    end.

  Tactic Notation "norm_interp_k'" constr(t) integer(k) := norm_interp_k t k.
  Tactic Notation "norm_interp" constr(t) := norm_interp_k' t 0.
  Tactic Notation "norm_interpD" constr(t) := norm_interp_k' t 1.

  Ltac norm_interp_hyp_k t h k :=
    match t with
    | context[translate _ (ITree.bind ?t' _)] => rewrite translate_bind in h ; do k idtac "trans_bind"
    | context[interp _ (ITree.bind ?t' _)] => rewrite interp_bind in h ; do k idtac "interp_bind"
    | context[translate _ (Ret _)] => rewrite translate_ret in h ; do k idtac "trans_ret"
    | context[interp _ (Ret _)] => rewrite interp_ret in h ; do k idtac "interp_ret"
    | context[translate _ (trigger ?e)] => rewrite (translate_trigger _ e) in h ; do k idtac "trans_trigger"
    | context[interp _ (trigger _)] => rewrite interp_trigger in h ; do k idtac "intepr_trigger"
    end.

  Tactic Notation "norm_interp_hyp_k'" constr(t) hyp(h) integer(k) := norm_interp_hyp_k t h k.
  Tactic Notation "norm_interp_hyp" constr(t) hyp(h) := norm_interp_hyp_k' t h 0.
  Tactic Notation "norm_interp_hypD" constr(t) hyp(h) := norm_interp_hyp_k' t h 1.

  (* We extend [norm_interp] with locally defined interpreters on the helix side *)
  Ltac norm_local_helix_k t k :=
    match t with
    | context[interp_Mem (ITree.bind ?t' _)] => rewrite interp_Mem_bind ; do k idtac "mem_bind"
    | context[interp_Mem (Ret _)] => rewrite interp_Mem_ret ; do k idtac "mem_ret"
    | context[interp_Mem (trigger (MemLU _ _)) _] =>
      rewrite interp_Mem_MemLU; do k idtac "mem_memlu"
    end.

  Tactic Notation "norm_local_helix_k'" constr(t) integer(k) := norm_local_helix_k t k.
  Tactic Notation "norm_local_helix" constr(t) := norm_local_helix_k' t 0.
  Tactic Notation "norm_local_helixD" constr(t) := norm_local_helix_k' t 1.

  Ltac norm_local_helix_hyp_k t h k :=
    match t with
    | context[interp_Mem (ITree.bind ?t' _)] => rewrite interp_Mem_bind in h ; do k idtac "mem_bind"
    | context[interp_Mem (Ret _)] => rewrite interp_Mem_ret in h ; do k idtac "mem_ret"
    end.

  Tactic Notation "norm_local_helix_hyp_k'" constr(t) hyp(h) integer(k) := norm_local_helix_hyp_k t h k.
  Tactic Notation "norm_local_helix_hyp" constr(t) hyp(h) := norm_local_helix_hyp_k' t h 0.
  Tactic Notation "norm_local_helix_hypD" constr(t) hyp(h) := norm_local_helix_hyp_k' t h 1.

  (* We extend [norm_interp] with locally defined interpreters on the vellvm side *)
  Ltac norm_local_vellvm_k t k :=
    match t with
    | context[interp_cfg_to_L3 _ (ITree.bind ?t' _)] => rewrite interp_cfg_to_L3_bind ; do k idtac "cfg_bind"
    | context[interp_cfg_to_L3 _ (Ret _)] => rewrite interp_cfg_to_L3_ret ; do k idtac "cfg_ret"
    | context[interp_cfg_to_L3 _ (trigger (GlobalRead _))] => rewrite interp_cfg_to_L3_GR ; do k idtac "cfg_GR"
    | context[interp_cfg_to_L3 _ (trigger (LocalRead _))] => rewrite interp_cfg_to_L3_LR ; do k idtac "cfg_LR"
    | context[lookup_E_to_exp_E (subevent _ _)] => (rewrite lookup_E_to_exp_E_Global || rewrite lookup_E_to_exp_E_Local); try rewrite subevent_subevent ; do k idtac "luexp"
    | context[exp_E_to_instr_E (subevent _ _)] => (rewrite exp_E_to_instr_E_Global || rewrite exp_E_to_instr_E_Local); try rewrite subevent_subevent ; do k idtac "expinstr"
    end.

  Tactic Notation "norm_local_vellvm_k'" constr(t) integer(k) := norm_local_vellvm_k t k.
  Tactic Notation "norm_local_vellvm" constr(t) := norm_local_vellvm_k' t 0.
  Tactic Notation "norm_local_vellvmD" constr(t) := norm_local_vellvm_k' t 1.

  Ltac norm_local_vellvm_hyp_k t h k :=
    match t with
    | context[interp_cfg_to_L3 _ (ITree.bind ?t' _)] => rewrite interp_cfg_to_L3_bind in h ; do k idtac "cfg_bind"
    | context[interp_cfg_to_L3 _ (Ret _)] => rewrite interp_cfg_to_L3_ret in h ; do k idtac "cfg_ret"
    | context[interp_cfg_to_L3 _ (trigger (GlobalRead _))] => rewrite interp_cfg_to_L3_GR in h ; do k idtac "cfg_GR"
    | context[interp_cfg_to_L3 _ (trigger (LocalRead _))] => rewrite interp_cfg_to_L3_LR in h ; do k idtac "cfg_LR"
    | context[lookup_E_to_exp_E (subevent _ _)] => (rewrite lookup_E_to_exp_E_Global in h || rewrite lookup_E_to_exp_E_Local in h); try rewrite subevent_subevent in h ; do k idtac "luexp"
    | context[exp_E_to_instr_E (subevent _ _)] => (rewrite exp_E_to_instr_E_Global in h || rewrite exp_E_to_instr_E_Local in h); try rewrite subevent_subevent in h ; do k idtac "expinstr"
    end.

  Tactic Notation "norm_local_vellvm_hyp_k'" constr(t) hyp(h) integer(k) := norm_local_vellvm_hyp_k t h k.
  Tactic Notation "norm_local_vellvm_hyp" constr(t) hyp(h) := norm_local_vellvm_hyp_k' t h 0.
  Tactic Notation "norm_local_vellvmD" constr(t) hyp(h) := norm_local_vellvm_hyp_k' t h 1.

  (**
     QUESTION YZ: the outer repeat does not have any effect. Why and how to fix?
   *)
  Ltac norm_h_k k :=
    match goal with
      |- eutt _ ?t _ =>
      repeat (
          repeat (norm_monad_k t k);
          repeat (norm_interp_k t k);
          repeat (norm_local_helix_k t k))
    end.
  Tactic Notation "norm_h_k'" integer(k) := norm_h_k k.
  Tactic Notation "norm_h" := norm_h_k' 0.
  Tactic Notation "norm_hD" := norm_h_k' 1.

  Ltac norm_h_hyp_k h k :=
    match type of h with
      eutt _ ?t _ =>
      repeat (
          repeat (norm_monad_hyp_k t h k);
          repeat (norm_interp_hyp_k t h k);
          repeat (norm_local_helix_hyp_k t h k))
    end.
  Tactic Notation "norm_h_hyp_k'" hyp(h) integer(k) := norm_h_hyp_k h k.
  Tactic Notation "norm_h" "in" hyp(h) := norm_h_hyp_k' h 0.
  Tactic Notation "norm_hD" "in" hyp(h) := norm_h_hyp_k' h 1.

  Ltac norm_v_k k :=
    match goal with
      |- eutt _ _ ?t =>
      repeat (
          repeat (norm_monad_k t k);
          repeat (norm_interp_k t k);
          repeat (norm_local_vellvm_k t k))
    end.
  Tactic Notation "norm_v_k'" integer(k) := norm_v_k k.
  Tactic Notation "norm_v" := norm_v_k' 0.
  Tactic Notation "norm_vD" := norm_v_k' 1.

  Ltac norm_v_hyp_k h k :=
    match type of h with
      eutt _ _ ?t =>
      repeat (
          repeat (norm_monad_hyp_k t h k);
          repeat (norm_interp_hyp_k t h k);
          repeat (norm_local_vellvm_hyp_k t h k))
    end.

  Tactic Notation "norm_v_hyp_k'" hyp(h) integer(k) := norm_v_hyp_k h k.
  Tactic Notation "norm_v" "in" hyp(h) := norm_v_hyp_k' h 0.
  Tactic Notation "norm_vD" "in" hyp(h) := norm_v_hyp_k' h 1.

From ExtLib Require Import
     Core.RelDec.

Section NExpr.

  (**
     We prove in this section the correctness of the compilation of numerical expressions, i.e. [NExpr].
     The corresponding compiling function is [genNExpr].

     Helix side:
     * nexp: NExpr
     * σ: evalContext
     * s: IRState

The expression must be closed in [evalContext]. I.e. all variables are below the length of σ
vars s1 = σ?

   *)
  (* NOTEYZ:
     These expressions are pure. As such, it is true that we do not need to interpret away
     the memory events on Helix side to establish the bisimulation.
     However at least in the current state of affair, I believe it's widely more difficult
     to lift the result before interpretation to the context we need than to simply plug in
     the interpreter.
     In particular we would need to have a clean enough lift that deduces that the memory has
     not been modified. I'm interested in having this, but I do not know how easy it is to get it.
     TODOYZ: Investigate this claim
   *)
  Opaque interp_Mem.
  Opaque append.

  Ltac break_and :=
    repeat match goal with
           | h: _ * _ |- _ => destruct h
           end.

  Definition genNExpr_sim σ := (bisim_partial σ).

  (**
     NOTEYZ: It is slightly annoying that [IRState] is an extra piece of state introduced by
     the compiler by that belongs to neither language.
     Invariants about it must therefore be carried separately from the simulation relation.
   *)

  (**
     Relational injection of [DSHType] into VIR's [typ]
     TODOYZ : Well, precisely, todo.
     OBSOLETE: replaced by [getIRType]
   *)
  (* Variant DSHType_typ : DSHType -> typ -> Prop := *)
  (* | DSHnat_IntType : DSHType_typ DSHnat IntType *)
  (**
     The compiler maintains a sort of typing context named [IRState].
     It should be essentially a well-formed typing judgment for the current
     value of the [evalContext], but injecting the types from [DSHCOL] to [VIR].
   *)

  (* Definition WF_IRState (σ: evalContext) (s: IRState): Prop := *)
  (*   forall (i: ident) (t: typ) (n: nat), *)
  (*     nth_error (vars s) n ≡ Some (i,t) -> *)
  (*     exists (v: DSHVal), nth_error σ n ≡ Some v /\ *)
  (*                    getIRType (DSHType_of_DSHVal v) ≡ t. *)

  Lemma Forall2_Some_left :
    forall {A B} (R : A -> B -> Prop) xs ys n x,
      nth_error xs n ≡ Some x ->
      Forall2 R xs ys ->
      exists y, nth_error ys n ≡ Some y /\ R x y.
  Proof.
    intros A B R xs ys n x Hnth Hmatch.
    induction Hmatch.
  Admitted.

  Lemma Forall2_Some_right :
    forall {A B} (R : A -> B -> Prop) xs ys n y,
      nth_error ys n ≡ Some y ->
      Forall2 R xs ys ->
      exists x, nth_error xs n ≡ Some x /\ R x y.
  Proof.
    intros A B R xs ys n x Hnth Hmatch.
    induction Hmatch.
    - rewrite nth_error_nil in Hnth. inversion Hnth.
  Admitted.

  Lemma WF_IRState_lookup_cannot_fail :
    forall σ it s n msg msg',
      WF_IRState σ s ->
      nth_error (vars s) n ≡ Some it ->
      context_lookup msg σ n ≡ inl msg' ->
      False.
  Proof.
    intros ? [] * WF LU_IR LU_SIGMA.
    unfold WF_IRState in WF.
    unfold context_lookup in LU_SIGMA.
    destruct (nth_error σ n) eqn:Hnth; inversion LU_SIGMA; clear H0.
    apply Forall2_length in WF.
    apply ListNth.nth_error_length_lt in LU_IR.
    rewrite <- WF in LU_IR.
    apply nth_error_succeeds in LU_IR. destruct LU_IR as [a Hnth'].
    rewrite Hnth' in Hnth.
    inversion Hnth.
  Qed.

  Lemma WF_IRState_lookup_int :
    forall σ s n id msg,
      WF_IRState σ s ->
      nth_error (vars s) n ≡ Some (id,TYPE_I 64%Z) ->
      exists v, context_lookup msg σ n ≡ inr (DSHnatVal v).
  Proof.
    intros σ s n id msg WF LU_IR.

    unfold WF_IRState in WF.
    pose proof WF as WF'.
    eapply Forall2_Some_right with (n0:=n) (y:=(id, TYPE_I 64%Z)) in WF; eauto.
    destruct WF as (x & Hnth & Htype).
    destruct x as [n0 | |]; try solve [inversion Htype].
    exists n0. unfold context_lookup. rewrite Hnth. reflexivity.
  Qed.

  Lemma WF_IRState_lookup_pointer :
    forall σ s n id,
      WF_IRState σ s ->
      nth_error (vars s) n ≡ Some (id,TYPE_Pointer (TYPE_I 64%Z)) ->
      False.
  Proof.
  Admitted.

  Ltac abs_by H :=
    exfalso; eapply H; eauto.

  (* TODOYZ : MOVE *)
  Definition conj_rel {A B : Type} (R S: A -> B -> Prop): A -> B -> Prop :=
    fun a b => R a b /\ S a b.
  Infix "⩕" := conj_rel (at level 85).

  Variable (R: evalContext -> IRState -> Type_R_memory_cfg).
  Definition R' : Int64.int -> uvalue -> Prop :=
    fun i uv => uv ≡ UVALUE_I64 i.
  (* R, R' to be instantiated *)

  (* Facts that must be derivable *)
  Axiom R_GLU : forall σ s v id memH memV l g n,
  WF_IRState σ s ->
  nth_error (vars s) v ≡ Some (ID_Global id, TYPE_I 64%Z) ->
  R σ s memH (memV, (l, g)) ->
  context_lookup "NVar not found" σ v ≡ inr (DSHnatVal n) ->
  Maps.lookup id g ≡ Some (DVALUE_I64 n).

  Axiom R_LLU : forall σ s v id memH memV l g n,
  WF_IRState σ s ->
  nth_error (vars s) v ≡ Some (ID_Local id, TYPE_I 64%Z) ->
  R σ s memH (memV, (l, g)) ->
  context_lookup "NVar not found" σ v ≡ inr (DSHnatVal n) ->
  Maps.lookup id l ≡ Some (UVALUE_I64 n).

  (**
     QUESTION YZ: Works okay (though slow), except for [ret/Ret], a cbn or an unfold needs to be sneaked in the right place

     TODO YZ : add that the returned IRState is also WF
   *)

  Set Nested Proofs Allowed.

  Lemma WFevalNexp_succeed:
    forall nexp s s' σ x,
      WF_IRState σ s ->
      genNExpr nexp s ≡ inr (s',x) ->
      WF_IRState σ s'.
  Proof.
    induction nexp; intros * WF GEN; simp_comp GEN; auto.
    all: eapply IHnexp1 in Heqs0; eapply IHnexp2 in Heqs1; eauto.
  Qed.

  Lemma WFevalNexp_no_fail:
    forall nexp s σ x msg,
      WF_IRState σ s ->
      genNExpr nexp s ≡ inr x ->
      evalNExpr σ nexp ≡ inl msg ->
      False.
  Proof.
    induction nexp; cbn; intros * WF COMP EVAL;
      try now (simp_comp COMP; cbn in *; try inv_sum).
    - unfold context_lookup, trywith in *.
      cbn in COMP; unfolder in COMP; cbn in COMP.
      (* CB TODO: WF_IRState *)
  Admitted.
  (*     simp_comp COMP; cbn in *; try inv_sum; *)
  (*       edestruct WF as (? & ? & ?); eauto. *)
  (*     all:try match goal with *)
  (*             | [h : ?x ≡ _ , h' : ?x ≡ _ |- _] => rewrite h in h'; inv h' *)
  (*             end. *)
  (*     all: match goal with *)
  (*          | h: getIRType _ ≡ _ |- _ => inv h *)
  (*          end. *)
  (*   - simp_comp COMP; cbn in *; try inv_sum. *)
  (*     eapply IHnexp1; eauto. *)
  (*     eapply IHnexp2; [eapply WFevalNexp_succeed | ..]; eauto. *)
  (*   - simp_comp COMP; cbn in *; try inv_sum. *)
  (*     eapply IHnexp1; eauto. *)
  (*     eapply IHnexp2; [eapply WFevalNexp_succeed | ..]; eauto. *)
  (*   - simp_comp COMP; cbn in *; try inv_sum. *)
  (*     eapply IHnexp1; eauto. *)
  (*     eapply IHnexp2; [eapply WFevalNexp_succeed | ..]; eauto. *)
  (*   - simp_comp COMP; cbn in *; try inv_sum. *)
  (*     eapply IHnexp1; eauto. *)
  (*     eapply IHnexp2; [eapply WFevalNexp_succeed | ..]; eauto. *)
  (*   - simp_comp COMP; cbn in *; try inv_sum. *)
  (*     eapply IHnexp1; eauto. *)
  (*     eapply IHnexp2; [eapply WFevalNexp_succeed | ..]; eauto. *)
  (* Qed. *)

  (* TODO move to Vellvm/Tactics *)
  Ltac ret_bind_l_left v :=
    match goal with
      |- eutt _ ?t _ =>
      rewrite <- (bind_ret_l v (fun _ => t))
    end.

  (* TODO MOVE *)
  Lemma convert_typ_app : ∀ (a b : code typ) env, (convert_typ env (a ++ b) ≡ convert_typ env a ++ convert_typ env b)%list.
  Proof.
    induction a as [| [] a IH]; cbn; intros; auto.
    rewrite IH; reflexivity.
  Qed.

  Definition ext_local {R S}: LLVM_memory_state_cfg -> Type_R_cfg_T R S :=
    fun '(mi,(li,gi)) _ '(m,(l,(g,_))) => mi ≡ m /\ gi ≡ g /\ li ⊑ l.

  Definition memory_invariant_MCFG (σ : evalContext) (s : IRState) : Type_R_mcfg_T unit unit :=
    fun '(memH,_) '(memV,((l,sl),(g,_))) =>
      memory_invariant σ s memH (memV,(l,g)).

  Definition memory_invariant_memory_mcfg (σ : evalContext) (s : IRState) : Type_R_memory_mcfg :=
    fun memH '(memV,((l,sl),g)) =>
      memory_invariant σ s memH (memV,(l,g)).

  (* TODO YZ : Move to itrees *)
  (* Simple specialization of [eqit_Ret] to [eutt] so that users of the library do not need to know about [eqit] *)
  Lemma eutt_Ret :
    forall E (R1 R2 : Type) (RR : R1 -> R2 -> Prop) r1 r2, RR r1 r2 <-> eutt (E := E) RR (Ret r1) (Ret r2).
  Proof.
    intros; apply eqit_Ret.
  Qed.

  (* TODO YZ : Move to itrees *)
  (* Specialization of [eutt_clo_bind] to the case where the intermediate predicate introduced is the same as the current one *)
  Lemma eutt_bind_Inv :
    ∀ (E : Type → Type) (R1 R2 : Type) (RR : R1 → R2 → Prop) (t1 : itree E R1) (t2 : itree E R2)
      (k1 : R1 → itree E R1) (k2 : R2 → itree E R2),
      eutt RR t1 t2 →
      (∀ (r1 : R1) (r2 : R2), RR r1 r2 → eutt RR (k1 r1) (k2 r2)) →
      eutt RR (ITree.bind t1 (λ x : R1, k1 x)) (ITree.bind t2 (λ x : R2, k2 x)).
  Proof.
    intros; apply eutt_clo_bind with (UU := RR); auto.
  Qed.

  (* TODO YZ : move to Vellvm *)
  Ltac simpl_match_hyp h :=
    match type of h with
      context[match ?x with | _ => _ end] =>
      match goal with
      | EQ: x ≡ _ |- _ => rewrite EQ in h
      | EQ: _ ≡ x |- _ => rewrite <- EQ in h
      end
    end.
  Tactic Notation "simpl_match" "in" hyp(h) := simpl_match_hyp h.

  Ltac introR :=
    intros [?memH ?vH] (?memV & ?l & ?g & ?vV) ?PRE.
  Ltac destruct_unit :=
    match goal with
    | x : unit |- _ => destruct x
    end.

  Lemma in_local_or_global_ext_local :
    forall ρ1 ρ2 g x dv,
      in_local_or_global ρ1 g x dv ->
      ρ1 ⊑ ρ2 ->
      in_local_or_global ρ2 g x dv.
  Proof.
    unfold in_local_or_global; intros ? ? ? [] ? IN MONO; auto.
    apply MONO; auto.
  Qed.

  Lemma memory_invariant_ext_local :
    forall σ s memH memV ρ1 ρ2 g,
      memory_invariant σ s memH (memV, (ρ1, g)) ->
      ρ1 ⊑ ρ2 ->
      memory_invariant σ s memH (memV, (ρ2, g)).
  Proof.
    intros * [WF INV] MONO; split; auto; intros * NTH NTH'.
    specialize (INV _ _ _ _ NTH NTH').
    destruct v; eauto.
    eapply in_local_or_global_ext_local; eauto.
    eapply in_local_or_global_ext_local; eauto.
    repeat destruct INV as (? & INV).
    eexists; split; eauto.
    do 2 eexists; split; eauto.
    eapply in_local_or_global_ext_local; eauto.
  Qed.

  (** YZ
      At the top level, the correctness of genNExpr is expressed as the denotation of the operator being equivalent
      to the bind of denoting the code followed by denoting the expression.
      However this is not inductively stable, we only want to plug the expression at the top level.
      We therefore instead carry the fact about the denotation of the expression in the invariant. (Is there another clever way?)
      TODO: how to make this (much) less ugly?
   *)
  Definition genNexpr_exp_correct (e: exp typ) : Type_R_cfg_T DynamicValues.int64 unit :=
    fun '(_,i) '(memV,(l,(g,_))) =>
      forall l', l ⊑ l' ->
        Ret (memV,(l',(g,UVALUE_I64 i)))
        ≈
      translate_E_vellvm_cfg
        (interp_cfg_to_L3 helix_intrinsics (translate exp_E_to_instr_E (denote_exp (Some (DTYPE_I 64%Z)) (convert_typ [] e))) g l' memV).

  Definition genNExpr_rel (σ : evalContext) (s : IRState) (e : exp typ) (st : LLVM_memory_state_cfg): Type_R_cfg_T DynamicValues.int64 () :=
    lift_R_memory_cfg (memory_invariant σ s) ⩕ (genNexpr_exp_correct e ⩕ ext_local st).

  Lemma memory_invariant_WF_IRState :
    forall σ s memH st, memory_invariant σ s memH st -> WF_IRState σ s.
  Proof.
  Admitted.

  Hint Resolve memory_invariant_WF_IRState : core.

  Lemma sub_alist_refl: forall {K V} {EQD : RelDec.RelDec Logic.eq} (l : alist K V), l ⊑ l.
  Proof.
    repeat intro; auto.
  Qed.
  Hint Resolve sub_alist_refl : core.

  Lemma memory_invariant_GLU : forall σ s v id memH memV t l g n msg,
      memory_invariant σ s memH (memV, (l, g)) ->
      nth_error (vars s) v ≡ Some (ID_Global id, t) ->
      context_lookup msg σ v ≡ inr (DSHnatVal n) ->
      Maps.lookup id g ≡ Some (DVALUE_I64 n).
  Proof.
    intros * [WF INV] NTH LU.
    unfold context_lookup, trywith in LU.
    break_match_hyp; cbn in *; try inv_sum.
    eapply INV in Heqo; clear INV; eauto.
    unfold in_local_or_global, dvalue_of_int in Heqo.
    rewrite repr_intval in Heqo; auto.
  Qed.

  Lemma memory_invariant_LLU : forall σ s v id memH memV t l g n msg,
      memory_invariant σ s memH (memV, (l, g)) ->
      nth_error (vars s) v ≡ Some (ID_Local id, t) ->
      context_lookup msg σ v ≡ inr (DSHnatVal n) ->
      Maps.lookup id l ≡ Some (UVALUE_I64 n).
  Proof.
    intros * [WF INV] NTH LU.
    unfold context_lookup, trywith in LU.
    break_match_hyp; cbn in *; try inv_sum.
    eapply INV in Heqo; clear INV; eauto.
    unfold in_local_or_global, dvalue_of_int in Heqo.
    rewrite repr_intval in Heqo; auto.
  Qed.

  (* YZ TODO : test whether this new version makes any sense *)
    Lemma genNExpr_correct_ind :
    forall (* Compiler bits *) (s1 s2: IRState)
      (* Helix  bits *)   (nexp: NExpr) (σ: evalContext) (memH: memoryH)
      (* Vellvm bits *)   (e: exp typ) (c: code typ) (g : global_env) (l : local_env) (memV : memoryV),
      genNExpr nexp s1 ≡ inr (s2, (e, c)) -> (* Compilation succeeds *)
      memory_invariant σ s1 memH (memV, (l, g)) ->
      (* (WF_IRState σ s2 /\ *)
       eutt (genNExpr_rel σ s2 e (mk_LLVM_memory_state_cfg memV l g))
            (translate_E_helix_cfg
               (interp_Mem (denoteNExpr σ nexp)
                           memH))
            (translate_E_vellvm_cfg
               (interp_cfg_to_L3 helix_intrinsics
                                  (denote_code (convert_typ [] c))
                  g l memV)).
  Proof.
    intros s1 s2 nexp; revert s1 s2; induction nexp; intros * COMPILE (* WFIR *) PRE.
    - (* Variable case *)
      (* Reducing the compilation *)
      (* simp_comp COMPILE; (split; [auto |]). *)
      simp_comp COMPILE.

      + (* The variable maps to an integer in the IRState *)
        unfold denoteNExpr; cbn*.

        repeat norm_v.
        break_inner_match_goal.
        * (* Variable not in context, [context_lookup] fails *)
          abs_by WF_IRState_lookup_cannot_fail.
        * break_inner_match_goal.
          ++ repeat norm_h.
             destruct i0.
             { (* Global *)
               apply eutt_Ret.
               split; [apply PRE | split; [| repeat split; eauto; try reflexivity ]].
               intros l' MONO; cbn*.
               subst.
               repeat norm_v.
               cbn; repeat norm_v.

               unfold context_lookup, trywith in *; break_match_hyp; cbn in *; try inv_sum.
               2: eapply memory_invariant_GLU; eauto.
               reflexivity.
             }
             { (* Local *)
               apply eutt_Ret.
               split; [apply PRE | split; [| repeat split; eauto; try reflexivity]].
               intros l' MONO; cbn*. repeat norm_v.
               2: eapply memory_invariant_LLU; eauto.
               2: eapply memory_invariant_ext_local; eauto.
               cbn; repeat norm_v.
               reflexivity.
             }
          ++
            admit.
            (** TODO YZ : get this automatically discharged by [abs_by] *)
            (* exfalso. eapply WF_IRState_lookup_int in WFIR; eauto. *)
            (* destruct WFIR as [? WFIR]; rewrite Heqs in WFIR; inv WFIR. *)
          ++
            admit.
            (* exfalso. eapply WF_IRState_lookup_int in WFIR; eauto. *)
            (* destruct WFIR as [? WFIR]; rewrite Heqs in WFIR; inv WFIR. *)

      + (* The variable maps to a pointer *)
        abs_by WF_IRState_lookup_pointer.

    - (* Constant *)

      simp_comp COMPILE(* ; split; auto *).
      unfold denoteNExpr; cbn*.
      repeat norm_h.
      repeat norm_v.
      apply eutt_Ret.
      split; [apply PRE | split; [| repeat split; eauto; try reflexivity]].
      intros l' MONO; cbn*; rewrite repr_intval; repeat norm_v.
      reflexivity.

    - (* NDiv *)

      simp_comp COMPILE.

      generalize Heqs; intros WFI; eapply WFevalNexp_succeed in WFI; eauto.

      eutt_hide_right.
      unfold denoteNExpr in *; cbn*.

      (* break_inner_match_goal; [| break_inner_match_goal]. *)
      (* + clear - Heqs Heqs1 WFIR; abs_by WFevalNexp_no_fail. *)
      (* + clear - Heqs0 WFI Heqs2; abs_by WFevalNexp_no_fail. *)
      (* + repeat norm_h. *)

      (*   (* TODO YZ: gets some super specialize tactics that do not require to provide variables *) *)
      (*   specialize (IHnexp1 _ _ _ _ _ _ _ _ _ Heqs WFIR PRE). *)

      (*   (* TODO YZ : unfolderH is not doing all the work, fix *) *)
      (*   unfold translate_E_vellvm_cfg in IHnexp1; cbn* in IHnexp1; *)
      (*     repeat norm_v in IHnexp1; *)
      (*     repeat norm_h in IHnexp1. *)
      (*   simpl_match in IHnexp1. *)
      (*   (* YZ TODO : Why is this one particularly slow? *) *)
      (*   repeat norm_h in IHnexp1. *)

      (*   subst. *)
      (*   eutt_hide_left. *)
      (*   cbn*. *)
      (*   rewrite convert_typ_app, denote_code_app. *)
      (*   repeat norm_v. *)
      (*   subst. *)
      (*   ret_bind_l_left (memH,i2). *)
      (*   eapply eutt_clo_bind; [eassumption |]. *)

      (*   introR; destruct_unit. *)
      (*   destruct PRE0 as [PRE0 HR'']. *)
      (*   specialize (IHnexp2 _ _ _ _ _ _ _ _ _ Heqs0 WFI PRE0). *)

      (*   unfold translate_E_vellvm_cfg in IHnexp2; cbn* in IHnexp2; *)
      (*     repeat norm_v in IHnexp2; *)
      (*     repeat norm_h in IHnexp2. *)
      (*   simpl_match in IHnexp2. *)
      (*   repeat norm_h in IHnexp2. *)

      (*   eutt_hide_left. *)
      (*   rewrite convert_typ_app, denote_code_app. *)
      (*   repeat norm_v. *)
      (*   subst. *)
      (*   ret_bind_l_left (memH0,i3). *)
      (*   eapply eutt_clo_bind; [eassumption |]. *)

      (*   introR; destruct_unit. *)
      (*   destruct PRE1 as [PRE1 ?HR'']. *)

      (*   simpl. *)
      (*   norm_v. *)
      (*   norm_v. *)
      (*   norm_v. *)
      (*   (* YZ TODO specialized tactic to use the same current value *) *)
      (*   ret_bind_l_left (memH,MInt64asNT.NTypeDiv i2 i3). *)
      (*   eutt_hide_rel; eutt_hide_left. *)


      (*   (* TODO YZ : rename [eval_op] to [denote_op] *) *)
      (*   unfold eval_op. *)
      (*   simpl denote_exp. *)
        admit.

    - admit.

    - (* NAdd *)
      rename g into g1, l into l1, memV into memV1.

      simp_comp COMPILE.

      (* YZ TODO Ltac for this *)
      generalize Heqs; intros WFI; eapply WFevalNexp_succeed in WFI; eauto.

      eutt_hide_right.
      unfold denoteNExpr in *; cbn*.

      break_inner_match_goal; [| break_inner_match_goal].
      + admit.
        (* clear - Heqs Heqs1 WFIR; abs_by WFevalNexp_no_fail. *)
      + admit.
        (* clear - Heqs0 WFI Heqs2; abs_by WFevalNexp_no_fail. *)
      + repeat norm_h.

        (* TODO YZ: gets some super specialize tactics that do not require to provide variables *)
        (* specialize (IHnexp1 _ _ _ _ _ _ _ _ _ Heqs WFIR PRE). *)

        (* (* TODO YZ : unfolderH is not doing all the work, fix *) *)
        (* unfold translate_E_vellvm_cfg in IHnexp1; cbn* in IHnexp1; *)
        (*   repeat norm_v in IHnexp1; *)
        (*   repeat norm_h in IHnexp1. *)
        (* simpl_match in IHnexp1. *)
        (* (* YZ TODO : Why is this one particularly slow? *) *)
        (* repeat norm_h in IHnexp1. *)

        (* subst. *)
        (* eutt_hide_left. *)
        (* cbn*. *)
        (* rewrite convert_typ_app, denote_code_app. *)
        (* repeat norm_v. *)
        (* subst. *)
        (* ret_bind_l_left (memH,i2). *)
        (* eapply eutt_clo_bind; [eassumption |]. *)

        (* introR; destruct_unit. *)
        (* rename g into g2, l into l2, memV into memV2. *)

        (* destruct PRE0 as (PRE2 & POST2 & <- & <- & MONO2). *)
        (* specialize (IHnexp2 _ _ _ _ _ _ _ _ _ Heqs0 WFI PRE2). *)

        (* unfold translate_E_vellvm_cfg in IHnexp2; cbn* in IHnexp2; *)
        (*   repeat norm_v in IHnexp2; *)
        (*   repeat norm_h in IHnexp2. *)
        (* simpl_match in IHnexp2. *)
        (* repeat norm_h in IHnexp2. *)

        (* eutt_hide_left. *)
        (* rewrite convert_typ_app, denote_code_app. *)
        (* repeat norm_v. *)
        (* subst. *)
        (* ret_bind_l_left (memH0,i3). *)
        (* eapply eutt_clo_bind; [eassumption |]. *)

        (* introR; destruct_unit. *)
        (* destruct PRE0 as (PRE3 & POST3 & <- & <- & MONO3). *)

        (* (* Just for debugging *) *)
        (* rename i0 into s3, e1 into e2, c1 into c2. *)
        (* rename i into s2, e0 into e1, c0 into c1. *)
        (* rename i2 into i1, i3 into i2. *)
        (* (* YZ CHECKPOINT : *)
        (*    Confused at the moment: the subexpressions seem to be evaluated in the wrong memory states. *)
        (*    Come back to this and figure it out. *)
        (*  *) *)

        (* simpl. *)
        (* repeat norm_v. *)
        (* unfold eval_op. *)
        (* eutt_hide_rel; eutt_hide_left. *)
        (* cbn*. *)
        (* repeat norm_v. *)
        (* (* YZ TODO : [typ_to_dtyp] is just not manageable. Find a way to fix *) *)
        (* Axiom typ_to_dtyp_I : forall s i, typ_to_dtyp s (TYPE_I i) ≡ DTYPE_I i. *)
        (* unfold IntType; rewrite typ_to_dtyp_I. *)

        (* unfold R'' in *. *)
        (* cbn* in POST2. *)

        (* Lemma  *)

        (* rewrite <- POST2. *)
        (* repeat norm_v. *)
        (* cbn* in POST3. *)
        (* rewrite <- POST3. *)
        (* repeat norm_v. *)
        (* cbn. *)
        (* repeat norm_v. *)

        (* match goal with *)
        (* |- eutt _ _ (ITree.bind _ ?t) => remember t end. *)
        (* unfold convert_typ, ConvertTyp_exp in HR''0. *)

        (* rewrite HR''0. *)
        (* rewrite HR''. *)
        (* { *)
        (*   clear; intros. *)
        (*   unfold typ_to_dtyp, typ_to_dtyp_func. *)
        (*   cbn. *)



        (* unfold typ_to_dtyp at 3, typ_to_dtyp_func. *)

        (* rewrite HR''. *)
        (* exfalso. *)


        (* (* YZ TODO specialized tactic to use the same current value *) *)
        (* ret_bind_l_left (memH,MInt64asNT.NTypeDiv i2 i3). *)
        (* eutt_hide_rel; eutt_hide_left. *)

        (* (* TODO YZ : rename [eval_op] to [denote_op] *) *)
        (* simpl denote_exp. *)
        admit.



        (* unfold translate_E_vellvm_cfg in *. *)
        (* cbn in IHnexp1. *)
        (* rewrite interp_cfg_to_L3_bind in IHnexp1. *)
        (* rewrite translate_bind in IHnexp1. *)
        (* eapply eutt_clo_bind. *)
 Admitted.

  (* Not yet clear whether this version is the useful one, but it's a consequence of the one above I think *)
  (* YZ TODO : investigate *)
  (* Lemma genNExpr_correct : *)
  (*   forall (* Compiler bits *) (s1 s2: IRState) *)
  (*     (* Helix  bits *)   (nexp: NExpr) (σ: evalContext) (memH: memoryH) *)
  (*     (* Vellvm bits *)   (exp: exp typ) (c: code typ) (g : global_env) (l : local_env) (memV : memoryV), *)
  (*     genNExpr nexp s1 ≡ inr (s2, (exp, c)) -> (* Compilation succeeds *) *)
  (*     WF_IRState σ s1 ->                       (* Well-formed IRState *) *)
  (*     R σ memH (memV, (l, g)) -> *)
  (*     (* (WF_IRState σ s2 /\ *) *)
  (*      eutt (lift_R_memory_cfg R σ ⩕ lift_R_result_cfg R' σ) *)
  (*           (translate_E_helix_cfg *)
  (*              (interp_Mem (denoteNExpr σ nexp) *)
  (*                          memH)) *)
  (*           (translate_E_vellvm_cfg *)
  (*              (interp_cfg_to_L3 helix_intrinsics *)
  (*                                 (denote_code (convert_typ [] c) ;; *)
  (*                                  translate exp_E_to_instr_E (denote_exp (Some (DTYPE_I 64%Z)) (convert_typ [] exp))) *)
  (*                 g l memV)). *)
  (* Proof. *)
  (*   intros s1 s2 nexp; revert s1 s2; induction nexp; intros * COMPILE WFIR PRE; *)
  (*     assert (FOO: (s2,(exp,c)) ≡ (s2,(exp,c))) by reflexivity. (* TODOYZ: stupid hack to quickly check what case we are in. To remove *) *)
  (*   - (* Variable case *) *)

  (*     (* Reducing the compilation *) *)
  (*     (* simp_comp COMPILE; (split; [auto |]). *) *)
  (*     simp_comp COMPILE. *)

  (*     + (* The variable maps to an integer in the IRState *) *)
  (*       unfold denoteNExpr; cbn*. *)

  (*       repeat norm_v. *)
  (*       break_inner_match_goal. *)
  (*       * (* Variable not in context, [context_lookup] fails *) *)
  (*         abs_by WF_IRState_lookup_cannot_fail. *)
  (*       * break_inner_match_goal. *)
  (*         ++ repeat norm_h. *)
  (*            destruct i0. *)
  (*            { (* Global *) *)
  (*              cbn*. *)
  (*              repeat norm_v. *)
  (*              cbn; repeat norm_v. *)
  (*              2: eapply R_GLU; eauto. *)
  (*              (** TODO: Define specialized version on eutt for external use *) *)
  (*              apply eqit_Ret. *)
  (*              split; [apply PRE | reflexivity]. *)
  (*            } *)
  (*            { (* Local *) *)
  (*              cbn*. *)
  (*              repeat norm_v. *)
  (*              2: eapply R_LLU; eauto. *)
  (*              cbn; repeat norm_v. *)
  (*              apply eqit_Ret. *)
  (*              split; [apply PRE | reflexivity]. *)
  (*            } *)
  (*         ++ *)
  (*           (** TODO YZ : get this automatically discharged by [abs_by] *) *)
  (*           exfalso. eapply WF_IRState_lookup_int in WFIR; eauto. *)
  (*           destruct WFIR as [? WFIR]; rewrite Heqs in WFIR; inv WFIR. *)
  (*         ++ *)
  (*           exfalso. eapply WF_IRState_lookup_int in WFIR; eauto. *)
  (*           destruct WFIR as [? WFIR]; rewrite Heqs in WFIR; inv WFIR. *)

  (*     + (* The variable maps to a pointer *) *)

  (*       abs_by WF_IRState_lookup_pointer. *)

  (*   - (* Constant *) *)

  (*     simp_comp COMPILE(* ; split; auto *). *)
  (*     unfold denoteNExpr; cbn*. *)
  (*     repeat norm_h. *)
  (*     repeat norm_v. *)
  (*     apply eqit_Ret. *)
  (*     split; [apply PRE |]. *)
  (*     rewrite repr_intval; reflexivity. *)

  (*   - (* NDiv *) *)

  (*     simp_comp COMPILE. *)

  (*     generalize Heqs; intros WFI; eapply WFevalNexp_succeed in WFI; eauto. *)

  (*     eutt_hide_right. *)
  (*     unfold denoteNExpr in *; cbn*. *)

  (*     break_inner_match_goal; [| break_inner_match_goal]. *)
  (*     + clear - Heqs Heqs1 WFIR; abs_by WFevalNexp_no_fail. *)
  (*     + clear - Heqs0 WFI Heqs2; abs_by WFevalNexp_no_fail. *)
  (*     + repeat norm_h. *)

  (*       (* TODO YZ: gets some super specialize tactics that do not require to provide variables *) *)
  (*       specialize (IHnexp1 _ _ _ _ _ _ _ _ _ Heqs WFIR PRE). *)
  (*       cbn* in IHnexp1. *)

  (*       ret_bind_l_left i2. *)
  (*       subst. *)
  (*       eutt_hide_left. *)
  (*       cbn*. *)
  (*       repeat norm_v. *)
  (*       rewrite convert_typ_app, denote_code_app. *)
  (*       repeat norm_v. *)


  (*       repeat norm_v. *)
  (*       subst. *)

  (*       (* unfold translate_E_vellvm_cfg in *. *) *)
  (*       (* cbn in IHnexp1. *) *)
  (*       (* rewrite interp_cfg_to_L3_bind in IHnexp1. *) *)
  (*       (* rewrite translate_bind in IHnexp1. *) *)
  (*       (* eapply eutt_clo_bind. *) *)
  (*       admit. *)

  (* Admitted. *)

End NExpr.

Section MExpr.

  Definition R (σ : evalContext) (s : IRState) (memH : memoryH) (vellvm : memoryV * (local_env * global_env)) : Type
    := memory_invariant σ s memH vellvm.

  Definition R_MExpr
             (σ : evalContext)
             (s : IRState)
             (helix : memoryH * mem_block)
             (vellvm : memoryV * (local_env * res_L1)) : Prop
    :=
      let '(memH, mb) := helix in
      let '(memV, (lenv, (genv, res))) := vellvm in
      memory_invariant σ s memH (memV, (lenv, genv)) /\
      exists ptr,
        res ≡ UVALUE_Addr ptr.

  (* TODO: Do I need to explicitly relate mb and res above? *)
      (* exists ptr_llvm bk_llvm, *)
      (*   res ≡ UVALUE_Addr ptr_llvm /\ *)
      (*   get_logical_block (fst memV) ptr_llvm ≡ Some bk_llvm /\ *)
      (*   (* Memory matches value *) *)
      (*   (∀ (i : Int64.int) size, *)
      (*       Int64.lt i size *)
      (*       → ∃ (v_helix : binary64) (v_llvm : uvalue), *)
      (*         mem_lookup (MInt64asNT.to_nat i) mb ≡ Some v_helix *)
      (*         ∧ mem_lookup_llvm_at_i bk_llvm (MInt64asNT.to_nat i) (MInt64asNT.to_nat size) v_llvm *)
      (*         ∧ v_llvm ≡ UVALUE_Double v_helix). *)


  (** ** Compilation of MExpr TODO
  *)
  Lemma genMExpr_correct :
    forall (* Compiler bits *) (s1 s2: IRState)
      (* Helix  bits *)   (mexp: MExpr) (σ: evalContext) (memH: memoryH)
      (* Vellvm bits *)   (exp: exp typ) (c: code typ) (g : global_env) (l : local_env) (memV : memoryV) (τ: typ),
      genMExpr mexp s1 ≡ inr (s2, (exp, c, τ)) -> (* Compilation succeeds *)
      WF_IRState σ s1 ->                            (* Well-formed IRState *)
      R σ s1 memH (memV, (l, g)) ->
      (* (WF_IRState σ s2 /\ *)
       eutt (R_MExpr σ s1)
            (translate_E_helix_cfg
               (interp_Mem (denoteMExpr σ mexp)
                           memH))
            (translate_E_vellvm_cfg
               ((interp_cfg_to_L3 helix_intrinsics
                                  (D.denote_code (convert_typ [] c) ;; translate exp_E_to_instr_E (D.denote_exp (Some (DTYPE_I 64%Z)) (convert_typ [] exp))))
                  g l memV)).
  Proof.
    intros s1 s2 mexp σ memH exp c g l memV τ Hgen Hwf Hmeminv.
    unfold denoteMExpr; cbn*.
    destruct mexp as [[vid] | mblock].
    - unfold denotePExpr; cbn*.

      (* Extracting information from genMExpr *)
      unfold genMExpr in Hgen.
      cbn in Hgen.
      destruct (nth_error (vars s1) vid) eqn:Hsnth.
      Focus 2. admit.
      cbn in Hgen. destruct p.
      destruct t; inversion Hgen.
      destruct t; inversion Hgen.
      destruct t; inversion Hgen.
      subst.

      unfold WF_IRState in Hwf.
      (* pose proof (Hwf _ _ _ Hsnth) as (v & Hnth & Hirtyp). *)

      (* rewrite Hnth. *)
      (* destruct v. inversion Hirtyp. inversion Hirtyp. *)
      (* clear Hirtyp. (* TODO: I know this is bogus, fix up. *) *)

      (* (* TODO: Clean this up. Extract into a lemma which spits out bk_helix? *) *)
      (* (* Need something relating σ and memH... memory_invariant should do this *) *)
      (* unfold R in Hmeminv. *)
      (* (* TODO: don't unfold this, separate into lemma. *) *)
      (* unfold memory_invariant in Hmeminv. *)
      (* pose proof Hmeminv as Hmeminv'. *)
      (* specialize (Hmeminv _ _ Hnth). cbn in Hmeminv. *)
      (* destruct Hmeminv as (τ & x & Hnth_s2 & Htyp & bk_helix & Hlookup & ptr_llvm & bk_llvm & Hfind & rest). *)
      (* subst. *)

      (* repeat norm_h; *)
      (*   try (apply memory_lookup_err_inr_Some_eq; eauto). *)

      (* (* Try to simplify right hand side *) *)
      (* cbn. *)
      (* norm_v. *)

      (* (* TODO: Do I know anything about what i should be? *)
      (* memory_invariant seems to suggest that it can only be a local *)
      (* id. *) *)
      (* assert (i ≡ x). *)
      (* { (* Proof should hold, but currently bogus due to the type mismatch *) *)
      (*   rewrite Hnth_s2 in Hsnth. inversion Hsnth; subst; auto. *)
      (* } *)
      (* subst x. *)
      (* clear H0 H1. *)
      (* destruct i as [id | id]; *)
      (*   cbn in Hfind; *)
      (*   repeat (cbn; repeat norm_v); *)
      (*   try apply Hfind; *)

      (*   (* TODO: group this under lemma? *) *)
      (*   (* Final relation with R'0 *) *)
      (*   apply eqit_Ret; *)
      (*   unfold R_MExpr, memory_invariant; *)
    (*   split; auto; exists ptr_llvm; auto. *)
      admit.
    - admit.
  Admitted.
End MExpr.

Section AExpr.

  (** ** Compilation of MExpr TODO
  *)
  Lemma genAExpr_correct : forall R R',
    forall (* Compiler bits *) (s1 s2: IRState)
      (* Helix  bits *)   (aexp: AExpr) (σ: evalContext) (memH: memoryH)
      (* Vellvm bits *)   (exp: exp typ) (c: code typ) (g : global_env) (l : local_env) (memV : memoryV) (τ: typ),
      genAExpr aexp s1 ≡ inr (s2, (exp, c)) -> (* Compilation succeeds *)
      WF_IRState σ s1 ->                            (* Well-formed IRState *)
      R σ memH (memV, (l, g)) ->
      (* (WF_IRState σ s2 /\ *)
       eutt R'
            (translate_E_helix_cfg
               (interp_Mem (denoteAExpr σ aexp)
                           memH))
            (translate_E_vellvm_cfg
               ((interp_cfg_to_L3 helix_intrinsics
                                  (D.denote_code (convert_typ [] c) ;; translate exp_E_to_instr_E (D.denote_exp (Some (DTYPE_I 64%Z)) (convert_typ [] exp))))
                  g l memV)).
  Proof.
  Admitted.

End AExpr.

Section MemCopy.
  (** ** Compilation of MemCopy TODO
      Unclear how to state this at the moment.
      What is on the Helix side? What do the arguments correspond to?
   *)

  Lemma genMemCopy_correct :
    forall (* Compiler bits *) (s1 s2: IRState)
      (* Helix  bits *)   (σ: evalContext)
      (* Vellvm bits *)   (o: Int64.int) (x y: ident) (nextblock bid: block_id) (bks : list (LLVMAst.block typ)),
      genMemCopy o x y nextblock s1 ≡ inr (s2, (bid, bks)) -> (* Compilation succeeds *)
      WF_IRState σ s1 ->                                      (* Well-formed IRState *)
      False.
      (* eutt R'
            (translate_E_helix_cfg
               (interp_Mem (denoteAexp σ aexp)
                           memH))
            (translate_E_vellvm_cfg
               ((interp_cfg_to_L3 helix_intrinsics
                                  (D.denote_code (convert_typ [] c) ;; translate exp_E_to_instr_E (D.denote_exp (Some (DTYPE_I 64%Z)) (convert_typ [] exp))))
                  g l memV)).
       *)
  Proof.
  Admitted.

End MemCopy.

Section FSHAssign.
  (** ** Compilation of FSHAssign TODO
      Unclear how to state this at the moment
      What is on the Helix side? What do the arguments correspond to?
   *)
  Lemma genFSHAssign_correct :
    forall (* Compiler bits *) (s1 s2: IRState)
      (* Helix  bits *)   (σ: evalContext)
      (* Vellvm bits *)   (i o: Int64.int) (x y: ident) (src dst: NExpr) (nextblock bid: block_id) (bks : list (LLVMAst.block typ)),
      genFSHAssign i o x y src dst nextblock s1 ≡ inr (s2, (bid, bks)) -> (* Compilation succeeds *)
      WF_IRState σ s1 ->                                      (* Well-formed IRState *)
      False.
      (* eutt R'
            (translate_E_helix_cfg
               (interp_Mem (denoteAexp σ aexp)
                           memH))
            (translate_E_vellvm_cfg
               ((interp_cfg_to_L3 helix_intrinsics
                                  (D.denote_code (convert_typ [] c) ;; translate exp_E_to_instr_E (D.denote_exp (Some (DTYPE_I 64%Z)) (convert_typ [] exp))))
                  g l memV)).
       *)
  Proof.
  Admitted.

End FSHAssign.

Section WhileLoop.
  (** ** Compilation of loops TODO
      Unclear how to state this at the moment
      What is on the Helix side? What do the arguments correspond to?
   *)

  Lemma genWhileLoop_correct :
    forall (* Compiler bits *) (s1 s2: IRState)
      (* Helix  bits *) (σ: evalContext)
      (* Vellvm bits *) (prefix: string) (from to: exp typ) (loopvar: raw_id) (loopcontblock: block_id)
                        (body_entry: block_id) (body_blocks: list (LLVMAst.block typ)) (init_code: (code typ))
                        (nextblock: block_id) (bid: block_id) (bks : list (LLVMAst.block typ)),
      genWhileLoop prefix from to loopvar loopcontblock body_entry body_blocks init_code nextblock s1 ≡ inr (s2, (bid, bks)) -> (* Compilation succeeds *)
      WF_IRState σ s1 ->                                      (* Well-formed IRState *)
      False.
      (* eutt R'
            (translate_E_helix_cfg
               (interp_Mem (denoteAexp σ aexp)
                           memH))
            (translate_E_vellvm_cfg
               ((interp_cfg_to_L3 helix_intrinsics
                                  (D.denote_code (convert_typ [] c) ;; translate exp_E_to_instr_E (D.denote_exp (Some (DTYPE_I 64%Z)) (convert_typ [] exp))))
                  g l memV)).
       *)
  Proof.
  Admitted.

End WhileLoop.

Section IMapBody.
  (** ** Compilation of IMapBody TODO
   *)

  Lemma genIMapBody_correct :
    forall (* Compiler bits *) (s1 s2: IRState)
      (* Helix  bits *) (σ: evalContext) (f: AExpr)
      (* Vellvm bits *) (n: Int64.int) (x y: ident) (loopvar: raw_id) (nextblock: block_id) (bid: block_id) (bks: list (LLVMAst.block typ)),
      genIMapBody n x y f loopvar nextblock s1 ≡ inr (s2, (bid, bks)) -> (* Compilation succeeds *)
      WF_IRState σ s1 ->                                      (* Well-formed IRState *)
      False.
      (* eutt R'
            (translate_E_helix_cfg
               (interp_Mem (denoteAexp σ aexp)
                           memH))
            (translate_E_vellvm_cfg
               ((interp_cfg_to_L3 helix_intrinsics
                                  (D.denote_code (convert_typ [] c) ;; translate exp_E_to_instr_E (D.denote_exp (Some (DTYPE_I 64%Z)) (convert_typ [] exp))))
                  g l memV)).
       *)
  Proof.
  Admitted.

End IMapBody.

Section BinOpBody.
  (** ** Compilation of IMapBody TODO
   *)

  Lemma genBinOpBody_correct :
    forall (* Compiler bits *) (s1 s2: IRState)
      (* Helix  bits *) (σ: evalContext) (f: AExpr)
      (* Vellvm bits *) (n: nat) (x y: ident) (loopvar: raw_id) (nextblock: block_id) (bid: block_id) (bks: list (LLVMAst.block typ)),
      genBinOpBody n x y f loopvar nextblock s1 ≡ inr (s2, (bid, bks)) -> (* Compilation succeeds *)
      WF_IRState σ s1 ->                                      (* Well-formed IRState *)
      False.
      (* eutt R'
            (translate_E_helix_cfg
               (interp_Mem (denoteAexp σ aexp)
                           memH))
            (translate_E_vellvm_cfg
               ((interp_cfg_to_L3 helix_intrinsics
                                  (D.denote_code (convert_typ [] c) ;; translate exp_E_to_instr_E (D.denote_exp (Some (DTYPE_I 64%Z)) (convert_typ [] exp))))
                  g l memV)).
       *)
  Proof.
  Admitted.

End BinOpBody.

Section MemMap2Body.
  (** ** Compilation of IMapBody TODO
   *)

  Lemma genMemMap2Body_correct :
    forall (* Compiler bits *) (s1 s2: IRState)
      (* Helix  bits *) (σ: evalContext) (f: AExpr)
      (* Vellvm bits *) (n: nat) (x x0 y: ident) (loopvar: raw_id) (nextblock: block_id) (bid: block_id) (bks: list (LLVMAst.block typ)),
      genMemMap2Body n x x0 y f loopvar nextblock s1 ≡ inr (s2, (bid, bks)) -> (* Compilation succeeds *)
      WF_IRState σ s1 ->                                      (* Well-formed IRState *)
      False.
      (* eutt R'
            (translate_E_helix_cfg
               (interp_Mem (denoteAexp σ aexp)
                           memH))
            (translate_E_vellvm_cfg
               ((interp_cfg_to_L3 helix_intrinsics
                                  (D.denote_code (convert_typ [] c) ;; translate exp_E_to_instr_E (D.denote_exp (Some (DTYPE_I 64%Z)) (convert_typ [] exp))))
                  g l memV)).
       *)
  Proof.
  Admitted.

End MemMap2Body.

Section MemInit.
  (** ** Compilation of IMapBody TODO
      Hmm this one even refuses to get admitted!
   *)

(*
  Lemma genMemInit_correct :
    forall (* Compiler bits *) (s1 s2: IRState)
      (* Helix  bits *) (σ: evalContext) (initial: binary64)
      (* Vellvm bits *) (size: Int64.int) (y: ident) (nextblock: block_id) (bid: block_id) (bks: list (LLVMAst.block typ)),
      genMemInit size y initial nextblock s1 ≡ inr (s2, (bid, bks)) -> (* Compilation succeeds *)
      WF_IRState σ s1 ->                                      (* Well-formed IRState *)
      False.
      (* eutt R'
            (translate_E_helix_cfg
               (interp_Mem (denoteAexp σ aexp)
                           memH))
            (translate_E_vellvm_cfg
               ((interp_cfg_to_L3 helix_intrinsics
                                  (D.denote_code (convert_typ [] c) ;; translate exp_E_to_instr_E (D.denote_exp (Some (DTYPE_I 64%Z)) (convert_typ [] exp))))
                  g l memV)).
       *)
  Proof.
  Admitted.
  *)

End MemInit.

Section Power.
  (** ** Compilation of IMapBody TODO
   *)

  Lemma genPower_correct :
    forall (* Compiler bits *) (s1 s2: IRState)
      (* Helix  bits *) (σ: evalContext) (src dst: NExpr) (n: NExpr) (f: AExpr)
      (* Vellvm bits *) (i o: Int64.int) (x y: ident) (initial: binary64) (nextblock: block_id) (bid: block_id) (bks: list (LLVMAst.block typ)),
      genPower i o x y src dst n f initial nextblock s1 ≡ inr (s2, (bid, bks)) -> (* Compilation succeeds *)
      WF_IRState σ s1 ->                                      (* Well-formed IRState *)
      False.
      (* eutt R'
            (translate_E_helix_cfg
               (interp_Mem (denoteAexp σ aexp)
                           memH))
            (translate_E_vellvm_cfg
               ((interp_cfg_to_L3 helix_intrinsics
                                  (D.denote_code (convert_typ [] c) ;; translate exp_E_to_instr_E (D.denote_exp (Some (DTYPE_I 64%Z)) (convert_typ [] exp))))
                  g l memV)).
       *)
  Proof.
  Admitted.

End Power.

(* TO MOVE *)
Global Instance ConvertTyp_list {A} `{Traversal.Fmap A}: ConvertTyp (fun T => list (A T)) :=
  fun env => Traversal.fmap (typ_to_dtyp env).

Variant Box (T: Type): Type := box (t: T).
(* Protects from "direct" pattern matching but not from context one *)
Ltac protect H := apply box in H.
Ltac hide_string_hyp' H :=
  match type of H with
  | context [String ?x ?y] =>
    let msg := fresh "msg" in
    let eqmsg := fresh "EQ_msg" in
    remember (String x y) as msg eqn:eqmsg; protect eqmsg
  end.

Ltac hide_strings' :=
  repeat (
      match goal with
      | h: Box _ |- _ => idtac
      | h: context [String ?x ?y] |- _ =>
        let msg := fresh "msg" in
        let eqmsg := fresh "EQ_msg" in
        remember (String x y) as msg eqn:eqmsg;
        protect eqmsg
      | |- context [String ?x ?y] =>
        let msg := fresh "msg" in
        let eqmsg := fresh "EQ_msg" in
        remember (String x y) as msg eqn:eqmsg;
        protect eqmsg
      end).

Ltac forget_strings :=
  repeat (
      match goal with
      | h: context [String ?x ?y] |- _ =>
        let msg := fresh "msg" in
        generalize (String x y) as msg
      | |- context [String ?x ?y] =>
        let msg := fresh "msg" in
        generalize (String x y) as msg
      end).


Section GenIR.

  (* YZ TODO : reducing denote_bks exposes iter. Should we simply make it opaque? *)
  Opaque denote_bks.
  Opaque resolve_PVar genFSHAssign.

  Lemma compile_FSHCOL_correct :
    forall (** Compiler bits *) (s1 s2: IRState)
      (** Helix bits    *) (op: DSHOperator) (σ : evalContext) (memH : memoryH)
      (** Vellvm bits   *) (nextblock bid_in : block_id) (bks : list (LLVMAst.block typ))
      (env : list (ident * typ))  (g : global_env) (ρ : local_env) (memV : memoryV),
      nextblock ≢ bid_in -> (* YZ: not sure about this yet *)
      bisim_partial σ s1 (memH,tt) (memV, (ρ, (g, (inl bid_in)))) ->
      genIR op nextblock s1 ≡ inr (s2,(bid_in,bks)) ->
      eutt (bisim_partial σ s1)
           (translate_E_helix_cfg
              (interp_Mem (denoteDSHOperator σ op) memH))
           (translate_E_vellvm_cfg
              (interp_cfg_to_L3 helix_intrinsics
                                (D.denote_bks (convert_typ env bks) bid_in)
                                g ρ memV)).
  Proof.
    intros s1 s2 op; revert s1 s2; induction op; intros * NEXT BISIM GEN.
    - cbn in GEN.
      hide_strings'.
      simp_comp GEN.
      eutt_hide_right; cbn*; repeat norm_h; subst.
      cbn*; repeat norm_v.
      (* YZ TODO : add denote_bks theory to the automation *)
      rewrite denote_bks_nil.
      cbn*; repeat norm_v.
      apply eqit_Ret; auto.

    - (*
      Assign case.
       Need some reasoning about
       - resolve_PVar
       - genFSHAssign
       - D.denote_bks over singletons
       *)
      destruct src,dst,p.
      cbn* in GEN.
      hide_strings'.
      simp_comp GEN.

      admit.
  Admitted.

End GenIR.

Section LLVMGen.

  (** YZ TODO
      This is initialized over the empty memory. That is incorrect. Run it over the initialze memory, and add the top level statement about compile
     global_extern == false?
   *)
  Lemma LLVMGen_correct: forall R,
    forall (* Compiler bits *) (s1 s2: IRState)
      (* Helix bits *)    (i o: Int64.int) (globals: list (string*DSHType)) (globals_extern: bool) (fshcol: DSHOperator) (funname: string) (σ: evalContext)
      (* Vellvm bits *)   tle,
      LLVMGen i o globals false fshcol funname s1 ≡ inr (s2, tle) ->
      eutt (* (bisim_final σ) *) R
           (translate_E_helix_mcfg
                      (interp_Mem (denoteDSHOperator σ fshcol) memory_empty))
           (semantics_llvm tle).
  Proof.
    (* intros p data pll H. *)
    (*   unfold compile_w_main, compile in H. *)
    (*   destruct p as [i o name globals op]. *)
    (*   destruct (initIRGlobals data globals) as [? | [data' ginit]] eqn:EQGlob; [inv H |]. *)
    (*   simpl in H. *)
    (*   destruct (ErrorWithState.evalErrS (LLVMGen i o globals false op name) newState) eqn: EQEVALERR; [inv H | inv H]. *)
    (*   unfold semantics_llvm. *)
    (*   unfold semantics_llvm_mcfg. *)
    (*   unfold lift_sem_to_mcfg. *)
    (*   match goal with *)
    (*     |- context[match ?p with | _ => _ end] => destruct p eqn:EQ *)
    (*   end. { *)
    (*     unfold ErrorWithState.evalErrS in EQEVALERR. *)
    (*     destruct (LLVMGen i o globals false op name newState) eqn:EQGEN; inv EQEVALERR. *)
  Admitted.

End LLVMGen.

(**
   Initialization of the memory
 **)

Definition llvm_empty_memory_state_partial: LLVM_memory_state_cfg
  := (empty_memory_stack, ([], [])).

(* Scalar *)
Definition eval_const_double_exp (typed_expr:typ*exp typ): err dvalue :=
  match typed_expr with
  | (TYPE_Double, EXP_Double v) => ret (DVALUE_Double v)
  | (_, c_typ) => inl ("Type double expected: " ++ (to_string c_typ))%string
  end.

(* Array *)
Definition eval_const_arr_exp (typed_expr:typ*exp typ): err dvalue :=
  match typed_expr with
  | (TYPE_Array _ TYPE_Double, EXP_Array a) =>
    da <- ListSetoid.monadic_fold_left
           (fun ds d => dd <- eval_const_double_exp d ;; ret (dd::ds))
           [] a ;;
    ret (DVALUE_Array da)
  | (_, c_typ) => inl ("Array of doubles expected: " ++ (to_string c_typ))%string
  end.

Definition eval_const_exp (typed_expr:typ*exp typ): err dvalue :=
  match typed_expr with
  | (TYPE_Array _ TYPE_Double, EXP_Array a) => eval_const_arr_exp typed_expr
  | (TYPE_Double, EXP_Double v) =>  eval_const_double_exp typed_expr
  | (_, c_typ) => inl ("Unsupported constant expression type: " ++ (to_string c_typ))%string
  end.

(* TODO: move to Util *)
Definition assoc_right_to_left {A B C:Type}: (A*(B*C)) -> ((A*B)*C)
  := fun x => let '(a,(b,c)):=x in ((a,b),c).

(* TODO: move to Util *)
Definition assoc_left_to_right {A B C:Type}: ((A*B)*C) -> (A*(B*C))
  := fun x => let '((a,b),c) := x in (a,(b,c)).

(** Empty memories and environments should satisfy [memory_invariant] *)
Lemma memory_invariant_empty: memory_invariant [] newState helix_empty_memory llvm_empty_memory_state_partial.
Proof.
  unfold memory_invariant.
  break_let. break_let.
  split.
  - apply Forall2_nil.
  - intros n v τ x Hcontra Hst.
    rewrite nth_error_nil in Hcontra.
    inversion Hcontra.
Qed.

Fact initFSHGlobals_globals_sigma_len_eq
     {mem mem' data data'} globals σ:
  initFSHGlobals data mem globals ≡ inr (mem', data', σ) ->
  List.length globals ≡ List.length σ.
Proof.
  apply init_with_data_len.
Qed.

(* Maps indices from [σ] to [raw_id].
   Currently [σ := [globals;Y;X]]
   Where globals mapped by name, while [X-> Anon 0] and [Y->Anon 1]
*)
Definition memory_invariant_map (globals : list (string * DSHType)): nat -> raw_id
  := fun j =>
       let l := List.length globals in
       if Nat.eqb j l then Anon 0%Z (* X *)
       else if Nat.eqb j (S l) then Anon 1%Z (* Y *)
            else
              match nth_error globals j with
              | None => Anon 0%Z (* default value *)
              | Some (name,_) => Name name
              end.

Lemma memory_invariant_map_injectivity (globals : list (string * DSHType)):
  list_uniq fst globals ->
  forall (x y : nat),
    x < (Datatypes.length globals + 2)%nat ∧ y < (Datatypes.length globals + 2)%nat
    → memory_invariant_map globals x ≡ memory_invariant_map globals y → x ≡ y.
Proof.
  intros U x y [Hx Hy] E.
  unfold lt, peano_naturals.nat_lt in *.
  unfold memory_invariant_map in E.
  repeat break_if; repeat break_match; bool_to_nat; subst; try inv E; auto.
  - apply nth_error_None in Heqo; lia.
  - apply nth_error_None in Heqo; lia.
  -
    unfold list_uniq in U.
    eapply U; eauto.
  - apply nth_error_None in Heqo; lia.
Qed.

Fact initIRGlobals_cons_head_uniq:
  ∀ (a : string * DSHType) (globals : list (string * DSHType))
    (data : list binary64) (res : list binary64 * list (toplevel_entity typ (LLVMAst.block typ * list (LLVMAst.block typ)))),
    initIRGlobals data (a :: globals) ≡ inr res ->
    forall (j : nat) (n : string) (v : DSHType),
      (nth_error globals j ≡ Some (n, v) /\ n ≡ fst a) → False.
Proof.
  intros a globals data res H j n v C.
  unfold initIRGlobals, global_uniq_chk in H.
  cbn in H.
  repeat break_match_hyp; try inl_inr.
  unfold assert_false_to_err in Heqs.
  repeat break_match_hyp; try inl_inr.
  inl_inr_inv.
  subst.
  assert(globals_name_present (fst a) globals ≡ true).
  {
    clear -C.
    apply nth_to_globals_name_present.
    exists (n,v).
    exists j.
    apply C.
  }
  congruence.
Qed.

(* If [initIRGlobals] suceeds, the names of variables in [globals] were unique *)
Lemma initIRGlobals_names_unique {globals data res}:
  initIRGlobals data globals ≡ inr res → list_uniq fst globals.
Proof.
  revert res data.
  induction globals; intros.
  -
    cbn in H.
    inv H.
    apply list_uniq_nil.
  -
    apply list_uniq_cons.
    split.
    +
      cbn in H.
      break_match_hyp;[inl_inr|].
      break_match_hyp;[inl_inr|].
      break_let; subst.
      break_match_hyp;[inl_inr|].
      break_let; subst.
      inv H.
      eapply IHglobals.
      eauto.
    +
      (* [a] must not be present in [globals] *)
      unfold not.
      intros C.
      destruct C as (j & [n v] & C); cbn in C.
      eapply initIRGlobals_cons_head_uniq; eauto.
Qed.

(* Note: this could not be proben for arbitrary [chk] function,
   so we prove this only for [no_chk] *)
Lemma init_with_data_app
      {A: Type} (* input values *)
      {B: Type} (* output values we collect *)
      {C: Type} (* data *)
      (f: C -> A -> err (C*B))
      (c c': C) (* initial data *)
      (l0 l1: list A)
      (b: list B)
  :
    init_with_data f no_chk c (l0++l1) ≡ inr (c',b) ->
    ∃ c1 b1 b2,
      (init_with_data f no_chk c l0 ≡ inr (c1,b1) /\
       init_with_data f no_chk c1 l1 ≡ inr (c',b2) /\
       b ≡ (b1 ++ b2)%list).
Proof.
  revert l0 l1 c c' b.
  induction l0; intros.
  -
    cbn in H.
    repeat eexists.
    eauto.
  -
    cbn in H.
    repeat break_match_hyp; try inl_inr.
    inl_inr_inv.
    subst.
    apply IHl0 in Heqs0; clear IHl0.
    destruct Heqs0 as (c1 & b1 & b2 & H1 & H2 & E).
    repeat eexists; cbn.
    +
      rewrite Heqs.
      rewrite H1.
      eauto.
    +
      eauto.
    +
      cbn.
      f_equiv.
      auto.
Qed.

Lemma monadic_fold_left_err_app
         {A B : Type}
         (f : A -> B -> err A)
         (s0 s2 : A)
         (l0 l1 : list B):
  ListSetoid.monadic_fold_left f s0 (l0++l1) ≡ inr s2
  ->
  ∃ s1,
  ListSetoid.monadic_fold_left f s0 l0 ≡ inr s1 /\
  ListSetoid.monadic_fold_left f s1 l1 ≡ inr s2.
Proof.
  revert l0 l1 s0 s2 f.
  induction l0; intros.
  -
    cbn in *.
    eexists; auto.
  -
    cbn in H.
    break_match_hyp; [inl_inr|].
    eapply IHl0 in H.
    destruct H as [s1 [H1 H2]].
    eexists.
    split; [|eauto].
    cbn.
    rewrite Heqs.
    apply H1.
Qed.

(* TODO: This is general-purpose. Move elsewhere? *)
Lemma mapsto_alist_app_1st
      {K V: Type}
      (R : K → K → Prop)
      `{RD: RelDec.RelDec _ R}
      `{RDC: @RelDec.RelDec_Correct K R RD}
      (g g' : alist K V)
      (v : V)
      (n : K):
  mapsto_alist RD g n v ->
  mapsto_alist RD (g ++ g')%list n v.
Proof.
  revert v n.
  induction g; intros.
  -
    inversion H.
  -
    cbn.
    destruct a as [k0 v0].
    apply mapsto_alist_cons; [apply RDC|].
    destruct (RelDec.rel_dec n k0) eqn:K0.
    +
      right.
      split.
      *
        rewrite RelDec.rel_dec_correct in K0.
        apply K0.
      *
        apply mapsto_alist_cons in H ; [| auto].
        destruct H.
        destruct H.
        rewrite RelDec.rel_dec_correct in K0.
        congruence.
        apply H.
    +
      left.
      split.
      *
        apply IHg.
        apply mapsto_alist_cons in H ; [| auto].
        destruct H.
        apply H.
        destruct H.
        apply RelDec.rel_dec_correct in H.
        congruence.
      *
        apply RelDec.neg_rel_dec_correct in K0.
        apply K0.
Qed.

Lemma alist_find_nth_error_list_uniq
      (g : global_env)
      (x : nat)
      (n: raw_id)
      (v : dvalue)
      (U: list_uniq fst g):
  nth_error g x ≡ Some (n, v) →
  alist_find n g ≡ Some v.
Proof.
  revert U.
  revert x v n.
  induction g; intros.
  -
    rewrite nth_error_nil in H.
    some_none.
  -
    cbn.
    break_let.
    break_if.
    +
      unfold RelDec.rel_dec, AstLib.eq_dec_raw_id in Heqb.
      cbn in Heqb.
      break_match; [| inversion Heqb].
      subst.
      destruct x.
      *
        cbn in H.
        some_inv.
        reflexivity.
      *
        cbn in H.
        clear - U H.
        exfalso.
        apply list_uniq_cons in U.
        destruct U.
        contradict H1.
        eexists.
        eexists.
        eauto.
    +
      destruct x.
      *
        clear IHg.
        cbn in *.
        some_inv.
        subst.
        clear - Heqb.
        unfold RelDec.rel_dec, AstLib.eq_dec_raw_id in Heqb.
        cbn in Heqb.
        break_if.
        inversion Heqb.
        contradict n0.
        reflexivity.
      *
        cbn in H.
        eapply IHg.
        eapply list_uniq_de_cons; eauto.
        eapply H.
Qed.


(** [memory_invariant] relation must holds after initialization of global variables *)
Lemma memory_invariant_after_init
      (p: FSHCOLProgram)
      (data: list binary64) :
  forall hmem σ s hdata pll,
    helix_intial_memory p data ≡ inr (hmem,hdata,σ) /\
    compile_w_main p data ≡ inr pll ->
    eutt
      (memory_invariant_MCFG σ s)
      (Ret (hmem, ()))
      (translate_E_vellvm_mcfg
         (interp_to_L3 helix_intrinsics
                       (build_global_environment (mcfg_of_tle pll))
                       [] ([],[]) ((Mem.empty, Mem.empty), [[]]))
      ).
Proof.
  intros hmem σ s hdata pll [HI LI].

  (* unfold memory_invariant_MCFG, memory_invariant. *)
  unfold helix_intial_memory in *.
  cbn in HI.
  repeat break_match_hyp ; try inl_inr.
  subst.
  inv HI.
  cbn in LI.
  unfold ErrorWithState.evalErrS in LI.
  cbn in LI.

  eutt_hide_rel.
  repeat break_match_hyp; try inl_inr.
  inversion_clear LI.
  repeat inv_sum.
  repeat rewrite app_assoc.

  rewrite <- bind_ret_r. (* Add fake "bind" at LHS *)

  unfold build_global_environment.

  unfold allocate_globals.
  unfold map_monad_.
  simpl.

  rewrite 2!interp_to_L3_bind.
  rewrite bind_bind.
  unfold translate_E_vellvm_mcfg.
  rewrite translate_bind.
<<<<<<< HEAD
  rename Heqs into G, Heqs0 into L.
  rename e into eg.
  remember (eg ++
        [DSHPtrVal (S (Datatypes.length globals)) o;
        DSHPtrVal (Datatypes.length globals) i])%list as e.

  repeat rewrite ListUtil.flat_map_app.
  simpl.
  (* no more [genMain] *)
  clear Heqs5 Heqs3 i0 i1 l4 b.
  rename p3 into body_instr.
  rename m1 into mi, m0 into mo.
  apply eutt_clo_bind with (UU:=(lift_R_memory_mcfg memory_invariant_memory_mcfg) _ _ e).
  -
    (* allocate_global *)
    clear body_instr.
    induction globals.
    +
      cbn in G.
      inl_inr_inv.
      cbn in L.
      inl_inr_inv.
      subst.
      simpl.
      admit.
    +
      admit.
  -
    intros u1 u2 H.
    rewrite translate_bind.
    rewrite <- bind_ret_r. (* Add fake "bind" at LHS *)
    apply eutt_clo_bind with (UU:=(lift_R_memory_mcfg memory_invariant_memory_mcfg) _ _ e).
    +
      repeat break_let.
      rewrite interp_to_L3_ret.
      rewrite translate_ret.
      apply eutt_Ret.
      unfold lift_R_memory_mcfg in *.
      repeat break_let.
      apply H.
    +
      intros u0 u3 H0.
      repeat break_let.
      simpl.
      rewrite interp_to_L3_bind.
      rewrite translate_bind.
      rewrite <- bind_ret_r. (* Add fake "bind" at LHS *)
      apply eutt_clo_bind with (UU:=(lift_R_memory_mcfg memory_invariant_memory_mcfg) _ _ e).
      *
        cbn.
        rewrite interp_to_L3_bind.
        rewrite translate_bind.
        rewrite <- bind_ret_r. (* Add fake "bind" at LHS *)
        apply eutt_clo_bind with (UU:=(lift_R_memory_mcfg memory_invariant_memory_mcfg) _ _ e).
        --
          (* allocate_declaration *)
          admit.
        --
          intros u4 u5 H1.
          repeat break_let.
          rewrite interp_to_L3_ret.
          rewrite translate_ret.
          apply eutt_Ret.
          unfold lift_R_memory_mcfg in *.
          repeat break_let.
          auto.
      *
        intros u4 u5 H1.
        repeat break_let.
        unfold initialize_globals.
        unfold map_monad_.
        cbn.
        rewrite translate_bind.
        rewrite interp_to_L3_bind.
        rewrite translate_bind.
        rewrite <- bind_ret_r. (* Add fake "bind" at LHS *)
        apply eutt_clo_bind with (UU:=(lift_R_memory_mcfg memory_invariant_memory_mcfg) _ _ e).
        --
          (* initialize_global *)
          admit.
        --
          intros u7 u8 H2.
          repeat break_let.
          rewrite translate_ret.
          rewrite interp_to_L3_ret.
          rewrite translate_ret.
          apply eutt_Ret.
          unfold lift_R_memory_mcfg in *.
          repeat break_let.
          auto.
=======
>>>>>>> 1047d789
Admitted.
(*   rename Heqs into G, Heqs0 into L. *)
(*   rename e into eg. *)
(*   remember (eg ++ *)
(*         [DSHPtrVal (S (Datatypes.length globals)) o; *)
(*         DSHPtrVal (Datatypes.length globals) i])%list as e. *)

(*   repeat rewrite ListUtil.flat_map_app. *)
(*   simpl. *)
(*   (* no more [genMain] *) *)
(*   clear Heqs5 Heqs3 i0 i1 l4 b. *)
(*   rename p3 into body_instr. *)
(*   apply eutt_clo_bind with (UU:=(lift_R_memory_mcfg memory_invariant_memory_mcfg) _ _ e). *)
(*   - *)
(*     rename m1 into mi, m0 into mo. *)
(*     clear body_instr. *)
(*     induction globals. *)
(*     + *)
(*       cbn in G. *)
(*       inl_inr_inv. *)
(*       cbn in L. *)
(*       inl_inr_inv. *)
(*       subst. *)
(*       simpl. *)
(*       admit. *)
(*     + *)
(*       admit. *)
(*   - *)
(*     clear. *)
(*     intros u1 u2 H. *)
(*     rewrite translate_bind. *)
(*     Fail setoid_rewrite interp_to_L3_bind. *)

(*     rewrite <- bind_ret_r. (* Add fake "bind" at LHS *) *)
(*     (* eapply eutt_clo_bind. *) *)

(*     admit. *)
(* Admitted. *)


(* with init step  *)
Lemma compiler_correct_aux:
  forall (p:FSHCOLProgram)
    (data:list binary64)
    (pll: toplevel_entities typ (LLVMAst.block typ * list (LLVMAst.block typ))),
    compile_w_main p data ≡ inr pll ->
    eutt (bisim_full [] newState) (semantics_FSHCOL p data) (semantics_llvm pll).
Proof.
Admitted.

(** Relation bewteen the final states of evaluation and execution
    of DHCOL program.

    At this stage we do not care about memory or environemnts, and
    just compare return value of [main] function in LLVM with
    evaulation results of DSHCOL.
 *)

Lemma bisim_partial_memory_subrelation: forall σ helix_state llvm_state,
    let '(mem_helix, _) := helix_state in
    let '(mem_llvm, (ρ, (g, _))) := llvm_state in
    bisim_partial σ newState helix_state llvm_state -> memory_invariant σ newState mem_helix (mem_llvm, (ρ, g)).
Proof.
  intros σ helix_state llvm_state.
  repeat break_let.
  subst.
  intros H.
  auto.
Qed.

(* Lemma bisim_full_partial_subrelation: forall σ helix_state llvm_state, *)
(*     let '(mem_helix, v_helix) := helix_state in *)
(*     let '(m, ((ρ,_), (g, v))) := llvm_state in *)
(*     bisim_full σ helix_state llvm_state -> bisim_partial σ (mem_helix, tt) (mk_LLVM_sub_state_partial_from_mem (inr v) (m, (ρ, g))). *)
(* Proof. *)
(*   intros σ helix_state llvm_state. *)
(*   repeat break_let. *)
(*   subst. *)
(*   intros H. *)
(*   unfold mk_LLVM_sub_state_partial_from_mem. *)
(*   auto. *)
(* Qed. *)

(* YZ TODO move  *)
From Vellvm Require Import AstLib.
  (* Top-level compiler correctness lemma  *)
  Theorem compiler_correct:
    forall (p:FSHCOLProgram)
      (data:list binary64)
      (pll: toplevel_entities typ (LLVMAst.block typ * list (LLVMAst.block typ))),
      compile_w_main p data ≡ inr pll ->
      eutt (bisim_final []) (semantics_FSHCOL p data) (semantics_llvm pll).
  Proof.
    intros p data pll H.
    unfold compile_w_main, compile in H.
    destruct p.
    cbn in *.
    break_match_hyp; try inv_sum.
    break_let; cbn in *.
    break_match_hyp; try inv_sum.
    unfold ErrorWithState.evalErrS in *.
    break_match_hyp; try inv_sum.
    break_match_hyp; cbn in *; repeat try inv_sum.
    break_let; cbn in *; inv_sum.
    repeat (break_match_hyp || break_let); try inv_sum.

    eutt_hide_left.
    repeat rewrite app_assoc.
    repeat rewrite <- app_assoc.
    match goal with
      |- context[_ :: ?x ++ ?y ++ ?z ++ ?t] => remember x as f1; remember y as f2; remember t as f3; remember z as f4
    end.

    unfold semantics_llvm.
    (* break_match_goal. *)
    (* mcfg_of_modul *)
    (* Lemma semantics_llvm_red : *)
    (*   forall p, semantics_llvm p ≈ semantics_llvm p. *)
    (* Proof. *)
    (*   unfold semantics_llvm. *)
    (*   intros p. *)
    (*   unfold lift_sem_to_mcfg. *)
    (*   break_match_goal. *)
    (*   { *)
    (*     unfold semantics_llvm_mcfg, model_to_L3, denote_vellvm_init, denote_vellvm, translate_E_vellvm_mcfg. *)
    (*     simpl bind. *)
    (*     rewrite interp_to_L3_bind, translate_bind. *)
    (*     match goal with *)
    (*     | ?t ≈ _ => assert (t ≈ ITree.bind (lift_sem_to_mcfg (fun p =>  *)


    (* setoid_rewrite bind_bind. *)
    (*   unfold translate_E_vellvm_mcfg. *)
    (* setoid_rewrite (interp_to_L3_bind helix_intrinsics . *)

    (* unfold lift_sem_to_mcfg. *)
    (* break_match_goal. *)
    (* { *)
    (*   unfold semantics_llvm_mcfg, model_to_L3, denote_vellvm_init, denote_vellvm. *)
    (*   simpl bind. *)
    (*   unfold translate_E_vellvm_mcfg. *)
    (*   rewrite interp_to_L3_bind, translate_bind. *)

    (*   rewrite modul_of_toplevel_entities *)
    (*           cons, !modul_of_toplevel_entities_app in Heqo0. *)


    (*   repeat match goal with *)
    (*          | h: mcfg_of_modul _ (_ @ _) ≡ _ |- _ => *)
    (*            apply mcfg_of_app_modul in h; *)
    (*              destruct h as (? & ? & ?EQ & ?EQ & <-) *)
    (*          end. *)
    (*   Transparent map_option. *)
    (*   cbn in EQ. *)
    (*   injection EQ; clear EQ; intro EQ. *)
    (*   subst. l0. f1 . *)
    (*   cbn in EQ0. *)


    (* } *)

    (* { *)
    (*   (* The conversion from top level entities to modul failed *) *)
    (*   (* There is a toplevel entity with an empty list of instruction *) *)
    (*   admit. *)
    (* } *)



    (*         unfold global_YX,constArray in EQ1. *)

Admitted.<|MERGE_RESOLUTION|>--- conflicted
+++ resolved
@@ -2414,99 +2414,6 @@
   rewrite bind_bind.
   unfold translate_E_vellvm_mcfg.
   rewrite translate_bind.
-<<<<<<< HEAD
-  rename Heqs into G, Heqs0 into L.
-  rename e into eg.
-  remember (eg ++
-        [DSHPtrVal (S (Datatypes.length globals)) o;
-        DSHPtrVal (Datatypes.length globals) i])%list as e.
-
-  repeat rewrite ListUtil.flat_map_app.
-  simpl.
-  (* no more [genMain] *)
-  clear Heqs5 Heqs3 i0 i1 l4 b.
-  rename p3 into body_instr.
-  rename m1 into mi, m0 into mo.
-  apply eutt_clo_bind with (UU:=(lift_R_memory_mcfg memory_invariant_memory_mcfg) _ _ e).
-  -
-    (* allocate_global *)
-    clear body_instr.
-    induction globals.
-    +
-      cbn in G.
-      inl_inr_inv.
-      cbn in L.
-      inl_inr_inv.
-      subst.
-      simpl.
-      admit.
-    +
-      admit.
-  -
-    intros u1 u2 H.
-    rewrite translate_bind.
-    rewrite <- bind_ret_r. (* Add fake "bind" at LHS *)
-    apply eutt_clo_bind with (UU:=(lift_R_memory_mcfg memory_invariant_memory_mcfg) _ _ e).
-    +
-      repeat break_let.
-      rewrite interp_to_L3_ret.
-      rewrite translate_ret.
-      apply eutt_Ret.
-      unfold lift_R_memory_mcfg in *.
-      repeat break_let.
-      apply H.
-    +
-      intros u0 u3 H0.
-      repeat break_let.
-      simpl.
-      rewrite interp_to_L3_bind.
-      rewrite translate_bind.
-      rewrite <- bind_ret_r. (* Add fake "bind" at LHS *)
-      apply eutt_clo_bind with (UU:=(lift_R_memory_mcfg memory_invariant_memory_mcfg) _ _ e).
-      *
-        cbn.
-        rewrite interp_to_L3_bind.
-        rewrite translate_bind.
-        rewrite <- bind_ret_r. (* Add fake "bind" at LHS *)
-        apply eutt_clo_bind with (UU:=(lift_R_memory_mcfg memory_invariant_memory_mcfg) _ _ e).
-        --
-          (* allocate_declaration *)
-          admit.
-        --
-          intros u4 u5 H1.
-          repeat break_let.
-          rewrite interp_to_L3_ret.
-          rewrite translate_ret.
-          apply eutt_Ret.
-          unfold lift_R_memory_mcfg in *.
-          repeat break_let.
-          auto.
-      *
-        intros u4 u5 H1.
-        repeat break_let.
-        unfold initialize_globals.
-        unfold map_monad_.
-        cbn.
-        rewrite translate_bind.
-        rewrite interp_to_L3_bind.
-        rewrite translate_bind.
-        rewrite <- bind_ret_r. (* Add fake "bind" at LHS *)
-        apply eutt_clo_bind with (UU:=(lift_R_memory_mcfg memory_invariant_memory_mcfg) _ _ e).
-        --
-          (* initialize_global *)
-          admit.
-        --
-          intros u7 u8 H2.
-          repeat break_let.
-          rewrite translate_ret.
-          rewrite interp_to_L3_ret.
-          rewrite translate_ret.
-          apply eutt_Ret.
-          unfold lift_R_memory_mcfg in *.
-          repeat break_let.
-          auto.
-=======
->>>>>>> 1047d789
 Admitted.
 (*   rename Heqs into G, Heqs0 into L. *)
 (*   rename e into eg. *)
