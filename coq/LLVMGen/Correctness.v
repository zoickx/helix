--- conflicted
+++ resolved
@@ -619,7 +619,7 @@
     destruct p. destruct p.
     destruct (resolve_PVar pdst i) eqn:Hr1. inversion H1.
     destruct p. destruct p.
-    destruct (genFSHAssign n n0 i0 i2 nsrc ndst nextblock i1) eqn:Hassign. inversion H1.
+    destruct (genFSHAssign i1 i4 i0 i3 nsrc ndst nextblock i2) eqn:Hassign. inversion H1.
     destruct p. destruct s.
     match goal with
     | H: context[add_comment _ ?ss] |- _ => remember ss
@@ -627,8 +627,8 @@
 
     inversion H1.
     apply add_comment_singleton in H3. destruct H3 as (b_orig & Hl).
-    exists b_orig. exists l0. exists i. exists i0. exists i1. exists i2. exists i3. exists n. exists n0.
-
+    exists b_orig. exists l0.
+    exists i. exists i0. exists i2. exists i3. exists i5. exists i1. exists i4.
     subst; intuition.
   Qed.
 
@@ -665,12 +665,26 @@
   Qed.
 
   (* Relations for expressions *)
+
+  Definition int64_dvalue_rel (n : Int64.int) (dv : dvalue) : Prop :=
+    match dv with
+    | DVALUE_I64 i => Z.eq (Int64.intval n) (unsigned i)
+    | _ => False
+    end.
+
+
   Definition nat_dvalue_rel (n : nat) (dv : dvalue) : Prop :=
     match dv with
     | DVALUE_I64 i => Z.eq (Z.of_nat n) (unsigned i)
     | _ => False
     end.
 
+  Definition int64_concrete_uvalue_rel (n : Int64.int) (uv : uvalue) : Prop :=
+    match uvalue_to_dvalue uv with
+    | inr dv => int64_dvalue_rel n dv
+    | _ => False
+    end.
+
   Definition nat_concrete_uvalue_rel (n : nat) (uv : uvalue) : Prop :=
     match uvalue_to_dvalue uv with
     | inr dv => nat_dvalue_rel n dv
@@ -678,9 +692,9 @@
     end.
 
   (* top might be able to just be Some (DTYPE_I 64) *)
-  Definition nexp_relation (env : list (ident * typ)) (e : exp typ) (n : nat) (r : (memory * (local_env * (global_env * ())))) :=
+  Definition nexp_relation (env : list (ident * typ)) (e : exp typ) (n : Int64.int) (r : (memory * (local_env * (global_env * ())))) :=
     let '(mem_llvm, (ρ, (g, _))) := r in
-    eutt (fun n '(_, (_, (_, uv))) => nat_concrete_uvalue_rel n uv)
+    eutt (fun n '(_, (_, (_, uv))) => int64_concrete_uvalue_rel n uv)
          (ret n)
          (interp_cfg_to_L3 helix_intrinsics (translate exp_E_to_instr_E (D.denote_exp (Some (DTYPE_I 64)) (TransformTypes.fmap_exp _ _ (TypeUtil.normalize_type_dtyp env) e))) g ρ mem_llvm).
 
@@ -689,8 +703,8 @@
     forall (σ : evalContext) (nexp1 nexp2 : NExpr),
       eutt Logic.eq (denoteNexp σ (NDiv nexp1 nexp2))
            (ITree.bind (denoteNexp σ nexp1)
-                       (fun (n1 : nat) => ITree.bind (denoteNexp σ nexp2)
-                                                (fun (n2 : nat) => denoteNexp σ (NDiv (NConst n1) (NConst n2))))).
+                       (fun (n1 : Int64.int) => ITree.bind (denoteNexp σ nexp2)
+                                                (fun (n2 : Int64.int) => denoteNexp σ (NDiv (NConst n1) (NConst n2))))).
   Proof.
   Admitted.
 
@@ -698,7 +712,7 @@
     forall nexp st i e c mem_llvm σ g ρ env,
       genNExpr nexp st ≡ inr (i, (e, c)) ->
       (* TODO: factor out this relation *)
-      eutt (fun n '(m, (l, (g, uv))) => nat_concrete_uvalue_rel n uv)
+      eutt (fun n '(m, (l, (g, uv))) => int64_concrete_uvalue_rel n uv)
            (translate inr_ (denoteNexp σ nexp))
            (translate inl_ (interp_cfg_to_L3 helix_intrinsics (translate exp_E_to_instr_E (D.denote_exp (Some (DTYPE_I 64)) (TransformTypes.fmap_exp _ _ (TypeUtil.normalize_type_dtyp env) e))) g ρ mem_llvm)).
   Proof.
@@ -805,7 +819,7 @@
   Admitted.
 
   (* TODO: awful AWFUL name. Need to figure out which of these we need *)
-  Definition nexp_relation_mem (σ : evalContext) (helix_res : MDSHCOLOnFloat64.memory * nat) (llvm_res : TopLevelEnv.memory * (local_env * (global_env * ()))) : Prop
+  Definition nexp_relation_mem (σ : evalContext) (helix_res : MDSHCOLOnFloat64.memory * Int64.int) (llvm_res : TopLevelEnv.memory * (local_env * (global_env * ()))) : Prop
     :=
       let '(mem_helix, n) := helix_res in
       let '(mem_llvm, (ρ, (g, _))) := llvm_res in
@@ -949,7 +963,7 @@
               intros u1 u2 H7.
               destruct u1, u2, p, p; cbn.
 
-              destruct (mem_lookup_err "Error looking up 'v' in DSHAssign" n1 m) eqn:Hmemlookup.
+              destruct (mem_lookup_err "Error looking up 'v' in DSHAssign" (MInt64asNT.to_nat i) m) eqn:Hmemlookup.
               (* exception *) admit.
 
               cbn.
@@ -1696,17 +1710,10 @@
   right. (* as [σ] is never empty after init *)
   rename Heqp0 into HCY, m1 into ydata.
   rename Heqp2 into HCX, m2 into xdata.
-<<<<<<< HEAD
   rename Heqs0 into HFSHG, l2 into fdata', e into σ.
   rename Heqs into HIRG, l0 into ldata', l1 into gdecls.
-  remember (global_YX i o ldata' (Anon 0%Z) (TYPE_Array (Z.of_nat i) TYPE_Double)
-                      (Anon 1%Z) (TYPE_Array (Z.of_nat o) TYPE_Double)) as xydecls eqn:HXY.
-=======
-  rename Heqe0 into HFSHG, l2 into fdata', e into σ.
-  rename Heqe into HIRG, l0 into ldata', l1 into gdecls.
   remember (global_YX i o ldata' (Anon 0%Z) (TYPE_Array (Int64.intval i) TYPE_Double)
                       (Anon 1%Z) (TYPE_Array (Int64.intval o) TYPE_Double)) as xydecls eqn:HXY.
->>>>>>> 0ad6e7b2
   rename l3 into fdata''.
 
   inv LI.
