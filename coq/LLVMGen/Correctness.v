Require Import Coq.Arith.Arith.
Require Import Psatz.

Require Import Coq.Strings.String.

Notation "x @@ y" := (String.append x y) (right associativity, at level 60) : string_scope.

  Lemma string_cons_app :
    forall x y,
      String x y = ((String x "") @@ y)%string.
  Proof.
    reflexivity.
  Qed.

  Lemma string_app_assoc :
    forall (a b c : string),
      eq (a @@ (b @@ c))%string ((a @@ b) @@ c)%string.
  Proof.
    intros a b c.
    induction a.
    - reflexivity.
    - simpl. rewrite IHa.
      reflexivity.
  Qed.

    Ltac rev_str_helper acc s :=
      match s with
      | EmptyString => acc
      | (String ?x ?y) =>
        rev_str_helper (String x acc) y
      end.

    Ltac rev_str s := rev_str_helper EmptyString s.
    
    Ltac rewrite_str acc s :=
      match s with
      | (String ?x EmptyString) =>
        let r := rev_str acc in
        constr:(r)
      | (String ?x ?y) => rewrite_str (String x acc) y
      end.

    Ltac last_str s :=
      match s with
      | (String ?x EmptyString) => constr:(String x EmptyString)
      | (String ?x ?y) => last_str y
      end.

    Ltac make_append_str s :=
      match s with
      | (String ?x ?y) =>
        let rs := rewrite_str EmptyString (String x y) in
        let ls := last_str y in
        replace (String x y) with (rs @@ ls)%string by reflexivity
      end.

Import Coq.Strings.String Strings.Ascii.
Open Scope string_scope.
Open Scope char_scope.

Require Import Coq.Lists.List.

Require Import Coq.Numbers.BinNums. (* for Z scope *)
Require Import Coq.ZArith.BinInt.

Require Import Helix.FSigmaHCOL.FSigmaHCOL.
Require Import Helix.FSigmaHCOL.Int64asNT.
Require Import Helix.DSigmaHCOL.DSigmaHCOLITree.
Require Import Helix.LLVMGen.Compiler.
Require Import Helix.LLVMGen.Externals.
Require Import Helix.LLVMGen.Data.
Require Import Helix.Util.OptionSetoid.
Require Import Helix.Util.ErrorSetoid.
Require Import Helix.Util.ListUtil.
Require Import Helix.Tactics.HelixTactics.

Require Import ExtLib.Structures.Monads.
Require Import ExtLib.Data.Map.FMapAList.

Require Import Vellvm.Numeric.Fappli_IEEE_extra.
Require Import Vellvm.LLVMEvents.
Require Import Vellvm.Denotation.
Require Import Vellvm.Handlers.Memory.
Require Import Vellvm.TopLevel.
Require Import Vellvm.LLVMAst.
Require Import Vellvm.CFG.
Require Import Vellvm.TopLevelRefinements.
Require Import Vellvm.LLVMEvents.

Require Import Ceres.Ceres.

Require Import ITree.ITree.
Require Import ITree.Eq.Eq.
Require Import ITree.Basics.Basics.
Require Import ITree.Interp.InterpFacts.

Require Import Flocq.IEEE754.Binary.
Require Import Flocq.IEEE754.Bits.

Require Import MathClasses.interfaces.canonical_names.
Require Import MathClasses.misc.decision.

Set Implicit Arguments.
Set Strict Implicit.

Import MDSHCOLOnFloat64.

Definition model_llvm' := model_to_L3 helix_intrinsics.

Definition E_mcfg: Type -> Type := (IO.ExternalCallE +' IO.PickE +' UBE +' DebugE +' FailureE) +' (StaticFailE +' DynamicFailE).
Definition E_cfg: Type -> Type := (IO.CallE +' IO.PickE +' UBE +' DebugE +' FailureE) +' (StaticFailE +' DynamicFailE).

Definition semantics_llvm_mcfg p: itree E_mcfg _ := translate inl_ (model_llvm' p).

Definition semantics_llvm (prog: list (toplevel_entity typ (list (LLVMAst.block typ)))) :=
  TopLevelEnv.lift_sem_to_mcfg semantics_llvm_mcfg prog.

Import ListNotations.
Import MonadNotation.
Local Open Scope monad_scope.

Fixpoint denote_initFSHGlobals
         (data: list binary64)
         (globals: list (string * FSHValType))
  : itree Event (list binary64 * evalContext) :=
    match globals with
    | [] => ret (data, [])
    | (_,gt)::gs =>
      match gt with
      | FSHnatValType => Sfail "Unsupported global type: nat"
      | FSHFloatValType =>
        '(data,σ) <- denote_initFSHGlobals data gs ;;
         let '(x, data) := rotate Float64Zero data in
         ret (data, (DSHCTypeVal x)::σ)
      | FSHvecValType n =>
        '(data,σ) <- denote_initFSHGlobals data gs ;;
         let (data,mb) := constMemBlock (MInt64asNT.to_nat n) data in
         k <- trigger (MemAlloc n);;
         trigger (MemSet k mb);;
         let p := DSHPtrVal k n in
         ret (data, (p::σ))
      end
    end.

Definition denote_FSHCOL (p:FSHCOLProgram) (data:list binary64)
  : itree Event (list binary64) :=
  '(data, σ) <- denote_initFSHGlobals data p.(globals) ;;
  xindex <- trigger (MemAlloc p.(i));;
  yindex <- trigger (MemAlloc p.(o));;
  let '(data, x) := constMemBlock (MInt64asNT.to_nat p.(i)) data in
  trigger (MemSet xindex x);;

  let σ := List.app σ [DSHPtrVal yindex p.(o); DSHPtrVal xindex p.(i)] in
  denoteDSHOperator σ p.(op);;
  bk <- trigger (MemLU "denote_FSHCOL" yindex);;
  lift_Derr (mem_to_list "Invalid output memory block" (MInt64asNT.to_nat p.(o)) bk).

Definition semantics_FSHCOL p data: itree E_mcfg (memory * list binary64) :=
  translate (@subevent _ E_mcfg _) (interp_Mem (denote_FSHCOL p data) memory_empty).

(* MOVE TO VELLVM *)
Definition normalize_types_blocks (env: list _) (bks: list (LLVMAst.block typ))
  : list (LLVMAst.block DynamicTypes.dtyp) :=
  List.map
    (TransformTypes.fmap_block _ _ (TypeUtil.normalize_type_dtyp env)) bks.
Import IO TopLevelEnv Global Local.

Definition interp_cfg_to_L3:
  forall (R: Type),
    IS.intrinsic_definitions ->
    itree instr_E R ->
    global_env ->
    local_env ->
    memory ->
    itree (CallE +' PickE +' UBE +' DebugE +' FailureE)
          (memory * (local_env * (global_env * R))) :=
  fun R defs t g l m =>
    let L0_trace := INT.interp_intrinsics defs t in
<<<<<<< HEAD
    let L1_trace       := interp_global L0_trace g in
    let L2_trace       := interp_local  L1_trace l in
    let L3_trace       := M.interp_memory L2_trace m in
=======
    let L1_trace       := Util.runState (interp_global L0_trace) g in
    let L2_trace       := Util.runState (interp_local  L1_trace) l in
    let L3_trace       := Util.runState (M.interp_memory L2_trace) m in
>>>>>>> b5d250f9
    L3_trace.

Section StateTypes.

  Local Open Scope type_scope.

  Definition LLVM_memory_state_partial
    := memory *
       (local_env * (global_env)).

  Definition LLVM_memory_state_full
    := memory *
       (local_env * @Stack.stack (local_env) * (global_env)).

  Definition LLVM_state_partial
    := memory * (local_env * (global_env * (block_id + uvalue))) .

  Definition LLVM_state_full
    := memory * ((local_env) * @Stack.stack (local_env) * (global_env * (block_id + uvalue))).

  Definition LLVM_sub_state_partial (T:Type): Type
    := memory * (local_env * (global_env * T)).

  Definition LLVM_sub_state_full (T:Type): Type
    := memory * (local_env * @Stack.stack (local_env) * (global_env * T)).

  Definition LLVM_state_final :=
    LLVM_sub_state_full (uvalue).

  (* -- Injections -- *)

  Definition mk_LLVM_sub_state_partial_from_mem (T:Type) (v:T): LLVM_memory_state_partial -> (LLVM_sub_state_partial T)
    := λ '(m, (ρ, g)), (m, (ρ, (g, v))).

  Definition mk_LLVM_sub_state_full_from_mem (T:Type) (v:T): LLVM_memory_state_full -> (LLVM_sub_state_full T)
    := λ '(m, (ρ, g)), (m, (ρ, (g, v))).

End StateTypes.

Section RelationTypes.

  (** Relation of memory states which must be held for
      intialization steps *)
  Definition Type_R_memory: Type
    := evalContext ->
       MDSHCOLOnFloat64.memory → LLVM_memory_state_partial → Prop.

  (** Type of bisimilation relation between between DSHCOL and LLVM states.
    This relation could be used for fragments of CFG [cfg].
   *)
  Definition Type_R_partial: Type
    := evalContext ->
       MDSHCOLOnFloat64.memory * () → LLVM_state_partial → Prop.

  (** Type of bisimilation relation between between DSHCOL and LLVM states.
      This relation could be used for "closed" CFG [mcfg].
   *)
  Definition Type_R_full: Type
    := evalContext ->
       MDSHCOLOnFloat64.memory * (list binary64) → LLVM_state_final → Prop.

End RelationTypes.

Definition get_logical_block (mem: M.memory) (ptr: A.addr): option M.logical_block :=
  let '(b,a) := ptr in
  M.lookup_logical b mem.

Import DynamicTypes.

Definition mem_lookup_llvm_at_i (bk_llvm: M.logical_block) i ptr_size_helix v_llvm :=
  exists offset,
    match bk_llvm with
    | M.LBlock _ bk_llvm _ =>
      M.handle_gep_h (DTYPE_Array (Z.of_nat ptr_size_helix) DTYPE_Double)
                     0
                     [DVALUE_I64 (DynamicValues.Int64.repr (Z.of_nat i))] ≡ inr offset /\
      M.deserialize_sbytes
        (M.lookup_all_index offset (M.sizeof_dtyp DTYPE_Double) bk_llvm M.SUndef)
        DTYPE_Double ≡ v_llvm
    end.

(** Injective function from finite naturals [i<domain] to
   arbitrary type.
*)
Record injection_Fin (A:Type) (domain : nat) :=
  mk_injection_Fin
    {
      inj_f : nat -> A;
      inj_f_spec :
        forall x y,
          x < domain /\ y < domain ->
          inj_f x ≡ inj_f y ->
          x ≡ y
    }.

Definition memory_invariant : Type_R_memory :=
  fun (σ : evalContext) (mem_helix : MDSHCOLOnFloat64.memory) '(mem_llvm, x) =>
    let σ_len := List.length σ in
    σ_len ≡ 0 \/ (* empty env immediately allowed, as injection could not exists *)
    let '(ρ, g) := x in
    exists (ι: injection_Fin raw_id σ_len),
    forall (x: nat) v,
      nth_error σ x ≡ Some v ->
      match v with
      | DSHnatVal v   =>
        exists ptr_llvm,
        ( (* variable in local environment *)
          (alist_find _ (inj_f ι x) ρ ≡ Some (UVALUE_Addr ptr_llvm) /\
           alist_find _ (inj_f ι x) g ≡ None) \/
          (* variable in global environment *)
          (alist_find _ (inj_f ι x) ρ ≡ None /\
           alist_find _ (inj_f ι x) g ≡ Some (DVALUE_Addr ptr_llvm))) /\
        (* the block must exists *)
        (exists  bk_llvm,
            (get_logical_block (fst mem_llvm) ptr_llvm ≡ Some bk_llvm) /\
            (* And value at this pointer must match *)
            (exists v_llvm,  mem_lookup_llvm_at_i bk_llvm 0 1 v_llvm /\ v_llvm ≡ UVALUE_I64 (DynamicValues.Int64.repr (Int64.intval v))))
      | DSHCTypeVal v =>
        exists ptr_llvm,
        ( (* variable in local environment *)
          (alist_find _ (inj_f ι x) ρ ≡ Some (UVALUE_Addr ptr_llvm) /\
           alist_find _ (inj_f ι x) g ≡ None) \/
          (* variable in global environment *)
          (alist_find _ (inj_f ι x) ρ ≡ None /\
           alist_find _ (inj_f ι x) g ≡ Some (DVALUE_Addr ptr_llvm))) /\
        (* the block must exists *)
        (exists  bk_llvm,
            (get_logical_block (fst mem_llvm) ptr_llvm ≡ Some bk_llvm) /\
            (* And value at this pointer must match *)
            (exists v_llvm,  mem_lookup_llvm_at_i bk_llvm 0 1 v_llvm /\ v_llvm ≡ UVALUE_Double v))
      | DSHPtrVal ptr_helix ptr_size_helix =>
        forall bk_helix,
          memory_lookup mem_helix ptr_helix ≡ Some bk_helix ->
          exists ptr_llvm bk_llvm,
            alist_find _ (inj_f ι x) ρ ≡ Some (UVALUE_Addr ptr_llvm) /\
            get_logical_block (fst mem_llvm) ptr_llvm ≡ Some bk_llvm /\
            (fun bk_helix bk_llvm =>
               forall i, Int64.lt i ptr_size_helix ->
                    exists v_helix v_llvm,
                      mem_lookup (MInt64asNT.to_nat i) bk_helix ≡ Some v_helix /\
                      mem_lookup_llvm_at_i bk_llvm (MInt64asNT.to_nat i)
                                           (MInt64asNT.to_nat ptr_size_helix) v_llvm /\
                      v_llvm ≡ UVALUE_Double v_helix
            ) bk_helix bk_llvm
      end.

Require Import ITree.Interp.TranslateFacts.
Require Import ITree.Basics.CategoryFacts.
Require Import StateFacts.

Import Coq.Strings.String Strings.Ascii.
Open Scope string_scope.
Open Scope char_scope.

Import CatNotations.

(* TODO: This is a redefinition from [DSigmaHCOLITree]. To remove after proper reorganization into two files *)
(* TODO: Actually even more so there should be a clean part of the tactics that do the generic structural
   rewriting, and a wrapper around it doing stuff specific to this denotation. We should only need the former
   here I believe *)

Ltac inv_option :=
  match goal with
  | h: Some _ ≡ Some _ |-  _ => inv h
  | h: None   ≡ Some _ |-  _ => inv h
  | h: Some _ ≡ None   |-  _ => inv h
  | h: None   ≡ None   |-  _ => inv h
  end.

Ltac inv_sum :=
  match goal with
  | h: inl _ ≡ inl _ |-  _ => inv h
  | h: inr _ ≡ inr _ |-  _ => inv h
  | h: inl _ ≡ inr _ |-  _ => inv h
  | h: inr _ ≡ inl _ |-  _ => inv h
  end.

Ltac inv_mem_lookup_err :=
  unfold mem_lookup_err, trywith in *;
  break_match_hyp; cbn in *; try (inl_inr || inv_sum || inv_sum).

Ltac inv_memory_lookup_err :=
  unfold memory_lookup_err, trywith in *;
  break_match_hyp; cbn in *; try (inl_inr || inv_sum || inv_sum).


Ltac state_steps :=
  cbn;
  repeat (
      ((match goal with
        | |- ITree.bind (lift_Derr _) _ ≈ _ => break_match_goal; inv_memory_lookup_err; inv_option
        | |- ITree.bind (lift_Serr _) _ ≈ _ => break_match_goal; inv_memory_lookup_err; inv_option
        | |- ITree.bind (State.interp_state _ (lift_Derr _) _) _ ≈ _ => break_match_goal; inv_option
        | |- ITree.bind (State.interp_state _ (lift_Serr _) _) _ ≈ _ => break_match_goal; inv_option
        end) || state_step); cbn).


Lemma denote_bks_nil: forall s, D.denote_bks [] s ≈ ret (inl s).
Proof.
  intros s; unfold D.denote_bks.
  unfold loop.
  cbn. rewrite bind_ret_l.
  match goal with
  | |- CategoryOps.iter (C := ktree _) ?body ?s ≈ _ =>
    rewrite (unfold_iter body s)
  end.
  state_steps.
  reflexivity.
Qed.

(* TODO: Currently this relation just preserves memory invariant.
   Maybe it needs to do something more?
 *)
Definition bisim_partial: Type_R_partial
  :=
    fun σ '(mem_helix, _) '(mem_llvm, x) =>
      let '(ρ, (g, bid_or_v)) := x in
      memory_invariant σ mem_helix (mem_llvm, (ρ, g)).

(* Definition interp_cfg'_to_L3: *)
(*   forall (R: Type), *)
(*     IS.intrinsic_definitions -> *)
(*     itree (instr_E +' (StaticFailE +' DynamicFailE)) R -> *)
(*     global_env -> *)
(*     local_env -> *)
(*     memory -> *)
(*     itree E_cfg *)
(*           (memory * (local_env * (global_env * R))).  *)
(*   fun R defs t g l m => *)
(*     let L0_trace := INT.interp_intrinsics defs t in *)
(*     let L1_trace       := Util.runState (interp_global L0_trace) g in *)
(*     let L2_trace       := Util.runState (interp_local  L1_trace) l in *)
(*     let L3_trace       := Util.runState (M.interp_memory L2_trace) m in *)
(*     L3_trace. *)


(* Changed my mind, I think we don't need this if we work under the translation rather than try to commute it first *)
  Section PARAMS.
    Variable (E F G : Type -> Type).
    Context `{FailureE -< F} `{UBE -< F} `{PickE -< F}.
    Notation Effin := ((E +' IntrinsicE +' MemoryE +' F) +' G).
    Notation Effout := ((E +' F) +' G).

    Definition E_trigger {M} : forall R, E R -> (Monads.stateT M (itree Effout) R) :=
      fun R e m => r <- trigger e ;; ret (m, r).

    Definition F_trigger {M} : forall R, F R -> (Monads.stateT M (itree Effout) R) :=
      fun R e m => r <- trigger e ;; ret (m, r).

    Definition G_trigger {M} : forall R, G R -> (Monads.stateT M (itree Effout) R) :=
      fun R e m => r <- trigger e ;; ret (m, r).

    Definition interp_memory'' :
      itree Effin ~> Monads.stateT M.memory_stack (itree Effout)  :=
      State.interp_state (case_ (case_ E_trigger (case_ M.handle_intrinsic (case_ M.handle_memory F_trigger))) G_trigger).

    (* Lemma interp_memory_bind : *)
    (*   forall (R S : Type) (t : itree Effin R) (k : R -> itree Effin S) m, *)
    (*     runState (interp_memory (ITree.bind t k)) m ≅ *)
    (*      ITree.bind (runState (interp_memory t) m) (fun '(m',r) => runState (interp_memory (k r)) m'). *)
    (* Proof. *)
    (*   intros. *)
    (*   unfold interp_memory. *)
    (*   setoid_rewrite interp_state_bind. *)
    (*   apply eq_itree_clo_bind with (UU := Logic.eq). *)
    (*   reflexivity. *)
    (*   intros [] [] EQ; inv EQ; reflexivity. *)
    (* Qed. *)

    (* Lemma interp_memory_ret : *)
    (*   forall (R : Type) g (x: R), *)
    (*     runState (interp_memory (Ret x: itree Effin R)) g ≅ Ret (g,x). *)
    (* Proof. *)
    (*   intros; apply interp_state_ret. *)
    (* Qed. *)

  End PARAMS.

  Instance eutt_interp_cfg_to_L3 (defs: IS.intrinsic_definitions) {T}:
    Proper (eutt Logic.eq ==> Logic.eq ==> Logic.eq ==> Logic.eq ==> eutt Logic.eq) (@interp_cfg_to_L3 T defs).
  Proof.
    repeat intro.
    unfold interp_cfg_to_L3.
    subst; rewrite H.
    (* Show Proof. *)
    reflexivity.
  Qed.

  From Vellvm Require Import Util.
  Require Import State.

  (* Move to vellvm *)
  (* ************************************************** *)
  Lemma normalize_types_block_bid :
    forall (env : list (ident * typ)) (b: LLVMAst.block typ),
      blk_id (TransformTypes.fmap_block _ _ (TypeUtil.normalize_type_dtyp env) b) ≡ blk_id b.
  Proof.
    intros env b.
    destruct b. reflexivity.
  Qed.

  Lemma normalize_types_block_term :
    forall (env : list (ident * typ)) (b: LLVMAst.block typ) (nextblock : block_id),
      snd (blk_term b) ≡ TERM_Br_1 nextblock ->
      snd (blk_term (TransformTypes.fmap_block typ dtyp (TypeUtil.normalize_type_dtyp env) b)) ≡ TERM_Br_1 nextblock.
  Proof.
    intros env b nextblock Hterm.
    destruct b. cbn in *. rewrite Hterm.
    reflexivity.
  Qed.
  (* ************************************************** *)

  Lemma interp_cfg_to_L3_ret (defs: IS.intrinsic_definitions):
    forall {T} (x: T) g l m,
      interp_cfg_to_L3 defs (Ret x) g l m ≅ Ret (m,(l,(g,x))).
  Proof.
    intros.
    unfold interp_cfg_to_L3.
    (* setoid_rewrite INT.interp_intrinsics_ret. *)
    (* interp_global_ret. *)
  Admitted. (* YZ: Likely a missing instance for runState, easy to fix *)

  Lemma interp_cfg_to_L3_bind (defs: IS.intrinsic_definitions):
      forall (R S : Type) (t : itree _ R) (k : R -> itree _ S) g l m,
        interp_cfg_to_L3 defs (ITree.bind t k) g l m ≅
        ITree.bind (interp_cfg_to_L3 defs t g l m) (fun '(m', (l', (g',r))) => interp_cfg_to_L3 defs (k r) g' l' m').
  Proof.
    intros.
    unfold interp_cfg_to_L3.
    (* setoid_rewrite INT.interp_intrinsics_ret. *)
    (* interp_global_ret. *)
  Admitted. (* YZ: Likely a missing instance for runState, easy to fix *)
  
  Ltac eutt_hide_left :=
    match goal with
      |- eutt _ ?t _ => remember t
    end.

  Ltac eutt_hide_right :=
    match goal with
      |- eutt _ _ ?t => remember t
    end.

  Ltac hide_string :=
    match goal with
    | |- context [String ?x ?y] => remember (String x y)
    end.

  (* TODO: Move this to Vellvm *)
  Definition TT {A} : relation A := fun _ _ => True.

  Lemma denote_bks_singleton :
    forall (b : LLVMAst.block dtyp) (bid : block_id) (nextblock : block_id),
      (blk_id b) ≡ bid ->
      (snd (blk_term b)) ≡ (TERM_Br_1 nextblock) ->
      (blk_id b) <> nextblock ->
      eutt (Logic.eq) (D.denote_bks [b] bid) (D.denote_block b).
  Proof.
    intros b bid nextblock Heqid Heqterm Hneq.
    cbn.
    rewrite bind_ret_l.
    rewrite KTreeFacts.unfold_iter_ktree.
    cbn.
    destruct (Eqv.eqv_dec_p (blk_id b) bid) eqn:Heq'; try contradiction.
    repeat rewrite bind_bind.
    rewrite Heqterm.
    cbn.
    setoid_rewrite translate_ret.
    setoid_rewrite bind_ret_l. 
    destruct (Eqv.eqv_dec_p (blk_id b) nextblock); try contradiction.
    repeat setoid_rewrite bind_ret_l. unfold Datatypes.id.
    reflexivity.
  Qed.

  (* Should probably be in itrees? *)
(*
    for an opeartor, in initialized state
    TODO: We could probably fix [env] to be [nil]
 *)

  Lemma DSHAssign_singleton :
    forall (nextblock : block_id) (src dst : MemVarRef) (st st' : IRState) (bid_in : block_id) 
      (bks : list (LLVMAst.block typ)),
      genIR (DSHAssign src dst) nextblock st ≡ inr (st', (bid_in, bks)) ->
      exists b,
        genIR (DSHAssign src dst) nextblock st ≡ inr (st', (bid_in, [b])) /\ snd (blk_term b) ≡ TERM_Br_1 nextblock /\ blk_id b ≡ bid_in /\ bks ≡ [b].
  Proof.
    intros nextblock src dst st st' bid_in bks HCompile.
    simpl in HCompile. destruct src, dst.
    simpl in HCompile.
    repeat break_match_hyp; try inl_inr.
    inv Heqs; inv HCompile.
    unfold genFSHAssign in Heqs2.
    cbn in Heqs2.
  Admitted.

  Lemma add_comment_preserves_num_blocks :
    forall l comments blocks,
      add_comment l comments ≡ blocks ->
      List.length l ≡ List.length blocks.
  Proof.
    induction l; intros comments blocks H.
    - inversion H; reflexivity.
    - simpl. inversion H. simpl.
      reflexivity.
  Qed.

  Lemma add_comment_singleton :
    forall l comments block,
      add_comment l comments ≡ [block] ->
      exists b, l ≡ [b].
  Proof.
    intros l comments block H.
    destruct l.
    - inv H.
    - destruct l.
      + exists b. reflexivity.
      + inv H.
  Qed.
  
  Lemma genIR_DSHAssign_to_genFSHAssign :
    forall src dst nextblock st st' b,
      genIR (DSHAssign src dst) nextblock st ≡ inr (st', (blk_id b, [b])) ->
      exists psrc nsrc pdst ndst b_orig comments i i0 i1 i2 i3 n n0,
        src ≡ (psrc, nsrc) /\
        dst ≡ (pdst, ndst) /\
        [b] ≡ add_comment [b_orig] comments /\
        resolve_PVar psrc st ≡ inr (i, (i0, n)) /\
        resolve_PVar pdst i  ≡ inr (i1, (i2, n0)) /\
        genFSHAssign n n0 i0 i2 nsrc ndst nextblock i1 ≡ inr (i3, (blk_id b, [b_orig])).
  Proof.
    intros src dst nextblock st st' b H.
    destruct src as (psrc, nsrc). exists psrc. exists nsrc.
    destruct dst as (pdst, ndst). exists pdst. exists ndst.

    inv H.
    destruct (resolve_PVar psrc st) eqn:Hr. inversion H1.
    destruct p. destruct p.
    destruct (resolve_PVar pdst i) eqn:Hr1. inversion H1.
    destruct p. destruct p.
    destruct (genFSHAssign i1 i4 i0 i3 nsrc ndst nextblock i2) eqn:Hassign. inversion H1.
    destruct p. destruct s.
    match goal with
    | H: context[add_comment _ ?ss] |- _ => remember ss
    end.

    inversion H1.
    apply add_comment_singleton in H3. destruct H3 as (b_orig & Hl).
    exists b_orig. exists l0.
    exists i. exists i0. exists i2. exists i3. exists i5. exists i1. exists i4.
    subst; intuition.
  Qed.

(*   Lemma compile_NExpr_correct : *)
(*     forall (nexp : NExpr) (e : exp typ) (c : code typ) (σ : evalContext) env (mem : MDSHCOLOnFloat64.memory) s s' mem_llvm ρ g, *)
(*       genNExpr nexp s ≡ inr (s', (e, c)) -> *)
(*       eutt _ *)
(*            (translate inr_ (interp_Mem (denoteNexp σ nexp) mem)) *)
(*            (translate inl_ (interp_cfg_to_L3 helix_intrinsics *)
(*                                              (D.denote_code ((map (λ '(id, i), (id, TransformTypes.fmap_instr typ dtyp (TypeUtil.normalize_type_dtyp env) i)) *)
(*                                                                   c))) *)
(*                                              g ρ mem_llvm)). *)

(* (map (λ '(id, i), (id, TransformTypes.fmap_instr typ dtyp (TypeUtil.normalize_type_dtyp env) i)) *)
(*                    src_nexpcode) *)

  (* TODO: Move to Vellvm *)
  Lemma denote_code_app :
    forall a b,
      eutt Logic.eq (D.denote_code (a ++ b)%list) (ITree.bind (D.denote_code a) (fun _ => D.denote_code b)).
  Proof.
    induction a; intros b.
    - cbn. rewrite bind_ret_l.
      reflexivity.
    - cbn. rewrite bind_bind. setoid_rewrite IHa.
      reflexivity.
  Qed.

  Lemma denote_code_cons :
        forall a l,
      eutt Logic.eq (D.denote_code (a::l)%list) (ITree.bind (D.denote_instr a) (fun _ => D.denote_code l)).
  Proof.
    cbn; reflexivity.
  Qed.

  (* Relations for expressions *)

  Definition int64_dvalue_rel (n : Int64.int) (dv : dvalue) : Prop :=
    match dv with
    | DVALUE_I64 i => Z.eq (Int64.intval n) (unsigned i)
    | _ => False
    end.


  Definition nat_dvalue_rel (n : nat) (dv : dvalue) : Prop :=
    match dv with
    | DVALUE_I64 i => Z.eq (Z.of_nat n) (unsigned i)
    | _ => False
    end.

  Definition int64_concrete_uvalue_rel (n : Int64.int) (uv : uvalue) : Prop :=
    match uvalue_to_dvalue uv with
    | inr dv => int64_dvalue_rel n dv
    | _ => False
    end.

  Definition nat_concrete_uvalue_rel (n : nat) (uv : uvalue) : Prop :=
    match uvalue_to_dvalue uv with
    | inr dv => nat_dvalue_rel n dv
    | _ => False
    end.

  (* top might be able to just be Some (DTYPE_I 64) *)
  Definition nexp_relation (env : list (ident * typ)) (e : exp typ) (n : Int64.int) (r : (memory * (local_env * (global_env * ())))) :=
    let '(mem_llvm, (ρ, (g, _))) := r in
    eutt (fun n '(_, (_, (_, uv))) => int64_concrete_uvalue_rel n uv)
         (ret n)
         (interp_cfg_to_L3 helix_intrinsics (translate exp_E_to_instr_E (D.denote_exp (Some (DTYPE_I 64)) (TransformTypes.fmap_exp _ _ (TypeUtil.normalize_type_dtyp env) e))) g ρ mem_llvm).

  (* TODO: Need something about denoteNexp not failing *)
  Lemma denote_nexp_div :
    forall (σ : evalContext) (nexp1 nexp2 : NExpr),
      eutt Logic.eq (denoteNexp σ (NDiv nexp1 nexp2))
           (ITree.bind (denoteNexp σ nexp1)
                       (fun (n1 : Int64.int) => ITree.bind (denoteNexp σ nexp2)
                                                (fun (n2 : Int64.int) => denoteNexp σ (NDiv (NConst n1) (NConst n2))))).
  Proof.
  Admitted.

  Lemma denote_exp_nexp:
    forall nexp st i e c mem_llvm σ g ρ env,
      genNExpr nexp st ≡ inr (i, (e, c)) ->
      (* TODO: factor out this relation *)
      eutt (fun n '(m, (l, (g, uv))) => int64_concrete_uvalue_rel n uv)
           (translate inr_ (denoteNexp σ nexp))
           (translate inl_ (interp_cfg_to_L3 helix_intrinsics (translate exp_E_to_instr_E (D.denote_exp (Some (DTYPE_I 64)) (TransformTypes.fmap_exp _ _ (TypeUtil.normalize_type_dtyp env) e))) g ρ mem_llvm)).
  Proof.
    induction nexp; intros st i e c mem_llvm σ g ρ env H.
    - cbn in H; repeat break_match_hyp; try solve [inversion H].
      + (* Int case *)
        cbn.
        unfold denoteNexp. cbn.
        break_match.
        * cbn.
          (* exception *) admit.
        * break_match.
          -- inversion H. cbn.
             (* Need something linking id to global_env / local_env *)
             destruct i1.
             ++ cbn. rewrite bind_trigger.
                repeat rewrite translate_vis.
                admit.
             ++ admit.
          -- cbn. (* exception *) admit.
          -- cbn. (* exception *) admit.
      + (* Pointer case *)
        admit.
    - cbn in H; repeat break_match_hyp; inversion H; cbn.
      admit.
  Admitted.
    

  (* Probably need to know something about σ and mem_llvm,
     like memory_invariant... *)
  Lemma denoteNexp_genNExpr :
    forall (nexp : NExpr) (st st' : IRState) (nexp_r : exp typ) (nexp_code : code typ) (env : list (ident * typ)) (σ : evalContext) g ρ mem_llvm,
      genNExpr nexp st  ≡ inr (st', (nexp_r, nexp_code)) ->
      eutt (nexp_relation env nexp_r)
           (translate inr_ (denoteNexp σ nexp))
           (translate inl_ (interp_cfg_to_L3 helix_intrinsics
                             (D.denote_code (map
                                               (λ '(id, i),
                                                (id, TransformTypes.fmap_instr typ dtyp (TypeUtil.normalize_type_dtyp env) i))
                                               nexp_code)) g ρ mem_llvm)).
  Proof.
    induction nexp; intros st st' nexp_r nexp_code env σ g ρ mem_llvm H.
    - (* NVar *)
      cbn in H.
      repeat break_match_hyp; subst; inversion H; simpl.
      cbn in Heqs.
      admit.
      admit.

      (*
        destruct t.
        destruct (Z.eq_dec sz 64).
        inversion H. reflexivity.
        inversion H.
        destruct t.
        *
      + inversion H.
       *)
    - (* NConst *)
      cbn in H; inversion H; cbn.
      rewrite interp_cfg_to_L3_ret.
      repeat rewrite translate_ret.
      apply eqit_Ret.
      cbn.
      rewrite translate_ret.
      rewrite interp_cfg_to_L3_ret.
      apply eqit_Ret.
      cbn.
      rewrite DynamicValues.Int64.unsigned_repr.
      apply Z.eq_refl.
      admit. (* overflow *)
    - cbn in H.
      repeat break_match_hyp; inversion H.

      repeat rewrite map_app.
      repeat setoid_rewrite denote_code_app.

      rewrite denote_nexp_div.
      pose proof IHnexp1 _ _ _ _ env σ g ρ mem_llvm Heqs.
      rewrite interp_cfg_to_L3_bind.
      repeat setoid_rewrite translate_bind.
      eapply eutt_clo_bind; eauto.

      intros u1 u2 H4.
      repeat break_match.
      rewrite interp_cfg_to_L3_bind; rewrite translate_bind.
      eapply eutt_clo_bind; eauto.

      intros u0 u3 H5.
      repeat break_match.

      (* We executed code that generated the values for the
      expressions for the binary operations... Now we need to denote
      the expressions themselves. *)
      (* simplify left side to ret *)
      cbn.

      repeat rewrite translate_bind.      
      repeat rewrite interp_cfg_to_L3_bind.
      repeat rewrite bind_bind.

      (* genNExpr nexp1 st ≡ inr (i, (e, c)) *)
      (* I need something relating `denote_exp e` and `denoteNexp nexp1`... *)
  Admitted.

  (* TODO: awful AWFUL name. Need to figure out which of these we need *)
  Definition nexp_relation_mem (σ : evalContext) (helix_res : MDSHCOLOnFloat64.memory * Int64.int) (llvm_res : TopLevelEnv.memory * (local_env * (global_env * ()))) : Prop
    :=
      let '(mem_helix, n) := helix_res in
      let '(mem_llvm, (ρ, (g, _))) := llvm_res in
      memory_invariant σ mem_helix (mem_llvm, (ρ, g)).

  Lemma interp_denoteNexp_genNExpr :
    forall (nexp : NExpr) (st st' : IRState) (nexp_r : exp typ) (nexp_code : code typ) (env : list (ident * typ)) (σ : evalContext) g ρ mem_llvm memory,
      genNExpr nexp st  ≡ inr (st', (nexp_r, nexp_code)) ->
      eutt (nexp_relation_mem σ)
           (translate inr_ (interp_state (case_ Mem_handler MDSHCOLOnFloat64.pure_state) (denoteNexp σ nexp) memory))
           (translate inl_ (interp_cfg_to_L3 helix_intrinsics
                                             (D.denote_code (map
                                                               (λ '(id, i),
                                                                (id, TransformTypes.fmap_instr typ dtyp (TypeUtil.normalize_type_dtyp env) i))
                                                               nexp_code)) g ρ mem_llvm)).
  Proof.
  Admitted.

(* TODO: only handle cases where there are no exceptions? *)
Lemma compile_FSHCOL_correct
      (op: DSHOperator): forall (nextblock bid_in : block_id) (st st' : IRState) (bks : list (LLVMAst.block typ)) (σ : evalContext) (env : list (ident * typ)) (mem : MDSHCOLOnFloat64.memory) (g : global_env) (ρ : local_env) (mem_llvm : memory),
  nextblock ≢ bid_in ->
  bisim_partial σ (mem,tt) (mem_llvm, (ρ, (g, (inl bid_in)))) ->
  genIR op nextblock st ≡ inr (st',(bid_in,bks)) ->
  eutt (bisim_partial σ)
       (translate inr_
                  (interp_Mem (denoteDSHOperator σ op) mem))
       (translate inl_
                  (interp_cfg_to_L3 helix_intrinsics
                                    (D.denote_bks (normalize_types_blocks env bks) bid_in)
                                    g ρ mem_llvm)).
Proof.
  induction op; intros; rename H1 into HCompile.
  - inv HCompile.
    eutt_hide_right; cbn.
    unfold interp_Mem; simpl denoteDSHOperator.
    rewrite interp_state_ret, translate_ret.
    subst i.
    simpl normalize_types_blocks.
    rewrite denote_bks_nil.
    cbn. rewrite interp_cfg_to_L3_ret, translate_ret.
    apply eqit_Ret; auto.
  - (*
      Assign case.
       Need some reasoning about
       - resolve_PVar
       - genFSHAssign
       - D.denote_bks over singletons
     *)
    apply DSHAssign_singleton in HCompile.
    destruct HCompile as (b & HCompile & Hterm & Hbid & Hbksbk).
    subst. unfold normalize_types_blocks.
    eutt_hide_left.
    simpl.

    (* Rewrite denote_bks to denote_block *)
    rewrite denote_bks_singleton; eauto using normalize_types_block_term.

    (* Work with denote_block *)
    (* I need to know something about b... *)
    pose proof genIR_DSHAssign_to_genFSHAssign src dst nextblock st HCompile.
    destruct H1 as (psrc & nsrc & pdst & ndst & b_orig & comments & ist & i0 & ist1 & i1 & ist2 & n & n0 & Hsrc & Hdst & Hb & Hr & Hr' & Hfsh).

    cbn in Hb. inversion Hb.
    cbn.

    (* Now I need to know something about b_orig... *)
    (* I know it's generated from genFSHassign, though... *)
    cbn in Hfsh.

    (* Checkpoint *)
    inversion Hfsh.
    destruct (genNExpr nsrc
                       {|
                         block_count := S (block_count ist1);
                         local_count := S (S (S (local_count ist1)));
                         void_count := S (S (void_count ist1));
                         vars := vars ist1 |}) as [|(s', (src_nexpr, src_nexpcode))] eqn:Hnexp_src. inversion H3.
    destruct (genNExpr ndst s') as [|(s'', (dst_nexpr, dst_nexpcode))] eqn:Hnexp_dst. inversion H3.
    inversion H3.
    cbn.

    match goal with
    | |- context[D.denote_code (map _ (src_nexpcode ++ dst_nexpcode ++ ?x))] => remember x as assigncode
    end.

    (* start working on right side again *)
    subst i. cbn.
    subst src dst.

    unfold denotePexp, evalPexp. cbn.
    destruct psrc, pdst.
    destruct (nth_error σ v) eqn:Herr.
    + destruct d.
      * (* exceptions *) admit.
      (* Might be able to do this with the bisimulation relation,
         which might need to be strengthened *)
      * (* exceptions *) admit.
      * cbn. rewrite bind_ret_l.
        destruct (nth_error σ v0) eqn:Herr'.
        -- destruct d.
           ++ (* exceptions *) admit.
           ++ (* exceptions *) admit.
           ++ cbn. rewrite bind_ret_l.
              repeat setoid_rewrite bind_trigger.
              unfold interp_Mem.
              rewrite interp_state_vis; cbn.
              destruct (memory_lookup_err "Error looking up 'x' in DSHAssign" mem a) eqn:Hmem_x.
              (* exceptions *) admit.

              cbn. rewrite bind_ret_l.

              rewrite interp_state_vis; cbn.
              destruct (memory_lookup_err "Error looking up 'y' in DSHAssign" mem a0) eqn:Hmem_y.
              (* exceptions *) admit.

              cbn; rewrite bind_ret_l; cbn.
              repeat rewrite tau_eutt.

              (* Unfold denote_code and break it apart. *)
              do 2 rewrite map_app.
              do 2 setoid_rewrite denote_code_app.
              do 2 setoid_rewrite bind_bind.

              (* Need to relate denoteNexp and denote_code of genNexpr *)
              repeat setoid_rewrite interp_cfg_to_L3_bind.
              repeat setoid_rewrite interp_state_bind.
              repeat setoid_rewrite translate_bind.

              eapply eutt_clo_bind.
              eapply interp_denoteNexp_genNExpr; eauto.

              intros u1 u2 H1.
              destruct u1, u2, p, p; cbn.
              rewrite interp_cfg_to_L3_bind.
              rewrite translate_bind.

              eapply eutt_clo_bind.
              eapply interp_denoteNexp_genNExpr; eauto.

              intros u1 u2 H7.
              destruct u1, u2, p, p; cbn.

              destruct (mem_lookup_err "Error looking up 'v' in DSHAssign" (MInt64asNT.to_nat i) m) eqn:Hmemlookup.
              (* exception *) admit.

              cbn.
              rewrite interp_state_ret.
              rewrite translate_ret.
              rewrite bind_ret_l.

              rewrite interp_state_trigger.
              cbn.
              rewrite bind_ret_l.
              rewrite translate_tau.
              rewrite tau_eutt.
              rewrite translate_ret.

              rewrite interp_cfg_to_L3_bind.
              rewrite translate_bind.
              cbn.

              subst assigncode.
              cbn.

              repeat setoid_rewrite translate_bind.
              repeat setoid_rewrite interp_cfg_to_L3_bind.
              repeat setoid_rewrite bind_bind.

              unfold D.lookup_id.
              destruct i0 eqn:Hi0.
              ** (* Global id *)
                cbn.
                repeat setoid_rewrite translate_bind.
                rewrite interp_cfg_to_L3_bind.
                repeat setoid_rewrite translate_vis.
                repeat setoid_rewrite bind_bind.
                repeat setoid_rewrite translate_ret.
                admit.
              ** (* Local id *)
                admit.
        -- (* exceptions *) admit. 
    + (* Need to handle exceptions *)
      admit.
    (* Focus 3. *)
    (* cbn. *)
    (* rewrite bind_ret_l. *)
    (* destruct (nth_error σ v0) eqn:Herr'. *)
    (* destruct d. *)

    (* Focus 3. *)
    
    (* (* Lookup failure *) *)
    (* Focus 2. cbn. *)
    (* unfold interp_Mem. *)
    (* setoid_rewrite interp_state_bind. *)
    (* unfold Exception.throw. *)
    (* rewrite interp_state_vis. cbn. *)
    (* unfold MDSHCOLOnFloat64.pure_state. *)
    (* rewrite bind_vis. rewrite bind_vis. *)
    (* unfold resum. unfold ReSum_inl. *)
    (* unfold resum. unfold ReSum_id. *)
    (* unfold id_. unfold inl_. *)

    (* rewrite translate_vis. *)
    (* unfold resum. unfold inr_. *)
    (* Check VisF. *)
    (* simpl. *)
    (* unfold interp_state. unfold interp. *)
    (* interp. *)
    (* unfold Exception.Throw. cb *)

    (* inversion H3. cbn. *)
    (* simpl. *)
    (* cbn. *)

    (* subst i. *)
    (* unfold interp_Mem; cbn. *)
    (* destruct src, dst. *)
    (* simpl in HCompile. *)
    (* repeat break_match_hyp; try inl_inr. *)
    (* inv Heqs; inv HCompile. *)
    (* unfold denotePexp, evalPexp, lift_Serr. *)
    (* subst. *)
    (* unfold interp_Mem. (* cbn *) *)
    (* (* match goal with *) *)
    (* (* | |- context[add_comment _ ?ss] => generalize ss; intros ls *) *)
    (* (* end. *) *)
    (* (* match goal with *) *)
    (* (* | |- context[add_comment _ ?ss] => generalize ss; intros ls1 *) *)
    (* (* end. *) *)

    (* (* subst. eutt_hide_right. *) *)
    (* (* cbn. *) *)
    (* (* unfold interp_Mem. *) *)
    (* (* rewrite interp_state_bind. *) *)
    (* (* unfold denotePexp, evalPexp. *) *)
    (* (* cbn. *) *)
    (* (* repeat setoid_rewrite interp_state_bind. *) *)
    (* (* rewrite denote_bks_singleton. *) *)
    (* (* destruct src, dst. *) *)
    (* (* simpl in HCompile. *) *)
    (* (* repeat break_match_hyp; try inl_inr. *) *)
    (* (* inv Heqs; inv HCompile. *) *)
    (* (* match goal with *) *)
    (* (* | |- context[add_comment _ ?ss] => generalize ss; intros ls *) *)
    (* (* end. *) *)
    (* (* unfold interp_Mem. *) *)
    (* (* simpl denoteDSHOperator. *) *)
    (* (* rewrite interp_state_bind, translate_bind. *) *)
    (* (* match goal with *) *)
    (* (*   |- eutt _ ?t _ => remember t *) *)
    (* (* end. *) *)

    (* (* Need a lemma to invert Heqs2. *)
    (*    Should allow us to know that the list of blocks is a singleton in this case. *)
    (*    Need then probably a lemma to reduce proofs about `D.denote_bks [x]` to something like the denotation of x, *)
    (*    avoiding having to worry about iter. *)
    (*  *) *)
    (* (* cbn; rewrite interp_cfg_to_L3_bind, interp_cfg_to_L3_ret, bind_ret_l. *) *)

    (* repeat match goal with *)
    (* | |- context [ String ?x ?y ] => remember (String x y) *)
    (* end. *)

    (* make_append_str in H6. *)
    (* admit. *)

  - (*
      Map case.
      Need some reasoning about
      - denotePexp
      - nat_eq_or_cerr
      - genIMapBody
      - 
     *)
    simpl genIR in HCompile.

    (* repeat rewrite string_cons_app in HCompile. *)

    repeat break_match_hyp; try inl_inr.
    repeat inv_sum.
    cbn.
    (* Need to solve the issue with the display of strings, it's just absurd *)
    eutt_hide_right.
    unfold interp_Mem.
    rewrite interp_state_bind.
    admit.

  - admit.

  - admit.

  - admit.

  - eutt_hide_right.
    cbn. unfold interp_Mem.

    (*
    Check interp_state_bind.
    Check interp_bind.

interp_state_bind
     : ∀ (f : ∀ T : Type, ?E T → ?S → itree ?F (?S * T)) (t : itree ?E ?A) (k : ?A → itree ?E ?B) (s : ?S),
         interp_state f (ITree.bind t k) s
         ≅ ITree.bind (interp_state f t s) (λ st0 : ?S * ?A, interp_state f (k (snd st0)) (fst st0))

interp_bind
     : ∀ (f : ∀ T : Type, ?E T → itree ?F T) (t : itree ?E ?R) (k : ?R → itree ?E ?S),
         interp f (ITree.bind t k) ≅ ITree.bind (interp f t) (λ r : ?R, interp f (k r))

    rewrite interp_state_bind.
    rewrite interp_iter.
*)
    admit.

  - eutt_hide_right.
    cbn.
    unfold interp_Mem.
    rewrite interp_state_bind.
    (* rewrite bind_trigger.
    
    Locate ITree.bind.
    rewrite *)
    admit.
  - admit.

  - admit.

  - (* Sequence case.

     *)

    cbn in HCompile.
    break_match_hyp; try inv_sum.
    break_match_hyp; try inv_sum.
    destruct p, s.
    break_match_hyp; try inv_sum.
    destruct p, s; try inv_sum.
    eapply IHop1 with (env := env) (σ := σ) in Heqs1; eauto.
    eapply IHop2 with (env := env) (σ := σ) in Heqs0; eauto.
    clear IHop2 IHop1.
    eutt_hide_right.
    cbn; unfold interp_Mem in *.
    rewrite interp_state_bind.

    rewrite translate_bind.
    (* Opaque D.denote_bks. *)

    (* Set Nested Proofs Allowed. *)

    (* Lemma add_comment_app: forall bs1 bs2 s, *)
    (*     add_comment (bs1 ++ bs2)%list s ≡ (add_comment bs1 s ++ add_comment bs2 s)%list. *)
    (* Proof. *)
    (*   induction bs1 as [| b bs1 IH]; cbn; auto; intros bs2 s. *)
    (*   f_equal. rewrite IH; auto. *)

    (*   subst i0. *)
    (*   eutt_hide_left. *)
    (*   cbn. rewrite bind_ret_l. *)


(* Definition respectful_eutt {E F : Type -> Type} *)
(*   : (itree E ~> itree F) -> (itree E ~> itree F) -> Prop *)
(*   := i_respectful (fun _ => eutt eq) (fun _ => eutt eq). *)


(* Instance eutt_translate {E F R} *)
(*   : @Proper (IFun E F -> (itree E ~> itree F)) *)
(*             (eq2 ==> eutt RR ==> eutt RR) *)
(*             translate. *)
(* Proof. *)
(*   repeat red. *)
(*   intros until T. *)
(*   ginit. gcofix CIH. intros. *)
(*   rewrite !unfold_translate. punfold H1. red in H1. *)
(*   induction H1; intros; subst; simpl. *)
(*   - gstep. econstructor. eauto. *)
(*   - gstep. econstructor. pclearbot. eauto with paco. *)
(*   - gstep. rewrite H. econstructor. pclearbot. red. eauto 7 with paco. *)
(*   - rewrite tau_euttge, unfold_translate. eauto. *)
(*   - rewrite tau_euttge, unfold_translate. eauto. *)
(* Qed. *)

(* Instance eutt_translate' {E F : Type -> Type} {R : Type} (f : E ~> F) : *)
(*   Proper (eutt eq ==> eutt eq) *)
(*          (@translate E F f R). *)
(* Proof. *)
(*   repeat red. *)
(*   apply eutt_translate. *)
(*   reflexivity. *)
(* Qed. *)

(*     rewrite Heqs1. *)
(* eutt_translate' *)

Admitted.

Definition llvm_empty_memory_state_partial: LLVM_memory_state_partial
  := (M.empty_memory_stack, ([], [])).

Definition bisim_full: Type_R_full  :=
  fun σ  '(mem_helix, v_helix) mem_llvm =>
    let '(m, ((ρ,_), (g, v))) := mem_llvm in
    bisim_partial σ (mem_helix, tt) (mk_LLVM_sub_state_partial_from_mem (inr v) (m, (ρ, g))).


(* This code attempts to mimic global variable initialization from
   [Vellvm.Toplevel] and heavily depends on internal memory
   organization of Vellvm, as in [Vellvm.Handlers.Memory] *)
Section LLVM_Memory_Init.

  (* mimics [Alloca] handler *)
  Definition alloc_global (c_name:string) (c_typ:typ) (m:M.memory) (ms:M.mem_stack) :=
    (* TODO: not sure about this [typ] to [dtyp] conversion *)
    let d_typ := TypeUtil.normalize_type_dtyp [] c_typ in
    let new_block := M.make_empty_block d_typ in
    let key := M.next_logical_key m in
    let new_mem := M.add_logical key new_block m in
    match ms with
    | [] => inl "No stack frame for alloca."%string
    | frame :: stack_rest =>
      let new_stack := (key :: frame) :: stack_rest in
      (*  global_env = alist raw_id dvalue *)
      let a := DVALUE_Addr (key, 0%Z) in
      ret (new_mem, new_stack, (Name c_name, a), a)
    end.

  (* mimics [Store] handler *)
  Definition init_global (m:M.memory) (ms:M.mem_stack) (a: dvalue) (v:dvalue)
    : err (M.memory * M.mem_stack)
    :=
      match a with
      | DVALUE_Addr (key, i) =>
        match M.lookup_logical key m with
        | Some (M.LBlock sz bytes cid) =>
          let bytes' := M.add_all_index (M.serialize_dvalue v) i bytes in
          let block' := M.LBlock sz bytes' cid in
          ret (M.add_logical key block' m, ms)
        | None => inl "stored to unallocated address"%string
        end
      | _ => inl ("Store got non-address dvalue: " ++ (to_string a))
      end.

End LLVM_Memory_Init.

(* Scalar *)
Definition eval_const_double_exp (typed_expr:typ*exp typ): err dvalue :=
  match typed_expr with
  | (TYPE_Double, EXP_Double v) => ret (DVALUE_Double v)
  | (_, c_typ) => inl ("Type double expected: " ++ (to_string c_typ))
  end.

(* Array *)
Definition eval_const_arr_exp (typed_expr:typ*exp typ): err dvalue :=
  match typed_expr with
  | (TYPE_Array _ TYPE_Double, EXP_Array a) =>
    da <- ListSetoid.monadic_fold_left
           (fun ds d => dd <- eval_const_double_exp d ;; ret (dd::ds))
           [] a ;;
    ret (DVALUE_Array da)
  | (_, c_typ) => inl ("Array of doubles expected: " ++ (to_string c_typ))
  end.

Definition eval_const_exp (typed_expr:typ*exp typ): err dvalue :=
  match typed_expr with
  | (TYPE_Array _ TYPE_Double, EXP_Array a) => eval_const_arr_exp typed_expr
  | (TYPE_Double, EXP_Double v) =>  eval_const_double_exp typed_expr
  | (_, c_typ) => inl ("Unsupported constant expression type: " ++ (to_string c_typ))
  end.

Definition init_one_global
           (mem_state: (memory * local_env)%type)
           (g:toplevel_entity typ (list (LLVMAst.block typ)))
  := match g with
     | TLE_Global (mk_global (Name c_name) c_typ
                             true
                             (Some c_initiaizer)
                             (Some LINKAGE_Internal)
                             None None None true None
                             false None None) =>
       let '((m,ms), lenv) := mem_state in
       '(m,ms,g,a) <- alloc_global c_name c_typ m ms ;;
       mms <- (eval_const_exp >=> init_global m ms a) (c_typ, c_initiaizer)
       ;;
       ret ((mms,lenv), g)
     | _ => inl "Usupported global initialization"%string
     end.

(* TODO: move to Util *)
Definition assoc_right_to_left {A B C:Type}: (A*(B*C)) -> ((A*B)*C)
  := fun x => let '(a,(b,c)):=x in ((a,b),c).

(* TODO: move to Util *)
Definition assoc_left_to_right {A B C:Type}: ((A*B)*C) -> (A*(B*C))
  := fun x => let '((a,b),c) := x in (a,(b,c)).

Definition init_llvm_memory
           (p: FSHCOLProgram)
           (data: list binary64) : err LLVM_memory_state_partial
  :=
    '(data,ginit) <- initIRGlobals data p.(globals) ;;

    let y := Anon 1%Z in
    let ytyp := getIRType (FSHvecValType p.(o)) in
    let x := Anon 0%Z in
    let xtyp := getIRType (FSHvecValType p.(i)) in

    let xyinit := global_YX p.(i) p.(o) data x xtyp y ytyp in

    (* Will return in order [globals ++ xy] *)
    let '(ms,(le,ge)) := llvm_empty_memory_state_partial in
    res <- init_with_data init_one_global no_chk (ms,le) (ginit ++ xyinit)%list ;;
    ret (assoc_left_to_right res).

(** Empty memories and environments should satisfy [memory_invariant] *)
Lemma memory_invariant_empty: memory_invariant [] helix_empty_memory llvm_empty_memory_state_partial.
Proof.
  unfold memory_invariant.
  break_let.
  left.
  auto.
Qed.

Fact initFSHGlobals_globals_sigma_len_eq
     {mem mem' data data'} globals σ:
  initFSHGlobals data mem globals ≡ inr (mem', data', σ) ->
  List.length globals ≡ List.length σ.
Proof.
  apply init_with_data_len.
Qed.

(* Maps indices from [σ] to [raw_id].
   Currently [σ := [globals;Y;X]]
   Where globals mapped by name, while [X-> Anon 0] and [Y->Anon 1]
*)
Definition memory_invariant_map (globals : list (string * FSHValType)): nat -> raw_id
  := fun j =>
       let l := List.length globals in
       if Nat.eqb j l then Anon 0%Z (* X *)
       else if Nat.eqb j (S l) then Anon 1%Z (* Y *)
            else
              match nth_error globals j with
              | None => Anon 0%Z (* default value *)
              | Some (name,_) => Name name
              end.

Lemma memory_invariant_map_injectivity (globals : list (string * FSHValType)):
  list_uniq fst globals ->
  forall (x y : nat),
    x < (Datatypes.length globals + 2)%nat ∧ y < (Datatypes.length globals + 2)%nat
    → memory_invariant_map globals x ≡ memory_invariant_map globals y → x ≡ y.
Proof.
  intros U x y [Hx Hy] E.
  unfold lt, peano_naturals.nat_lt in *.
  unfold memory_invariant_map in E.
  repeat break_if; repeat break_match; bool_to_nat; subst; try inv E; auto.
  - apply nth_error_None in Heqo; lia.
  - apply nth_error_None in Heqo; lia.
  -
    unfold list_uniq in U.
    eapply U; eauto.
  - apply nth_error_None in Heqo; lia.
Qed.

Fact initIRGlobals_cons_head_uniq:
  ∀ (a : string * FSHValType) (globals : list (string * FSHValType))
    (data : list binary64) (res : list binary64 *
                                  list (toplevel_entity typ (list (LLVMAst.block typ)))),
    initIRGlobals data (a :: globals) ≡ inr res ->
    forall (j : nat) (n : string) (v : FSHValType),
      (nth_error globals j ≡ Some (n, v) /\ n ≡ fst a) → False.
Proof.
  intros a globals data res H j n v C.
  unfold initIRGlobals, global_uniq_chk in H.
  cbn in H.
  repeat break_match_hyp; try inl_inr.
  unfold assert_false_to_err in Heqs.
  repeat break_match_hyp; try inl_inr.
  inl_inr_inv.
  subst.
  assert(globals_name_present (fst a) globals ≡ true).
  {
    clear -C.
    apply nth_to_globals_name_present.
    exists (n,v).
    exists j.
    apply C.
  }
  congruence.
Qed.

(* If [initIRGlobals] suceeds, the names of variables in [globals] were unique *)
Lemma initIRGlobals_names_unique {globals data res}:
  initIRGlobals data globals ≡ inr res → list_uniq fst globals.
Proof.
  revert res data.
  induction globals; intros.
  -
    cbn in H.
    inv H.
    apply list_uniq_nil.
  -
    apply list_uniq_cons.
    split.
    +
      cbn in H.
      break_match_hyp;[inl_inr|].
      break_match_hyp;[inl_inr|].
      break_let; subst.
      break_match_hyp;[inl_inr|].
      break_let; subst.
      inv H.
      eapply IHglobals.
      eauto.
    +
      (* [a] must not be present in [globals] *)
      unfold not.
      intros C.
      destruct C as (j & [n v] & C); cbn in C.
      eapply initIRGlobals_cons_head_uniq; eauto.
Qed.

(* Note: this could not be proben for arbitrary [chk] function,
   so we prove this only for [no_chk] *)
Lemma init_with_data_app
      {A: Type} (* input values *)
      {B: Type} (* output values we collect *)
      {C: Type} (* data *)
      (f: C -> A -> err (C*B))
      (c c': C) (* initial data *)
      (l0 l1: list A)
      (b: list B)
  :
    init_with_data f no_chk c (l0++l1) ≡ inr (c',b) ->
    ∃ c1 b1 b2,
      (init_with_data f no_chk c l0 ≡ inr (c1,b1) /\
       init_with_data f no_chk c1 l1 ≡ inr (c',b2) /\
       b ≡ (b1 ++ b2)%list).
Proof.
  revert l0 l1 c c' b.
  induction l0; intros.
  -
    cbn in H.
    repeat eexists.
    eauto.
  -
    cbn in H.
    repeat break_match_hyp; try inl_inr.
    inl_inr_inv.
    subst.
    apply IHl0 in Heqs0; clear IHl0.
    destruct Heqs0 as (c1 & b1 & b2 & H1 & H2 & E).
    repeat eexists; cbn.
    +
      rewrite Heqs.
      rewrite H1.
      eauto.
    +
      eauto.
    +
      cbn.
      f_equiv.
      auto.
Qed.

Lemma monadic_fold_left_err_app
         {A B : Type}
         (f : A -> B -> err A)
         (s0 s2 : A)
         (l0 l1 : list B):
  ListSetoid.monadic_fold_left f s0 (l0++l1) ≡ inr s2
  ->
  ∃ s1,
  ListSetoid.monadic_fold_left f s0 l0 ≡ inr s1 /\
  ListSetoid.monadic_fold_left f s1 l1 ≡ inr s2.
Proof.
  revert l0 l1 s0 s2 f.
  induction l0; intros.
  -
    cbn in *.
    eexists; auto.
  -
    cbn in H.
    break_match_hyp; [inl_inr|].
    eapply IHl0 in H.
    destruct H as [s1 [H1 H2]].
    eexists.
    split; [|eauto].
    cbn.
    rewrite Heqs.
    apply H1.
Qed.

(* TODO: This is general-purpose. Move elsewhere? *)
Lemma mapsto_alist_app_1st
      {K V: Type}
      (R : K → K → Prop)
      `{RD: RelDec.RelDec _ R}
      `{RDC: @RelDec.RelDec_Correct K R RD}
      (g g' : alist K V)
      (v : V)
      (n : K):
  mapsto_alist RD g n v ->
  mapsto_alist RD (g ++ g')%list n v.
Proof.
  revert v n.
  induction g; intros.
  -
    inversion H.
  -
    cbn.
    destruct a as [k0 v0].
    apply mapsto_alist_cons; [apply RDC|].
    destruct (RelDec.rel_dec n k0) eqn:K0.
    +
      right.
      split.
      *
        rewrite RelDec.rel_dec_correct in K0.
        apply K0.
      *
        apply mapsto_alist_cons in H ; [| auto].
        destruct H.
        destruct H.
        rewrite RelDec.rel_dec_correct in K0.
        congruence.
        apply H.
    +
      left.
      split.
      *
        apply IHg.
        apply mapsto_alist_cons in H ; [| auto].
        destruct H.
        apply H.
        destruct H.
        apply RelDec.rel_dec_correct in H.
        congruence.
      *
        apply RelDec.neg_rel_dec_correct in K0.
        apply K0.
Qed.


(* TODO: brute-force proof is slow. Could be optimized *)
Fact init_one_global_empty_local
      (a0 : toplevel_entity typ (list (LLVMAst.block typ)))
      (m0 : M.memory_stack)
      (p : M.memory * M.mem_stack)
      (l0 : local_env)
      (p1 : raw_id * dvalue):
  init_one_global (m0, [ ]) a0 ≡ inr (p, l0, p1) → l0 ≡ [ ].
Proof.
  intros H.
  unfold init_one_global in H.
  repeat (break_match_hyp; try inl_inr).
  cbn in *.
  subst.
  repeat (break_match_hyp; try inl_inr).
  inl_inr_inv.
  reflexivity.
  inl_inr_inv.
  reflexivity.
Qed.

Fact init_with_data_init_one_global_empty_local
     m g m' l g':
  init_with_data init_one_global no_chk (m, [ ]) g ≡ inr (m', l, g') -> l ≡ [].
Proof.
  revert g' l m m'.
  induction g; intros.
  -
    cbn in H.
    inv H.
    reflexivity.
  -
    cbn in H.
    break_match_hyp; try inl_inr.
    break_let; subst.
    break_match_hyp; try inl_inr.
    break_let; subst.
    inl_inr_inv.
    destruct p2.
    tuple_inversion.
    destruct p0.
    destruct p.

    unfold init_one_global in Heqs.
    repeat break_match_hyp; try inl_inr.
    subst.
    inv Heqs.
    break_match_hyp; try inl_inr.
    repeat break_let; subst.
    repeat break_match_hyp; try inl_inr.
    +
      repeat inl_inr_inv.
      subst.
      eapply IHg.
      eauto.
    +
      repeat inl_inr_inv.
      subst.
      eapply IHg.
      eauto.
Qed.

Lemma alist_find_nth_error_list_uniq
      (g : global_env)
      (x : nat)
      (n: raw_id)
      (v : dvalue)
      (U: list_uniq fst g):
  nth_error g x ≡ Some (n, v) →
  alist_find AstLib.eq_dec_raw_id n g ≡ Some v.
Proof.
  revert U.
  revert x v n.
  induction g; intros.
  -
    rewrite nth_error_nil in H.
    some_none.
  -
    cbn.
    break_let.
    break_if.
    +
      unfold RelDec.rel_dec, AstLib.eq_dec_raw_id in Heqb.
      cbn in Heqb.
      break_match; [| inversion Heqb].
      subst.
      destruct x.
      *
        cbn in H.
        some_inv.
        reflexivity.
      *
        cbn in H.
        clear - U H.
        exfalso.
        apply list_uniq_cons in U.
        destruct U.
        contradict H1.
        eexists.
        eexists.
        eauto.
    +
      destruct x.
      *
        clear IHg.
        cbn in *.
        some_inv.
        subst.
        clear - Heqb.
        unfold RelDec.rel_dec, AstLib.eq_dec_raw_id in Heqb.
        cbn in Heqb.
        break_if.
        inversion Heqb.
        contradict n0.
        reflexivity.
      *
        cbn in H.
        eapply IHg.
        eapply list_uniq_de_cons; eauto.
        eapply H.
Qed.

(** [memory_invariant] relation must holds after initialization of global variables *)
Lemma memory_invariant_after_init
      (p: FSHCOLProgram)
      (data: list binary64) :
  forall hmem σ lmem hdata,
                helix_intial_memory p data ≡ inr (hmem,hdata,σ) /\
                init_llvm_memory p data ≡ inr lmem ->
                memory_invariant σ hmem lmem.
Proof.
  intros hmem σ lmem hdata [HI LI].
  unfold memory_invariant.
  repeat break_let; subst.
  unfold helix_intial_memory, init_llvm_memory in *.
  cbn in *.
  repeat break_match_hyp ; try inl_inr.
  subst.
  inv HI.
  cbn in *.
  repeat break_let; subst.

  right. (* as [σ] is never empty after init *)
  rename Heqp0 into HCY, m1 into ydata.
  rename Heqp2 into HCX, m2 into xdata.
  rename Heqs0 into HFSHG, l2 into fdata', e into σ.
  rename Heqs into HIRG, l0 into ldata', l1 into gdecls.
  remember (global_YX i o ldata' (Anon 0%Z) (TYPE_Array (Int64.intval i) TYPE_Double)
                      (Anon 1%Z) (TYPE_Array (Int64.intval o) TYPE_Double)) as xydecls eqn:HXY.
  rename l3 into fdata''.

  inv LI.
  unfold assoc_left_to_right in H0.
  destruct p1.
  destruct p.
  tuple_inversion.

  pose proof (init_with_data_app _ _ _ _ HFSHG)
    as ([m1 l1] & g1 & g2 & HG & HFXY & E).

  (* No local variables initialize in init stage *)
  assert(L1: l1 ≡ []) by eapply init_with_data_init_one_global_empty_local, HG; subst l1.
  assert(L2: l ≡ []) by eapply init_with_data_init_one_global_empty_local, HFXY; subst l.

  cbn in *.

  assert(∀ x y : nat,
            x < Datatypes.length
                  (σ ++
                     [DSHPtrVal (S (Datatypes.length globals)) o;
                      DSHPtrVal (Datatypes.length globals) i])
            ∧ y <
              Datatypes.length
                (σ ++
                   [DSHPtrVal (S (Datatypes.length globals)) o;
                    DSHPtrVal (Datatypes.length globals) i])
            → memory_invariant_map globals x ≡ memory_invariant_map globals y → x ≡ y) as INJ.
  {
    (* Injectivity proof *)
    rewrite app_length.
    erewrite <- initFSHGlobals_globals_sigma_len_eq with (globals0:=globals).
    2: eauto.
    simpl.
    apply memory_invariant_map_injectivity.
    eapply initIRGlobals_names_unique.
    eauto.
  }
  unshelve eexists.
  exists (memory_invariant_map globals).
  apply INJ.

  intros x v Hn.
  break_match.
  -
    (* [DSHnatVal] must end up in globals *)
    (* but currently nat constants are not implemented so we
       shortcut this branch *)
    exfalso.
    clear - Hn Heqs1.
    rename Heqs1 into F.

    apply ListUtil.nth_app in Hn.
    destruct Hn as [[Hn Hx] | [Hn Hx]].
    2:{
      remember (x - Datatypes.length σ)%nat as k.
      destruct k; inv Hn.
      destruct k; inv H0.
      rewrite Util.nth_error_nil in H1.
      inv H1.
    }
    clear Hx.
    revert F Hn.
    revert data fdata' m0 σ x.
    generalize helix_empty_memory as mem.

    intros mem data fdata' m0 σ x F Hn.
    contradict Hn.
    revert x n.
    revert F.
    revert σ m0 data fdata' mem.
    induction globals; intros.
    +
      cbn in F.
      inv F.
      rewrite Util.nth_error_nil.
      intros N.
      inversion N.
    +
      cbn in F.
      break_match_hyp; [inl_inr|].
      break_let; subst.
      break_match_hyp; [inl_inr|].
      break_let; subst.
      inv F.
      destruct a.
      destruct f; cbn in *.
      *
        inl_inr.
      *
        repeat break_let; subst.
        symmetry in Heqs.
        inl_inr_inv.
        subst.
        destruct x.
        cbn.
        intros C. inv C.
        cbn.
        eapply IHglobals, Heqs0.
      *
        repeat break_let; subst.
        symmetry in Heqs.
        inl_inr_inv.
        subst.
        destruct x.
        cbn.
        intros C. inv C.
        cbn.
        eapply IHglobals, Heqs0.
  -
    (* [DSHCTypeVal] must end up in globals as  a pointer *)

    apply ListUtil.nth_app in Hn.
    destruct Hn as [[Hn Hx] | [Hn Hx]].
    2:{
      (* X,Y are pointers, not CType, so [Hn] is [False] *)
      remember (x - Datatypes.length σ)%nat as k.
      destruct k; inv Hn.
      destruct k; inv H0.
      rewrite Util.nth_error_nil in H1.
      inv H1.
    }
    subst v.
    clear HFXY.

    assert(List.length gdecls ≡ List.length g1) as GL
        by eapply init_with_data_len, HG.

    assert(List.length globals ≡ List.length gdecls) as GG
        by eapply init_with_data_len, HIRG.

    rename Heqs1 into F.
    pose proof (initFSHGlobals_globals_sigma_len_eq globals F) as GSL.

    assert(exists gname gtype, nth_error globals x ≡ Some (gname, gtype)).
    {
      assert(L: x < Datatypes.length globals).
      {
        rewrite GSL.
        apply Hx.
      }
      pose proof (nth_error_succeeds globals L) as H.
      destruct H as ([gname gtype] & H).
      exists gname.
      exists gtype.
      apply H.
    }
    destruct H as (gname & gtype & NG).

    assert(exists gd,
              nth_error gdecls x ≡ Some (TLE_Global gd) /\
              g_exp gd ≡ Some (EXP_Double a) /\
              g_ident gd ≡ Name gname
          ) as (gd & XGD & VGD & NGD).
    {
      rewrite <- GSL, GG in Hx.
      clear - F HIRG Hn Hx NG F.
      unfold initFSHGlobals in *.
      pose proof (nth_error_succeeds gdecls Hx) as H.
      destruct H as (te & H).

      (* now prove [te] is [TLE_Global gd] *)
      revert F HIRG Hn NG Hx H.
      revert m0 fdata' σ data ldata' gdecls x.
      generalize helix_empty_memory as m0.
      induction globals; intros.
      -
        rewrite nth_error_nil in NG.
        some_none.
      -
        cbn in F.
        repeat break_match_hyp; try inl_inr.
        repeat inl_inr_inv.
        subst.
        destruct p0.

        destruct gdecls; [rewrite nth_error_nil in H; inversion H|].

        cbn in HIRG.
        repeat break_match_hyp; try inl_inr.
        repeat inl_inr_inv.
        subst.

        unfold initOneIRGlobal in Heqs2.
        repeat break_match_hyp; try inl_inr.
        +
          inl_inr_inv.
          subst.
          cbn in *.
          destruct x.
          *
            cbn in *.
            repeat some_inv.
            subst.
            break_let.
            tuple_inversion.
            inl_inr_inv.
            subst.
            eexists.
            eauto.
          *
            cbn in *.
            repeat some_inv.
            subst.
            break_let.
            tuple_inversion.
            inl_inr_inv.
            subst.
            eapply IHglobals; eauto.
            lia.
        +
          (* Array *)
          inl_inr_inv.
          subst.
          cbn in *.
          destruct x.
          *
            cbn in *.
            repeat some_inv.
            subst.
            break_let.
            inl_inr_inv.
          *
            cbn in *.
            break_let.
            inv Heqs.
            subst.
            eapply IHglobals; eauto.
            assert (LL: l0≡l1).
            {
              clear - Heqp Heqp0.
              unfold constMemBlock in Heqp.
              unfold constArray in Heqp0.
              break_let.
              tuple_inversion.
              tuple_inversion.
              reflexivity.
            }
            rewrite LL.
            eapply Heqs3.
            lia.
    }

    assert(exists ptr_llvm, nth_error g x ≡ Some (Name gname, (DVALUE_Addr ptr_llvm))).
    {
      assert (x < Datatypes.length g1) as L.
      {
        rewrite <- GL, <- GG, GSL.
        apply Hx.
      }
      subst g.
      rewrite app_nth_error1 in * by apply L.
      pose proof (nth_error_succeeds g1 L) as H.
      destruct H as ([did dv] & H).
      clear - HG H NGD XGD.
      revert x HG H XGD.
      generalize M.empty_memory_stack as m0.
      revert g1 did dv.
      induction gdecls; intros.
      -
        cbn in *.
        inv HG.
        rewrite nth_error_nil in H.
        some_none.
      -
        cbn in HG.
        repeat break_match_hyp; try inl_inr.
        repeat inl_inr_inv.
        subst.
        unfold init_one_global in Heqs.
        repeat break_match_hyp; try inl_inr.
        repeat inl_inr_inv.
        cbn in *.
        repeat break_match_hyp; try inl_inr.
        repeat inl_inr_inv.
        subst.
        +
          (* Double *)
          destruct x.
          *
            clear IHgdecls.
            cbn in *.
            some_inv.
            destruct p1.
            some_inv.
            unfold alloc_global in Heqs1.
            repeat break_match_hyp; try inl_inr.
            repeat inl_inr_inv.
            exists (M.next_logical_key m, 0%Z).
            subst.
            f_equiv.
            f_equiv.
            apply NGD.
          *
            cbn.
            eapply IHgdecls; eauto.
        +
          (* Array *)
          destruct x.
          *
            clear IHgdecls.
            cbn in *.
            some_inv.
            destruct p1.
            some_inv.
            unfold alloc_global in Heqs1.
            repeat break_match_hyp; try inl_inr.
            repeat inl_inr_inv.
            exists (M.next_logical_key m, 0%Z).
            subst.
            f_equiv.
            f_equiv.
            cbn in *.
            tuple_inversion.
            apply NGD.
            tuple_inversion.
            eauto.
          *
            cbn.
            destruct p0.
            inl_inr_inv.
            subst.
            eapply IHgdecls; eauto.
    }

    destruct H as (ptr_llvm & NGDECL).
    exists ptr_llvm.

    split.
    right.
    split; [trivial|cbn].
    +
      (* Deal with X,Y first *)
      unfold memory_invariant_map.
      repeat break_if; bool_to_nat; try lia.

      (* X,Y eliminated, [x] somewhere in globals *)
      break_match_goal; try some_none.
      some_inv. subst p.

      (* unify lengths *)
      remember (Datatypes.length σ) as l eqn:SL; symmetry in SL.
      clear Heqb Heqb0.
      rename m0 into fm0.

      (* we know, [gname] is in [gdecls] and not in [xydecls] *)
      clear HCX HCY xdata ydata hdata.

      assert(list_uniq fst g) as GU.
      {
        pose proof (initIRGlobals_names_unique HIRG) as GLU.
        admit.
      }

      eapply alist_find_nth_error_list_uniq; eauto.
    +
      eexists.
      split.
      *
        admit.
      *
        eexists.
        clear - NGDECL HFSHG Hn.
        admit.
  -
    (* [DSHPtrVal] must end up in memory *)
    intros bk_helix HMH.
    eexists.
    eexists.
    admit.
Admitted.

(* with init step  *)
Lemma compiler_correct_aux:
  forall (p:FSHCOLProgram)
    (data:list binary64)
    (pll: toplevel_entities typ (list (LLVMAst.block typ))),
    compile_w_main p data ≡ inr pll ->
    eutt (bisim_full []) (semantics_FSHCOL p data) (semantics_llvm pll).
Proof.
Admitted.

(** Relation bewteen the final states of evaluation and execution
    of DHCOL program.

    At this stage we do not care about memory or environemnts, and
    just compare return value of [main] function in LLVM with
    evaulation results of DSHCOL.
 *)
Definition bisim_final: Type_R_full :=
  fun σ '(_, h_result) '(_,(_,(_,llvm_result))) =>
    match llvm_result with
    | UVALUE_Array arr => @List.Forall2 _ _
                                       (fun ve de =>
                                          match de with
                                          | UVALUE_Double d =>
                                            Floats.Float.cmp Integers.Ceq d ve
                                          | _ => False
                                          end)
                                       h_result arr
    | _ => False
    end.

Lemma bisim_partial_memory_subrelation: forall σ helix_state llvm_state,
    let '(mem_helix, _) := helix_state in
    let '(mem_llvm, (ρ, (g, _))) := llvm_state in
    bisim_partial σ helix_state llvm_state -> memory_invariant σ mem_helix (mem_llvm, (ρ, g)).
Proof.
  intros σ helix_state llvm_state.
  repeat break_let.
  subst.
  intros H.
  auto.
Qed.

Lemma bisim_full_partial_subrelation: forall σ helix_state llvm_state,
    let '(mem_helix, v_helix) := helix_state in
    let '(m, ((ρ,_), (g, v))) := llvm_state in
    bisim_full σ helix_state llvm_state -> bisim_partial σ (mem_helix, tt) (mk_LLVM_sub_state_partial_from_mem (inr v) (m, (ρ, g))).
Proof.
  intros σ helix_state llvm_state.
  repeat break_let.
  subst.
  intros H.
  unfold mk_LLVM_sub_state_partial_from_mem.
  auto.
Qed.

(* Top-level compiler correctness lemma  *)
Theorem compiler_correct:
  forall (p:FSHCOLProgram)
    (data:list binary64)
    (pll: toplevel_entities typ (list (LLVMAst.block typ))),
    compile_w_main p data ≡ inr pll ->
    eutt (bisim_final []) (semantics_FSHCOL p data) (semantics_llvm pll).
Proof.
  intros p data pll H.
  (* This no longer follows from [compiler_correct_aux]. It will
     at pen-ultimate step when the [main] does [return] on a memory
     block.

       eapply eqit_mon.
       3:apply bisim_full_final_subrelation.
       3:eapply compiler_correct_aux.
       tauto.
       tauto.
       tauto.
   *)
Admitted.<|MERGE_RESOLUTION|>--- conflicted
+++ resolved
@@ -176,15 +176,9 @@
           (memory * (local_env * (global_env * R))) :=
   fun R defs t g l m =>
     let L0_trace := INT.interp_intrinsics defs t in
-<<<<<<< HEAD
     let L1_trace       := interp_global L0_trace g in
     let L2_trace       := interp_local  L1_trace l in
     let L3_trace       := M.interp_memory L2_trace m in
-=======
-    let L1_trace       := Util.runState (interp_global L0_trace) g in
-    let L2_trace       := Util.runState (interp_local  L1_trace) l in
-    let L3_trace       := Util.runState (M.interp_memory L2_trace) m in
->>>>>>> b5d250f9
     L3_trace.
 
 Section StateTypes.
