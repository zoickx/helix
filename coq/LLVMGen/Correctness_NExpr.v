Require Import Helix.LLVMGen.Correctness_Prelude.
Require Import Helix.LLVMGen.Freshness.
Require Import Helix.LLVMGen.Correctness_Invariants.
Import LidBound.

(* Import ProofNotations. *)
Import ListNotations.

Open Scope Z.
Open Scope list.

Set Implicit Arguments.
Set Strict Implicit.

(* YZ TODO: Check that this is global and factor it in prelude *)
Typeclasses Opaque equiv.

(** * Correctness of the compilation of numerical expressions

     We prove in this section the correctness of the compilation of numerical expressions, i.e. [NExpr].
     The corresponding compiling function is [ genNexpr].

     Helix side:
     * nexp: NExpr
     * σ: evalContext
     Compiler side:
     * s1 s2: IRState
     Vellvm side:
     * c : code
     * e : exp typ

 *)

Section NExpr.
  
<<<<<<< HEAD
=======
  (** At the top level, the correctness of genNExpr is expressed as the denotation of the operator being equivalent
      to the bind of denoting the code followed by denoting the expression.
      However this is not inductively stable, we only want to plug the expression at the top level.
      We therefore instead carry the fact about the denotation of the expression in the invariant. (Is there another clever way?)
   *)
  Definition genNExpr_exp_correct_ind (σ : evalContext) (s : IRState) (e: exp typ)
  : Rel_cfg_T DynamicValues.int64 unit :=
    fun '(x,i) '(memV,(l,(g,v))) =>
      forall l', sub_local_no_aliasing σ s l l' g ->
            interp_cfg
              (translate exp_E_to_instr_E (denote_exp (Some (DTYPE_I 64%Z)) (convert_typ [] e)))
              g l' memV ≈
              Ret (memV,(l',(g,UVALUE_I64 i))).

  (**
     We package the local specific invariants. Additionally to the evaluation of the resulting expression,
     we also state that evaluating the code preserves most of the state, except for the local state being
     allowed to be extended with fresh bindings.
   *)
  Record genNExpr_rel_ind
         (σ : evalContext)
         (s : IRState)
         (e : exp typ)
         (mi : memoryH) (sti : config_cfg)
         (mf : memoryH * DynamicValues.int64) (stf : config_cfg_T unit)
    : Prop :=
    {
    exp_correct : genNExpr_exp_correct_ind σ s e mf stf;
    monotone : ext_local_no_aliasing σ s mi sti mf stf
    }.


>>>>>>> 128578eb
(** * Tactics
    
  - [cbn*] : unfolds a fixed list of definitions we want to go under, and reduces via [cbn]
  - [simp] : systematically destruct [match] in the context. Used in particular to systematically
             derive from the success of the compilation the success of the compilation of the sub-components.
  - [try_abs] : attempts to automatically discharge absurd cases. Relies essentially on two sources to this end:
             type constraints provided by [memory_invariant], and success of the computation provided by
             [no_failure].

  - [solve_lu] : attempts to discharge goal of the shape [Maps.lookup id l = Some ?]
  - [solve_state_invariant] : attempts to discharge goal of the shape [state_invariant _ _ _ _] 

  - [hvred] : stands for helix-vellvm-reduction. Uses rewriting to "reduce" both side of the simulation
             being proved to a bind whose first component is either the denotation of a parameter,
             or of a concrete operation to be processed. 
  - [vred] : stands for vellvm-reduction. Similar to [hvred], but performing only [vellvm]-based reduction
             on the right hand-side of the simulation.
             In the context of this development, is a synonymous for [vstep_r].
             To perform it on the left-hand-side of [eutt], use [vstep_l].
   - [tred] :alias for [autorewrite with itree]. Useful to fill in defaults in the current automation,
             hopefully will be made useless soon.
   - [vstep]: stands for vellvm-step. Performs a single atomic forward-reasoning principle, processing for
             instance a single instruction or expression.
             Cycles goals so that it exhibits first the generated side conditions.
  - [hstep]: stands helix-step. Processes a single trigger of a memory event.

 *)

  Import ProofMode.
  Opaque incBlockNamed.
  Opaque incVoid.
  Opaque incLocal.

<<<<<<< HEAD
  Definition genNExpr_exp_correct σ s1 s2 (e: exp typ) 
    : Rel_cfg_T DynamicValues.int64 unit :=
    fun '(x,i) '(memV,(l,(g,v))) =>
      forall l',
        local_scope_preserved s1 s2 l l' ->
        Gamma_preserved σ s1 l l' ->
        interp_cfg
          (translate exp_E_to_instr_E (denote_exp (Some (DTYPE_I 64%Z)) (convert_typ [] e)))
          g l' memV ≈
          Ret (memV,(l',(g,UVALUE_I64 i))).

  Record genNExpr_post
         (e : exp typ)
         σ s1 s2
         (mi : memoryH) (sti : config_cfg)
         (mf : memoryH * DynamicValues.int64) (stf : config_cfg_T unit)
    : Prop :=
    {
    exp_correct : genNExpr_exp_correct σ s1 s2 e mf stf;
    is_almost_pure : almost_pure mi sti mf stf; 
    extends : local_scope_modif s1 s2 (fst (snd sti)) (fst (snd stf));
    exp_in_scope : forall id, e ≡ EXP_Ident (ID_Local id) -> ((exists v, alist_In id (fst (snd sti)) v) \/ (lid_bound_between s1 s2 id /\ s1 << s2));
    Gamma_cst : Γ s2 ≡ Γ s1;
    Mono_IRState : s1 << s2 \/ fst (snd sti) ≡ fst (snd stf)
    }.
=======
  Ltac split_post := split; [split | split]; [solve_state_invariant | solve_fresh | | cbn; intuition; try solve_sub_local_no_aliasing].
>>>>>>> 128578eb

  Lemma genNExpr_correct :
    forall (* Compiler bits *) (s1 s2: IRState)
      (* Helix  bits *)   (nexp: NExpr) (σ: evalContext) (memH: memoryH) 
      (* Vellvm bits *)   (e: exp typ) (c: code typ) (g : global_env) ((* li *) l : local_env) (memV : memoryV),

      genNExpr nexp s1 ≡ inr (s2, (e, c))      -> (* Compilation succeeds *)
      (state_invariant σ s1) memH (memV, (l, g)) -> (* The main state invariant is initially true *)
      Gamma_safe σ s1 s2 ->
      no_failure (interp_helix (E := E_cfg) (denoteNExpr σ nexp) memH) -> (* Source semantics defined *)
<<<<<<< HEAD
      eutt (succ_cfg (lift_Rel_cfg (state_invariant σ s2) ⩕
                     genNExpr_post e (* li *) σ s1 s2 memH (mk_config_cfg memV l g)))
=======
      eutt (succ_cfg (lift_Rel_cfg (state_invariant_post σ s1 s2 l) ⩕
                     genNExpr_rel_ind σ s2 e memH (mk_config_cfg memV l g)))
>>>>>>> 128578eb
           (interp_helix (denoteNExpr σ nexp) memH)
           (interp_cfg (denote_code (convert_typ [] c)) g l memV).
  Proof.
    intros s1 s2 nexp; revert s1 s2; induction nexp; intros * COMPILE PRE SAFE NOFAIL.
    - (* Variable case *)
      (* Reducing the successful compilation *)
      cbn* in COMPILE; simp.

      + (* The variable maps to an integer in the IRState *)
        unfold denoteNExpr in *; cbn* in *; simp; try_abs. 
        hvred.

        (* The identifier has to be a local one *)
        destruct i0.
        inv PRE; try_abs.

        (* We establish the postcondition *)
<<<<<<< HEAD
        apply eutt_Ret; split; [| split]; cbn; eauto.
        * intros l' LOC GAM; cbn*.
          inv PRE.
          vstep.
          cbn.
          red in GAM.
          erewrite <- GAM.
          eapply memory_invariant_LLU; eauto.
          econstructor;eauto.
          reflexivity.
        * intros * EQ; inv EQ.
          left.
          eexists.
          eapply memory_invariant_LLU; eauto.

=======
        apply eutt_Ret; cbn; split_post; eauto.
        intros l' [MONO ALIAS]; cbn*.
        vstep.
        solve_lu.
        reflexivity.
>>>>>>> 128578eb
      + (* The variable maps to a pointer *)
        unfold denoteNExpr in *; cbn* in *; simp; try_abs.
        break_inner_match_goal; try_abs.
 
        hvred.
        (* We need to be a bit careful: when stepping the [load], we will need to provide the memory address
           at which we load. This address needs to be in scope when introducing the evar, we are therefore
           forced to look a bit ahead and first use [memory_invariant_GLU].
         *)

        edestruct memory_invariant_GLU as (ptr & LU & READ); eauto.

        rewrite typ_to_dtyp_equation in READ.
        vstep.
        vstep; eauto; reflexivity.
<<<<<<< HEAD
        apply eutt_Ret; cbn; split; [| split]; cbn; eauto.
        * eapply state_invariant_add_fresh; eauto.
        * intros l' LOC GAM; cbn*.
          vstep; [ | reflexivity].
          cbn.
          red in LOC; rewrite LOC.
          rewrite alist_find_add_eq; reflexivity.
          eauto using lid_bound_between_incLocal.          
        * apply local_scope_modif_add.
          auto using lid_bound_between_incLocal.
        * intros * EQ; inv EQ; right.
          split; [auto using lid_bound_between_incLocal | solve_local_count].
        * eauto using incLocal_Γ.
        * left; solve_local_count.
=======

        apply eutt_Ret; cbn; split_post.
>>>>>>> 128578eb

        intros l' [MONO ALIAS]; cbn*.
        vstep; [solve_lu | reflexivity].
    - (* Constant *)
      cbn* in COMPILE; simp.
      unfold denoteNExpr in *; cbn*.
      hvred.

<<<<<<< HEAD
      apply eutt_Ret; split; [| split]; cbn; eauto.
      intros l' MONO; cbn*.
      vstep; reflexivity.
      intros * EQ; inv EQ.

=======
      apply eutt_Ret; cbn; split_post. 
      intros l' [MONO ALIAS]; cbn*.
      vstep; reflexivity.
>>>>>>> 128578eb
    - (* NDiv *)
      cbn* in *; simp; try_abs.
      hvred.
      rename i into s2, i0 into s3, s2 into s4.
      clean_goal.

      specialize (IHnexp1 _ _ σ memH _ _ g l memV Heqs).
      forward IHnexp1.
      { inv PRE; split; auto.
        (* solve_fresh. *)
      }
      forward IHnexp1; eauto.
      eapply Gamma_safe_shrink; eauto; solve_local_count.
      forward IHnexp1; eauto.
     
      (* e1 *)
      eapply eutt_clo_bind_returns ; [eassumption | clear IHnexp1].
      introR; destruct_unit.
      intros RET _; eapply no_failure_helix_bind_continuation in NOFAIL; [| eassumption]; clear RET.
      destruct PRE0 as (PRE1 & [EXP1 EXT1 SCOPE1 VAR1 GAM1 MONO1]).
      cbn* in *; inv_eqs.
      (* rename H into VAR1. *)
      hvred.

      (* e2 *)
      specialize (IHnexp2 _ _ σ memH _ _ g l0 memV Heqs0).
      forward IHnexp2.
      {
        inv PRE; inv PRE1.
        constructor; auto.
      }

      forward IHnexp2; eauto.
      eapply Gamma_safe_shrink; eauto; solve_local_count.
      forward IHnexp2; eauto. 

      eapply eutt_clo_bind_returns ; [eassumption | clear IHnexp2].
      introR; destruct_unit.
      intros RET _; eapply no_failure_helix_bind_continuation in NOFAIL; [| eassumption]; clear RET.
      destruct PRE0 as (PRE2 & [EXP2 EXT2 SCOPE2 VAR2 GAM2 MONO2]).
      cbn* in *; inv_eqs.
      (* rename H into VAR2. *)

      (* division *)
      simp; try_abs.
      hvred.

<<<<<<< HEAD
      specialize (EXP1 l1) .
      specialize (EXP2 l1) .
      forward EXP2.
      auto using local_scope_preserved_refl.
      forward EXP2.
      auto using Gamma_preserved_refl.
      forward EXP1.
      {
        clear EXP1 EXP2 VAR1 VAR2.
        clean_goal.
        destruct MONO2 as [| <-]; [| apply local_scope_preserved_refl].
        eapply local_scope_preserve_modif; eauto.
      }
      forward EXP1.
      {
        apply Gamma_preserved_Gamma_eq with s2; auto.
        eapply Gamma_preserved_if_safe; eauto.
        eapply Gamma_safe_shrink; eauto; solve_local_count.
      }

=======
      epose proof (genNExpr_context _ _ Heqs0) as GAMMA.
      epose proof (sub_local_no_aliasing_Γ _ MONO2 GAMMA) as SLNA.

      specialize (EXPR1 _ SLNA).
      assert (sub_local_no_aliasing σ i0 l1 l1 g) as L1L1 by solve_sub_local_no_aliasing; specialize (EXPR2 _ L1L1). 
      cbn in *.
>>>>>>> 128578eb
      hvred.
      vstep.
      {
        vstep; eauto; try reflexivity.
        cbn; break_inner_match_goal; try reflexivity.
        exfalso; apply n.
        apply Z.eqb_eq in Heqb.
        rewrite <- Int64.unsigned_zero in Heqb.
        unfold MInt64asNT.NTypeZero.
        apply unsigned_is_zero; auto.
      }

<<<<<<< HEAD
      apply eutt_Ret; cbn; split; [| split]; cbn; eauto.
      + eapply state_invariant_add_fresh; eauto.
        eapply Gamma_safe_shrink; eauto. rewrite GAM2; auto.
        solve_local_count.
        solve_local_count.
      + intros * SCO GAM.
        vstep; eauto.
        cbn.
        erewrite SCO,alist_find_add_eq.
        reflexivity.
        apply lid_bound_between_shrink_down with s3.
        solve_local_count.
        eapply lid_bound_between_incLocal; eauto.
        reflexivity.
      + eapply local_scope_modif_trans; eauto; [solve_local_count | solve_local_count |].
        eapply local_scope_modif_trans; eauto; [solve_local_count | solve_local_count |].
        eauto using local_scope_modif_add, lid_bound_between_incLocal.
      + intros ? EQ; inv EQ.
        right; split; [| solve_local_count].
        apply lid_bound_between_shrink_down with s3; [solve_local_count |].
        eauto using lid_bound_between_incLocal.
      + rewrite <- GAM1, <- GAM2.
        eapply incLocal_Γ; eauto.
      + left; solve_local_count.

=======
      apply eutt_Ret; cbn; split_post.
      intros ? [MONO ALIAS]; cbn.
      vstep; solve_lu; reflexivity.
>>>>>>> 128578eb
    - (* NMod *)
      cbn* in *; simp; try_abs.
      hvred.

      rename i into s2, i0 into s3, s2 into s4.
      clean_goal.

      specialize (IHnexp1 _ _ σ memH _ _ g l memV Heqs).
      forward IHnexp1.
      { inv PRE; split; auto.
        (* solve_fresh. *)
      }
      forward IHnexp1; eauto.
      eapply Gamma_safe_shrink; eauto; solve_local_count.
      forward IHnexp1; eauto.
     
      (* e1 *)
      eapply eutt_clo_bind_returns ; [eassumption | clear IHnexp1].
      introR; destruct_unit.
      intros RET _; eapply no_failure_helix_bind_continuation in NOFAIL; [| eassumption]; clear RET.
      destruct PRE0 as (PRE1 & [EXP1 EXT1 SCOPE1 VAR1 GAM1 MONO1]).
      cbn* in *; inv_eqs.
      (* rename H into VAR1. *)
      hvred.

      (* e2 *)
      specialize (IHnexp2 _ _ σ memH _ _ g l0 memV Heqs0).
      forward IHnexp2.
      {
        inv PRE; inv PRE1.
        constructor; auto.
      }

      forward IHnexp2; eauto.
      eapply Gamma_safe_shrink; eauto; solve_local_count.
      forward IHnexp2; eauto. 

      eapply eutt_clo_bind_returns ; [eassumption | clear IHnexp2].
      introR; destruct_unit.
      intros RET _; eapply no_failure_helix_bind_continuation in NOFAIL; [| eassumption]; clear RET.
      destruct PRE0 as (PRE2 & [EXP2 EXT2 SCOPE2 VAR2 GAM2 MONO2]).
      cbn* in *; inv_eqs.
      (* rename H into VAR2. *)

      (* division *)
      simp; try_abs.
      hvred.

      specialize (EXP1 l1) .
      specialize (EXP2 l1) .
      forward EXP2.
      auto using local_scope_preserved_refl.
      forward EXP2.
      auto using Gamma_preserved_refl.
      forward EXP1.
      {
        clear EXP1 EXP2 VAR1 VAR2.
        clean_goal.
        destruct MONO2 as [| <-]; [| apply local_scope_preserved_refl].
        eapply local_scope_preserve_modif; eauto.
      }
      forward EXP1.
      {
        apply Gamma_preserved_Gamma_eq with s2; auto.
        eapply Gamma_preserved_if_safe; eauto.
        eapply Gamma_safe_shrink; eauto; solve_local_count.
      }

      hvred.
      vstep.
      {
<<<<<<< HEAD
        vstep; eauto; try reflexivity.
        cbn; break_inner_match_goal; try reflexivity.
        exfalso; apply n.
=======
        vstep; cbn; eauto; try reflexivity.
        eapply EXPR1.
        solve_sub_local_no_aliasing.
        cbn; try reflexivity.
        cbn. break_inner_match_goal; try reflexivity.

        (* Division by 0 *)
        exfalso.
>>>>>>> 128578eb
        apply Z.eqb_eq in Heqb.
        rewrite <- Int64.unsigned_zero in Heqb.
        unfold MInt64asNT.NTypeZero.
        apply unsigned_is_zero; auto.
      }

<<<<<<< HEAD
      apply eutt_Ret; cbn; split; [| split]; cbn; eauto.
      + eapply state_invariant_add_fresh; eauto.
        eapply Gamma_safe_shrink; eauto. rewrite GAM2; auto.
        solve_local_count.
        solve_local_count.
      + intros * SCO GAM.
        vstep; eauto.
        cbn.
        erewrite SCO,alist_find_add_eq.
        reflexivity.
        apply lid_bound_between_shrink_down with s3.
        solve_local_count.
        eapply lid_bound_between_incLocal; eauto.
        reflexivity.
      + eapply local_scope_modif_trans; eauto; [solve_local_count | solve_local_count |].
        eapply local_scope_modif_trans; eauto; [solve_local_count | solve_local_count |].
        eauto using local_scope_modif_add, lid_bound_between_incLocal.
      + intros ? EQ; inv EQ.
        right; split; [| solve_local_count].
        apply lid_bound_between_shrink_down with s3; [solve_local_count |].
        eauto using lid_bound_between_incLocal.
      + rewrite <- GAM1, <- GAM2.
        eapply incLocal_Γ; eauto.
      + left; solve_local_count.
 
=======
      apply eutt_Ret; cbn; split_post.
      intros ? [MONO ALIAS]; cbn.
      vstep; solve_lu; reflexivity.
  
>>>>>>> 128578eb
   - (* NAdd *)

     cbn* in *; simp; try_abs.
     hvred.

     rename i into s2, i0 into s3, s2 into s4.
     clean_goal.

     specialize (IHnexp1 _ _ σ memH _ _ g l memV Heqs).
     forward IHnexp1.
     { inv PRE; split; auto.
       (* solve_fresh. *)
     }
     forward IHnexp1; eauto.
     eapply Gamma_safe_shrink; eauto; solve_local_count.
     forward IHnexp1; eauto.
     
     (* e1 *)
     eapply eutt_clo_bind_returns ; [eassumption | clear IHnexp1].
     introR; destruct_unit.
     intros RET _; eapply no_failure_helix_bind_continuation in NOFAIL; [| eassumption]; clear RET.
     destruct PRE0 as (PRE1 & [EXP1 EXT1 SCOPE1 VAR1 GAM1 MONO1]).
     cbn* in *; inv_eqs.
     (* rename H into VAR1. *)
     hvred.

     (* e2 *)
     specialize (IHnexp2 _ _ σ memH _ _ g l0 memV Heqs0).
     forward IHnexp2.
     {
       inv PRE; inv PRE1.
       constructor; auto.
     }

     forward IHnexp2; eauto.
     eapply Gamma_safe_shrink; eauto; solve_local_count.
     forward IHnexp2; eauto. 

     eapply eutt_clo_bind_returns ; [eassumption | clear IHnexp2].
     introR; destruct_unit.
     intros RET _; eapply no_failure_helix_bind_continuation in NOFAIL; [| eassumption]; clear RET.
<<<<<<< HEAD
     destruct PRE0 as (PRE2 & [EXP2 EXT2 SCOPE2 VAR2 GAM2 MONO2]).
     cbn* in *; inv_eqs.

     specialize (EXP1 l1) .
     specialize (EXP2 l1) .
     forward EXP2.
     auto using local_scope_preserved_refl.
     forward EXP2.
     auto using Gamma_preserved_refl.
     forward EXP1.
     {
       clear EXP1 EXP2 VAR1 VAR2.
       clean_goal.
       destruct MONO2 as [| <-]; [| apply local_scope_preserved_refl].
       eapply local_scope_preserve_modif; eauto.
     }
     forward EXP1.
     {
       apply Gamma_preserved_Gamma_eq with s2; auto.
       eapply Gamma_preserved_if_safe; eauto.
       eapply Gamma_safe_shrink; eauto; solve_local_count.
     }

     hvred.
     vstep; cbn; eauto.
     vstep; cbn; eauto; reflexivity.

     apply eutt_Ret; cbn; split; [| split]; cbn; eauto.
     + eapply state_invariant_add_fresh; eauto.
       eapply Gamma_safe_shrink; eauto. rewrite GAM2; auto.
       solve_local_count.
       solve_local_count.
     + intros * SCO GAM.
       vstep; eauto.
       cbn.
       erewrite SCO,alist_find_add_eq.
       reflexivity.
       apply lid_bound_between_shrink_down with s3.
       solve_local_count.
       eapply lid_bound_between_incLocal; eauto.
       reflexivity.
     + eapply local_scope_modif_trans; eauto; [solve_local_count | solve_local_count |].
       eapply local_scope_modif_trans; eauto; [solve_local_count | solve_local_count |].
       eauto using local_scope_modif_add, lid_bound_between_incLocal.
     + intros ? EQ; inv EQ.
       right; split; [| solve_local_count].
       apply lid_bound_between_shrink_down with s3; [solve_local_count |].
       eauto using lid_bound_between_incLocal.
     + rewrite <- GAM1, <- GAM2.
       eapply incLocal_Γ; eauto.
     + left; solve_local_count.
       
=======
     destruct PRE0 as ((PRE2 & PREF2) & (EXPR2 & <- & <- & <- & MONO2)).
     cbn; hvred.

     vstep.
     vstep; cbn; try (eapply EXPR2 || eapply EXPR1); eauto; first [reflexivity | solve_sub_local_no_aliasing].

     apply eutt_Ret; cbn; split_post.
     intros ? [MONO ALIAS]; cbn.
     vstep; solve_lu; reflexivity.
  
>>>>>>> 128578eb
   - (* NMinus *)

     cbn* in *; simp; try_abs.
     hvred.

     rename i into s2, i0 into s3, s2 into s4.
     clean_goal.

     specialize (IHnexp1 _ _ σ memH _ _ g l memV Heqs).
     forward IHnexp1.
     { inv PRE; split; auto.
       (* solve_fresh. *)
     }
     forward IHnexp1; eauto.
     eapply Gamma_safe_shrink; eauto; solve_local_count.
     forward IHnexp1; eauto.
     
     (* e1 *)
     eapply eutt_clo_bind_returns ; [eassumption | clear IHnexp1].
     introR; destruct_unit.
     intros RET _; eapply no_failure_helix_bind_continuation in NOFAIL; [| eassumption]; clear RET.
     destruct PRE0 as (PRE1 & [EXP1 EXT1 SCOPE1 VAR1 GAM1 MONO1]).
     cbn* in *; inv_eqs.
     (* rename H into VAR1. *)
     hvred.

     (* e2 *)
     specialize (IHnexp2 _ _ σ memH _ _ g l0 memV Heqs0).
     forward IHnexp2.
     {
       inv PRE; inv PRE1.
       constructor; auto.
     }

     forward IHnexp2; eauto.
     eapply Gamma_safe_shrink; eauto; solve_local_count.
     forward IHnexp2; eauto. 

     eapply eutt_clo_bind_returns ; [eassumption | clear IHnexp2].
     introR; destruct_unit.
     intros RET _; eapply no_failure_helix_bind_continuation in NOFAIL; [| eassumption]; clear RET.
<<<<<<< HEAD
     destruct PRE0 as (PRE2 & [EXP2 EXT2 SCOPE2 VAR2 GAM2 MONO2]).
     cbn* in *; inv_eqs.

     specialize (EXP1 l1) .
     specialize (EXP2 l1) .
     forward EXP2.
     auto using local_scope_preserved_refl.
     forward EXP2.
     auto using Gamma_preserved_refl.
     forward EXP1.
     {
       clear EXP1 EXP2 VAR1 VAR2.
       clean_goal.
       destruct MONO2 as [| <-]; [| apply local_scope_preserved_refl].
       eapply local_scope_preserve_modif; eauto.
     }
     forward EXP1.
     {
       apply Gamma_preserved_Gamma_eq with s2; auto.
       eapply Gamma_preserved_if_safe; eauto.
       eapply Gamma_safe_shrink; eauto; solve_local_count.
     }

     hvred.
     vstep; cbn; eauto.
     vstep; cbn; eauto; reflexivity.

     apply eutt_Ret; cbn; split; [| split]; cbn; eauto.
     + eapply state_invariant_add_fresh; eauto.
       eapply Gamma_safe_shrink; eauto. rewrite GAM2; auto.
       solve_local_count.
       solve_local_count.
     + intros * SCO GAM.
       vstep; eauto.
       cbn.
       erewrite SCO,alist_find_add_eq.
       reflexivity.
       apply lid_bound_between_shrink_down with s3.
       solve_local_count.
       eapply lid_bound_between_incLocal; eauto.
       reflexivity.
     + eapply local_scope_modif_trans; eauto; [solve_local_count | solve_local_count |].
       eapply local_scope_modif_trans; eauto; [solve_local_count | solve_local_count |].
       eauto using local_scope_modif_add, lid_bound_between_incLocal.
     + intros ? EQ; inv EQ.
       right; split; [| solve_local_count].
       apply lid_bound_between_shrink_down with s3; [solve_local_count |].
       eauto using lid_bound_between_incLocal.
     + rewrite <- GAM1, <- GAM2.
       eapply incLocal_Γ; eauto.
     + left; solve_local_count.
 
=======
     destruct PRE0 as ((PRE2 & PREF2) & (EXPR2 & <- & <- & <- & MONO2)).
     cbn; hvred.

     vstep.
     vstep; cbn; try (eapply EXPR2 || eapply EXPR1); eauto; first [reflexivity | solve_sub_local_no_aliasing].

     apply eutt_Ret; cbn; split_post.
     intros ? [MONO ALIAS]; cbn.
     vstep; solve_lu; reflexivity.
  
>>>>>>> 128578eb
   - (* NMult *)
     
     cbn* in *; simp; try_abs.
     hvred.

     rename i into s2, i0 into s3, s2 into s4.
     clean_goal.

     specialize (IHnexp1 _ _ σ memH _ _ g l memV Heqs).
     forward IHnexp1.
     { inv PRE; split; auto.
       (* solve_fresh. *)
     }
     forward IHnexp1; eauto.
     eapply Gamma_safe_shrink; eauto; solve_local_count.
     forward IHnexp1; eauto.
     
     (* e1 *)
     eapply eutt_clo_bind_returns ; [eassumption | clear IHnexp1].
     introR; destruct_unit.
     intros RET _; eapply no_failure_helix_bind_continuation in NOFAIL; [| eassumption]; clear RET.
     destruct PRE0 as (PRE1 & [EXP1 EXT1 SCOPE1 VAR1 GAM1 MONO1]).
     cbn* in *; inv_eqs.
     (* rename H into VAR1. *)
     hvred.

     (* e2 *)
     specialize (IHnexp2 _ _ σ memH _ _ g l0 memV Heqs0).
     forward IHnexp2.
     {
       inv PRE; inv PRE1.
       constructor; auto.
     }

     forward IHnexp2; eauto.
     eapply Gamma_safe_shrink; eauto; solve_local_count.
     forward IHnexp2; eauto. 

     eapply eutt_clo_bind_returns ; [eassumption | clear IHnexp2].
     introR; destruct_unit.
     intros RET _; eapply no_failure_helix_bind_continuation in NOFAIL; [| eassumption]; clear RET.
     destruct PRE0 as (PRE2 & [EXP2 EXT2 SCOPE2 VAR2 GAM2 MONO2]).
     cbn* in *; inv_eqs.

     specialize (EXP1 l1) .
     specialize (EXP2 l1) .
     forward EXP2.
     auto using local_scope_preserved_refl.
     forward EXP2.
     auto using Gamma_preserved_refl.
     forward EXP1.
     {
<<<<<<< HEAD
       clear EXP1 EXP2 VAR1 VAR2.
       clean_goal.
       destruct MONO2 as [| <-]; [| apply local_scope_preserved_refl].
       eapply local_scope_preserve_modif; eauto.
     }
     forward EXP1.
     {
       apply Gamma_preserved_Gamma_eq with s2; auto.
       eapply Gamma_preserved_if_safe; eauto.
       eapply Gamma_safe_shrink; eauto; solve_local_count.
     }

     hvred.
     vstep; cbn; eauto.
     vstep; cbn; eauto; try reflexivity.
     cbn.
     break_inner_match; reflexivity.
     
     apply eutt_Ret; cbn; split; [| split]; cbn; eauto.
     + eapply state_invariant_add_fresh; eauto.
       eapply Gamma_safe_shrink; eauto. rewrite GAM2; auto.
       solve_local_count.
       solve_local_count.
     + intros * SCO GAM.
       vstep; eauto.
       cbn.
       erewrite SCO,alist_find_add_eq.
       reflexivity.
       apply lid_bound_between_shrink_down with s3.
       solve_local_count.
       eapply lid_bound_between_incLocal; eauto.
       reflexivity.
     + eapply local_scope_modif_trans; eauto; [solve_local_count | solve_local_count |].
       eapply local_scope_modif_trans; eauto; [solve_local_count | solve_local_count |].
       eauto using local_scope_modif_add, lid_bound_between_incLocal.
     + intros ? EQ; inv EQ.
       right; split; [| solve_local_count].
       apply lid_bound_between_shrink_down with s3; [solve_local_count |].
       eauto using lid_bound_between_incLocal.
     + rewrite <- GAM1, <- GAM2.
       eapply incLocal_Γ; eauto.
     + left; solve_local_count.
 
=======
       vstep; cbn; try (eapply EXPR2 || eapply EXPR1); eauto; try reflexivity.
       solve_sub_local_no_aliasing.
        cbn.
        break_inner_match; reflexivity.
      }

     apply eutt_Ret; cbn; split_post.
     intros ? [MONO ALIAS]; cbn.
     vstep; solve_lu; reflexivity.
>>>>>>> 128578eb
   - (* NMin *)
      (* Non-implemented by the compiler *)
      inversion COMPILE.
    - (* NMax *)
      (* Non-implemented by the compiler *)
      inversion COMPILE.
  Qed.

End NExpr.

<<<<<<< HEAD
(* Definition genNExpr_exp_correct (σ : evalContext) (s : IRState) (e: exp typ) *)
(*   : Rel_cfg_T DynamicValues.int64 unit := *)
(*   fun '(memH,i) '(memV,(l,(g,v))) =>  *)
(*     eutt Logic.eq  *)
(*          (interp_cfg *)
(*             (translate exp_E_to_instr_E (denote_exp (Some (DTYPE_I 64%Z)) (convert_typ [] e))) *)
(*             g l memV) *)
(*          (Ret (memV,(l,(g,UVALUE_I64 i)))). *)

(* Lemma genNExpr_correct : *)
(*   forall (* Compiler bits *) (s1 s2: IRState) *)
(*     (* Helix  bits *)   (nexp: NExpr) (σ: evalContext) (memH: memoryH)  *)
(*     (* Vellvm bits *)   (e: exp typ) (c: code typ) (g : global_env) (l : local_env) (memV : memoryV), *)

(*     genNExpr nexp s1 ≡ inr (s2, (e, c))      -> (* Compilation succeeds *) *)
(*     (state_invariant_pre σ s1 s2) memH (memV, (l, g)) -> (* The main state invariant is initially true *) *)
(*     no_failure (interp_helix (E := E_cfg) (denoteNExpr σ nexp) memH) -> (* Source semantics defined *) *)
(*     eutt (succ_cfg *)
(*             (lift_Rel_cfg (state_invariant_post σ s1 s2 l) ⩕ *)
(*                           genNExpr_exp_correct σ s2 e ⩕ *)
(*                           ext_local memH (memV,(l,g))) *)
(*          ) *)
(*          (interp_helix (denoteNExpr σ nexp) memH) *)
(*          (interp_cfg (denote_code (convert_typ [] c)) g l memV). *)
(* Proof. *)
(*   intros. *)
(*   eapply eutt_mon; cycle -1. *)
(*   eapply genNExpr_correct_ind; eauto. *)
(*   intros [(? & ?) |] (? & ? & ? & []) INV; [destruct INV as ((SI & ?) & EXP & ?) | inv INV]. *)
(*   cbn in *. *)
(*   specialize (EXP l0). *)
(*   forward EXP; [reflexivity |]. *)
(*   split; auto. *)
(*   split; auto. *)
(*   split; auto. *)
(* Qed. *)

(* Opaque incBlockNamed. *)
(* Opaque incVoid. *)
(* Opaque incLocal. *)

(* Lemma state_invariant_genNExpr : *)
(*   ∀ (n : NExpr) (σ : evalContext) (s s' : IRState) (ec : exp typ * code typ) (memH : memoryH) (stV : config_cfg), *)
(*     genNExpr n s ≡ inr (s', ec) → state_invariant σ s memH stV → state_invariant σ s' memH stV. *)
(* Proof. *)
(*   induction n; *)
(*     intros σ s s' ec memH stV GEN SINV; *)
(*     cbn in GEN; simp; *)
(*       repeat *)
(*         match goal with *)
(*         | H: ErrorWithState.option2errS _ (nth_error (Γ ?s1) ?n) ?s1 ≡ inr (?s2, _) |- _ => *)
(*           destruct (nth_error (Γ s1) n) eqn:FIND; inversion H; subst *)
(*         end; *)
(*       auto; try solve_state_invariant. *)
(* Qed. *)

(* Hint Extern 2 (state_invariant _ _ _ _) => eapply state_invariant_genNExpr; [eassumption | solve_state_invariant] : SolveStateInv. *)
=======
Definition genNExpr_exp_correct (σ : evalContext) (s : IRState) (e: exp typ)
  : Rel_cfg_T DynamicValues.int64 unit :=
  fun '(memH,i) '(memV,(l,(g,v))) => 
    eutt Logic.eq 
         (interp_cfg
            (translate exp_E_to_instr_E (denote_exp (Some (DTYPE_I 64%Z)) (convert_typ [] e)))
            g l memV)
         (Ret (memV,(l,(g,UVALUE_I64 i)))).

Lemma genNExpr_correct :
  forall (* Compiler bits *) (s1 s2: IRState)
    (* Helix  bits *)   (nexp: NExpr) (σ: evalContext) (memH: memoryH) 
    (* Vellvm bits *)   (e: exp typ) (c: code typ) (g : global_env) (l : local_env) (memV : memoryV),

    genNExpr nexp s1 ≡ inr (s2, (e, c))      -> (* Compilation succeeds *)
    (state_invariant_pre σ s1 s2) memH (memV, (l, g)) -> (* The main state invariant is initially true *)
    no_failure (interp_helix (E := E_cfg) (denoteNExpr σ nexp) memH) -> (* Source semantics defined *)
    eutt (succ_cfg
            (lift_Rel_cfg (state_invariant_post σ s1 s2 l) ⩕
                          genNExpr_exp_correct σ s2 e ⩕
                          ext_local_no_aliasing σ s2 memH (memV,(l,g)))
         )
         (interp_helix (denoteNExpr σ nexp) memH)
         (interp_cfg (denote_code (convert_typ [] c)) g l memV).
Proof.
  intros.
  eapply eutt_mon; cycle -1.
  eapply genNExpr_correct_ind; eauto.
  intros [(? & ?) |] (? & ? & ? & []) INV; [destruct INV as ((SI & ?) & EXP & ?) | inv INV].
  cbn in *.
  specialize (EXP l0).
  forward EXP; [solve_sub_local_no_aliasing |].
  split; auto.
  split; auto.
  split; auto.
Qed.

Opaque incBlockNamed.
Opaque incVoid.
Opaque incLocal.

Lemma state_invariant_genNExpr :
  ∀ (n : NExpr) (σ : evalContext) (s s' : IRState) (ec : exp typ * code typ) (memH : memoryH) (stV : config_cfg),
    genNExpr n s ≡ inr (s', ec) → state_invariant σ s memH stV → state_invariant σ s' memH stV.
Proof.
  induction n;
    intros σ s s' ec memH stV GEN SINV;
    cbn in GEN; simp;
      repeat
        match goal with
        | H: ErrorWithState.option2errS _ (nth_error (Γ ?s1) ?n) ?s1 ≡ inr (?s2, _) |- _ =>
          destruct (nth_error (Γ s1) n) eqn:FIND; inversion H; subst
        end;
      auto; try solve_state_invariant.
Qed.

Hint Extern 2 (state_invariant _ _ _ _) => eapply state_invariant_genNExpr; [eassumption | solve_state_invariant] : SolveStateInv.
>>>>>>> 128578eb
<|MERGE_RESOLUTION|>--- conflicted
+++ resolved
@@ -33,41 +33,6 @@
 
 Section NExpr.
   
-<<<<<<< HEAD
-=======
-  (** At the top level, the correctness of genNExpr is expressed as the denotation of the operator being equivalent
-      to the bind of denoting the code followed by denoting the expression.
-      However this is not inductively stable, we only want to plug the expression at the top level.
-      We therefore instead carry the fact about the denotation of the expression in the invariant. (Is there another clever way?)
-   *)
-  Definition genNExpr_exp_correct_ind (σ : evalContext) (s : IRState) (e: exp typ)
-  : Rel_cfg_T DynamicValues.int64 unit :=
-    fun '(x,i) '(memV,(l,(g,v))) =>
-      forall l', sub_local_no_aliasing σ s l l' g ->
-            interp_cfg
-              (translate exp_E_to_instr_E (denote_exp (Some (DTYPE_I 64%Z)) (convert_typ [] e)))
-              g l' memV ≈
-              Ret (memV,(l',(g,UVALUE_I64 i))).
-
-  (**
-     We package the local specific invariants. Additionally to the evaluation of the resulting expression,
-     we also state that evaluating the code preserves most of the state, except for the local state being
-     allowed to be extended with fresh bindings.
-   *)
-  Record genNExpr_rel_ind
-         (σ : evalContext)
-         (s : IRState)
-         (e : exp typ)
-         (mi : memoryH) (sti : config_cfg)
-         (mf : memoryH * DynamicValues.int64) (stf : config_cfg_T unit)
-    : Prop :=
-    {
-    exp_correct : genNExpr_exp_correct_ind σ s e mf stf;
-    monotone : ext_local_no_aliasing σ s mi sti mf stf
-    }.
-
-
->>>>>>> 128578eb
 (** * Tactics
     
   - [cbn*] : unfolds a fixed list of definitions we want to go under, and reduces via [cbn]
@@ -101,7 +66,6 @@
   Opaque incVoid.
   Opaque incLocal.
 
-<<<<<<< HEAD
   Definition genNExpr_exp_correct σ s1 s2 (e: exp typ) 
     : Rel_cfg_T DynamicValues.int64 unit :=
     fun '(x,i) '(memV,(l,(g,v))) =>
@@ -127,9 +91,9 @@
     Gamma_cst : Γ s2 ≡ Γ s1;
     Mono_IRState : s1 << s2 \/ fst (snd sti) ≡ fst (snd stf)
     }.
-=======
+
   Ltac split_post := split; [split | split]; [solve_state_invariant | solve_fresh | | cbn; intuition; try solve_sub_local_no_aliasing].
->>>>>>> 128578eb
+
 
   Lemma genNExpr_correct :
     forall (* Compiler bits *) (s1 s2: IRState)
@@ -140,13 +104,8 @@
       (state_invariant σ s1) memH (memV, (l, g)) -> (* The main state invariant is initially true *)
       Gamma_safe σ s1 s2 ->
       no_failure (interp_helix (E := E_cfg) (denoteNExpr σ nexp) memH) -> (* Source semantics defined *)
-<<<<<<< HEAD
-      eutt (succ_cfg (lift_Rel_cfg (state_invariant σ s2) ⩕
-                     genNExpr_post e (* li *) σ s1 s2 memH (mk_config_cfg memV l g)))
-=======
       eutt (succ_cfg (lift_Rel_cfg (state_invariant_post σ s1 s2 l) ⩕
-                     genNExpr_rel_ind σ s2 e memH (mk_config_cfg memV l g)))
->>>>>>> 128578eb
+                     genNExpr_post e σ s1 s2 memH (mk_config_cfg memV l g)))
            (interp_helix (denoteNExpr σ nexp) memH)
            (interp_cfg (denote_code (convert_typ [] c)) g l memV).
   Proof.
@@ -164,8 +123,11 @@
         inv PRE; try_abs.
 
         (* We establish the postcondition *)
-<<<<<<< HEAD
         apply eutt_Ret; split; [| split]; cbn; eauto.
+        * split.
+          solve_state_invariant.
+          cbn.
+          solve_fresh.
         * intros l' LOC GAM; cbn*.
           inv PRE.
           vstep.
@@ -179,14 +141,6 @@
           left.
           eexists.
           eapply memory_invariant_LLU; eauto.
-
-=======
-        apply eutt_Ret; cbn; split_post; eauto.
-        intros l' [MONO ALIAS]; cbn*.
-        vstep.
-        solve_lu.
-        reflexivity.
->>>>>>> 128578eb
       + (* The variable maps to a pointer *)
         unfold denoteNExpr in *; cbn* in *; simp; try_abs.
         break_inner_match_goal; try_abs.
@@ -202,9 +156,13 @@
         rewrite typ_to_dtyp_equation in READ.
         vstep.
         vstep; eauto; reflexivity.
-<<<<<<< HEAD
         apply eutt_Ret; cbn; split; [| split]; cbn; eauto.
-        * eapply state_invariant_add_fresh; eauto.
+        * split.
+          eapply state_invariant_add_fresh; eauto.
+          -- eapply WF_IRState_Γ; eauto.
+             symmetry.
+             eapply incLocal_Γ; eauto.
+          -- solve_fresh.
         * intros l' LOC GAM; cbn*.
           vstep; [ | reflexivity].
           cbn.
@@ -217,29 +175,17 @@
           split; [auto using lid_bound_between_incLocal | solve_local_count].
         * eauto using incLocal_Γ.
         * left; solve_local_count.
-=======
-
-        apply eutt_Ret; cbn; split_post.
->>>>>>> 128578eb
-
-        intros l' [MONO ALIAS]; cbn*.
-        vstep; [solve_lu | reflexivity].
     - (* Constant *)
       cbn* in COMPILE; simp.
       unfold denoteNExpr in *; cbn*.
       hvred.
 
-<<<<<<< HEAD
       apply eutt_Ret; split; [| split]; cbn; eauto.
+      split; [solve_state_invariant|solve_fresh].
       intros l' MONO; cbn*.
       vstep; reflexivity.
       intros * EQ; inv EQ.
 
-=======
-      apply eutt_Ret; cbn; split_post. 
-      intros l' [MONO ALIAS]; cbn*.
-      vstep; reflexivity.
->>>>>>> 128578eb
     - (* NDiv *)
       cbn* in *; simp; try_abs.
       hvred.
@@ -268,8 +214,7 @@
       specialize (IHnexp2 _ _ σ memH _ _ g l0 memV Heqs0).
       forward IHnexp2.
       {
-        inv PRE; inv PRE1.
-        constructor; auto.
+        inv PRE; inv PRE1; auto.
       }
 
       forward IHnexp2; eauto.
@@ -287,7 +232,6 @@
       simp; try_abs.
       hvred.
 
-<<<<<<< HEAD
       specialize (EXP1 l1) .
       specialize (EXP2 l1) .
       forward EXP2.
@@ -308,14 +252,6 @@
         eapply Gamma_safe_shrink; eauto; solve_local_count.
       }
 
-=======
-      epose proof (genNExpr_context _ _ Heqs0) as GAMMA.
-      epose proof (sub_local_no_aliasing_Γ _ MONO2 GAMMA) as SLNA.
-
-      specialize (EXPR1 _ SLNA).
-      assert (sub_local_no_aliasing σ i0 l1 l1 g) as L1L1 by solve_sub_local_no_aliasing; specialize (EXPR2 _ L1L1). 
-      cbn in *.
->>>>>>> 128578eb
       hvred.
       vstep.
       {
@@ -328,12 +264,21 @@
         apply unsigned_is_zero; auto.
       }
 
-<<<<<<< HEAD
       apply eutt_Ret; cbn; split; [| split]; cbn; eauto.
-      + eapply state_invariant_add_fresh; eauto.
+      + destruct PRE2.
+        destruct PRE1.
+
+        split.
+        eapply state_invariant_add_fresh; eauto.
+        eapply WF_IRState_Γ; eauto.
+        symmetry; eapply incLocal_Γ; eauto.
+        
         eapply Gamma_safe_shrink; eauto. rewrite GAM2; auto.
         solve_local_count.
         solve_local_count.
+
+        cbn in *.
+        solve_fresh.
       + intros * SCO GAM.
         vstep; eauto.
         cbn.
@@ -354,11 +299,6 @@
         eapply incLocal_Γ; eauto.
       + left; solve_local_count.
 
-=======
-      apply eutt_Ret; cbn; split_post.
-      intros ? [MONO ALIAS]; cbn.
-      vstep; solve_lu; reflexivity.
->>>>>>> 128578eb
     - (* NMod *)
       cbn* in *; simp; try_abs.
       hvred.
@@ -388,8 +328,7 @@
       specialize (IHnexp2 _ _ σ memH _ _ g l0 memV Heqs0).
       forward IHnexp2.
       {
-        inv PRE; inv PRE1.
-        constructor; auto.
+        inv PRE; inv PRE1; auto.
       }
 
       forward IHnexp2; eauto.
@@ -430,32 +369,32 @@
       hvred.
       vstep.
       {
-<<<<<<< HEAD
+
         vstep; eauto; try reflexivity.
         cbn; break_inner_match_goal; try reflexivity.
         exfalso; apply n.
-=======
-        vstep; cbn; eauto; try reflexivity.
-        eapply EXPR1.
-        solve_sub_local_no_aliasing.
-        cbn; try reflexivity.
-        cbn. break_inner_match_goal; try reflexivity.
-
-        (* Division by 0 *)
-        exfalso.
->>>>>>> 128578eb
+
         apply Z.eqb_eq in Heqb.
         rewrite <- Int64.unsigned_zero in Heqb.
         unfold MInt64asNT.NTypeZero.
         apply unsigned_is_zero; auto.
       }
 
-<<<<<<< HEAD
       apply eutt_Ret; cbn; split; [| split]; cbn; eauto.
-      + eapply state_invariant_add_fresh; eauto.
+      + destruct PRE2.
+        destruct PRE1.
+
+        split.
+        eapply state_invariant_add_fresh; eauto.
+        eapply WF_IRState_Γ; eauto.
+        symmetry; eapply incLocal_Γ; eauto.
+        
         eapply Gamma_safe_shrink; eauto. rewrite GAM2; auto.
         solve_local_count.
         solve_local_count.
+
+        cbn in *.
+        solve_fresh.
       + intros * SCO GAM.
         vstep; eauto.
         cbn.
@@ -475,13 +414,6 @@
       + rewrite <- GAM1, <- GAM2.
         eapply incLocal_Γ; eauto.
       + left; solve_local_count.
- 
-=======
-      apply eutt_Ret; cbn; split_post.
-      intros ? [MONO ALIAS]; cbn.
-      vstep; solve_lu; reflexivity.
-  
->>>>>>> 128578eb
    - (* NAdd *)
 
      cbn* in *; simp; try_abs.
@@ -512,8 +444,7 @@
      specialize (IHnexp2 _ _ σ memH _ _ g l0 memV Heqs0).
      forward IHnexp2.
      {
-       inv PRE; inv PRE1.
-       constructor; auto.
+       inv PRE; inv PRE1; auto.
      }
 
      forward IHnexp2; eauto.
@@ -523,7 +454,7 @@
      eapply eutt_clo_bind_returns ; [eassumption | clear IHnexp2].
      introR; destruct_unit.
      intros RET _; eapply no_failure_helix_bind_continuation in NOFAIL; [| eassumption]; clear RET.
-<<<<<<< HEAD
+
      destruct PRE0 as (PRE2 & [EXP2 EXT2 SCOPE2 VAR2 GAM2 MONO2]).
      cbn* in *; inv_eqs.
 
@@ -552,10 +483,20 @@
      vstep; cbn; eauto; reflexivity.
 
      apply eutt_Ret; cbn; split; [| split]; cbn; eauto.
-     + eapply state_invariant_add_fresh; eauto.
+     + destruct PRE2.
+       destruct PRE1.
+
+       split.
+       eapply state_invariant_add_fresh; eauto.
+       eapply WF_IRState_Γ; eauto.
+       symmetry; eapply incLocal_Γ; eauto.
+       
        eapply Gamma_safe_shrink; eauto. rewrite GAM2; auto.
        solve_local_count.
        solve_local_count.
+
+       cbn in *.
+       solve_fresh.
      + intros * SCO GAM.
        vstep; eauto.
        cbn.
@@ -576,18 +517,6 @@
        eapply incLocal_Γ; eauto.
      + left; solve_local_count.
        
-=======
-     destruct PRE0 as ((PRE2 & PREF2) & (EXPR2 & <- & <- & <- & MONO2)).
-     cbn; hvred.
-
-     vstep.
-     vstep; cbn; try (eapply EXPR2 || eapply EXPR1); eauto; first [reflexivity | solve_sub_local_no_aliasing].
-
-     apply eutt_Ret; cbn; split_post.
-     intros ? [MONO ALIAS]; cbn.
-     vstep; solve_lu; reflexivity.
-  
->>>>>>> 128578eb
    - (* NMinus *)
 
      cbn* in *; simp; try_abs.
@@ -618,8 +547,7 @@
      specialize (IHnexp2 _ _ σ memH _ _ g l0 memV Heqs0).
      forward IHnexp2.
      {
-       inv PRE; inv PRE1.
-       constructor; auto.
+       inv PRE; inv PRE1; auto.
      }
 
      forward IHnexp2; eauto.
@@ -629,7 +557,6 @@
      eapply eutt_clo_bind_returns ; [eassumption | clear IHnexp2].
      introR; destruct_unit.
      intros RET _; eapply no_failure_helix_bind_continuation in NOFAIL; [| eassumption]; clear RET.
-<<<<<<< HEAD
      destruct PRE0 as (PRE2 & [EXP2 EXT2 SCOPE2 VAR2 GAM2 MONO2]).
      cbn* in *; inv_eqs.
 
@@ -658,10 +585,20 @@
      vstep; cbn; eauto; reflexivity.
 
      apply eutt_Ret; cbn; split; [| split]; cbn; eauto.
-     + eapply state_invariant_add_fresh; eauto.
+     + destruct PRE2.
+       destruct PRE1.
+
+       split.
+       eapply state_invariant_add_fresh; eauto.
+       eapply WF_IRState_Γ; eauto.
+       symmetry; eapply incLocal_Γ; eauto.
+       
        eapply Gamma_safe_shrink; eauto. rewrite GAM2; auto.
        solve_local_count.
        solve_local_count.
+
+       cbn in *.
+       solve_fresh.
      + intros * SCO GAM.
        vstep; eauto.
        cbn.
@@ -681,20 +618,7 @@
      + rewrite <- GAM1, <- GAM2.
        eapply incLocal_Γ; eauto.
      + left; solve_local_count.
- 
-=======
-     destruct PRE0 as ((PRE2 & PREF2) & (EXPR2 & <- & <- & <- & MONO2)).
-     cbn; hvred.
-
-     vstep.
-     vstep; cbn; try (eapply EXPR2 || eapply EXPR1); eauto; first [reflexivity | solve_sub_local_no_aliasing].
-
-     apply eutt_Ret; cbn; split_post.
-     intros ? [MONO ALIAS]; cbn.
-     vstep; solve_lu; reflexivity.
-  
->>>>>>> 128578eb
-   - (* NMult *)
+    - (* NMult *)
      
      cbn* in *; simp; try_abs.
      hvred.
@@ -724,8 +648,7 @@
      specialize (IHnexp2 _ _ σ memH _ _ g l0 memV Heqs0).
      forward IHnexp2.
      {
-       inv PRE; inv PRE1.
-       constructor; auto.
+       inv PRE; inv PRE1; auto.
      }
 
      forward IHnexp2; eauto.
@@ -746,7 +669,6 @@
      auto using Gamma_preserved_refl.
      forward EXP1.
      {
-<<<<<<< HEAD
        clear EXP1 EXP2 VAR1 VAR2.
        clean_goal.
        destruct MONO2 as [| <-]; [| apply local_scope_preserved_refl].
@@ -766,10 +688,20 @@
      break_inner_match; reflexivity.
      
      apply eutt_Ret; cbn; split; [| split]; cbn; eauto.
-     + eapply state_invariant_add_fresh; eauto.
+     + destruct PRE2.
+       destruct PRE1.
+
+       split.
+       eapply state_invariant_add_fresh; eauto.
+       eapply WF_IRState_Γ; eauto.
+       symmetry; eapply incLocal_Γ; eauto.
+       
        eapply Gamma_safe_shrink; eauto. rewrite GAM2; auto.
        solve_local_count.
        solve_local_count.
+
+       cbn in *.
+       solve_fresh.
      + intros * SCO GAM.
        vstep; eauto.
        cbn.
@@ -789,18 +721,6 @@
      + rewrite <- GAM1, <- GAM2.
        eapply incLocal_Γ; eauto.
      + left; solve_local_count.
- 
-=======
-       vstep; cbn; try (eapply EXPR2 || eapply EXPR1); eauto; try reflexivity.
-       solve_sub_local_no_aliasing.
-        cbn.
-        break_inner_match; reflexivity.
-      }
-
-     apply eutt_Ret; cbn; split_post.
-     intros ? [MONO ALIAS]; cbn.
-     vstep; solve_lu; reflexivity.
->>>>>>> 128578eb
    - (* NMin *)
       (* Non-implemented by the compiler *)
       inversion COMPILE.
@@ -811,7 +731,6 @@
 
 End NExpr.
 
-<<<<<<< HEAD
 (* Definition genNExpr_exp_correct (σ : evalContext) (s : IRState) (e: exp typ) *)
 (*   : Rel_cfg_T DynamicValues.int64 unit := *)
 (*   fun '(memH,i) '(memV,(l,(g,v))) =>  *)
@@ -868,63 +787,4 @@
 (*       auto; try solve_state_invariant. *)
 (* Qed. *)
 
-(* Hint Extern 2 (state_invariant _ _ _ _) => eapply state_invariant_genNExpr; [eassumption | solve_state_invariant] : SolveStateInv. *)
-=======
-Definition genNExpr_exp_correct (σ : evalContext) (s : IRState) (e: exp typ)
-  : Rel_cfg_T DynamicValues.int64 unit :=
-  fun '(memH,i) '(memV,(l,(g,v))) => 
-    eutt Logic.eq 
-         (interp_cfg
-            (translate exp_E_to_instr_E (denote_exp (Some (DTYPE_I 64%Z)) (convert_typ [] e)))
-            g l memV)
-         (Ret (memV,(l,(g,UVALUE_I64 i)))).
-
-Lemma genNExpr_correct :
-  forall (* Compiler bits *) (s1 s2: IRState)
-    (* Helix  bits *)   (nexp: NExpr) (σ: evalContext) (memH: memoryH) 
-    (* Vellvm bits *)   (e: exp typ) (c: code typ) (g : global_env) (l : local_env) (memV : memoryV),
-
-    genNExpr nexp s1 ≡ inr (s2, (e, c))      -> (* Compilation succeeds *)
-    (state_invariant_pre σ s1 s2) memH (memV, (l, g)) -> (* The main state invariant is initially true *)
-    no_failure (interp_helix (E := E_cfg) (denoteNExpr σ nexp) memH) -> (* Source semantics defined *)
-    eutt (succ_cfg
-            (lift_Rel_cfg (state_invariant_post σ s1 s2 l) ⩕
-                          genNExpr_exp_correct σ s2 e ⩕
-                          ext_local_no_aliasing σ s2 memH (memV,(l,g)))
-         )
-         (interp_helix (denoteNExpr σ nexp) memH)
-         (interp_cfg (denote_code (convert_typ [] c)) g l memV).
-Proof.
-  intros.
-  eapply eutt_mon; cycle -1.
-  eapply genNExpr_correct_ind; eauto.
-  intros [(? & ?) |] (? & ? & ? & []) INV; [destruct INV as ((SI & ?) & EXP & ?) | inv INV].
-  cbn in *.
-  specialize (EXP l0).
-  forward EXP; [solve_sub_local_no_aliasing |].
-  split; auto.
-  split; auto.
-  split; auto.
-Qed.
-
-Opaque incBlockNamed.
-Opaque incVoid.
-Opaque incLocal.
-
-Lemma state_invariant_genNExpr :
-  ∀ (n : NExpr) (σ : evalContext) (s s' : IRState) (ec : exp typ * code typ) (memH : memoryH) (stV : config_cfg),
-    genNExpr n s ≡ inr (s', ec) → state_invariant σ s memH stV → state_invariant σ s' memH stV.
-Proof.
-  induction n;
-    intros σ s s' ec memH stV GEN SINV;
-    cbn in GEN; simp;
-      repeat
-        match goal with
-        | H: ErrorWithState.option2errS _ (nth_error (Γ ?s1) ?n) ?s1 ≡ inr (?s2, _) |- _ =>
-          destruct (nth_error (Γ s1) n) eqn:FIND; inversion H; subst
-        end;
-      auto; try solve_state_invariant.
-Qed.
-
-Hint Extern 2 (state_invariant _ _ _ _) => eapply state_invariant_genNExpr; [eassumption | solve_state_invariant] : SolveStateInv.
->>>>>>> 128578eb
+(* Hint Extern 2 (state_invariant _ _ _ _) => eapply state_invariant_genNExpr; [eassumption | solve_state_invariant] : SolveStateInv. *)