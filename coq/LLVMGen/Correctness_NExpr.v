Require Import Helix.LLVMGen.Correctness_Prelude.
Require Import Helix.LLVMGen.Correctness_Invariants.
<<<<<<< HEAD
Require Import LibHyps.LibHyps.
=======

>>>>>>> d44cf195
Import ProofNotations.
Import ListNotations.

Open Scope Z.
Open Scope list.

Set Implicit Arguments.
Set Strict Implicit.

(* YZ TODO: Check that this is global and factor it in prelude *)
Typeclasses Opaque equiv.

(** * Correctness of the compilation of numerical expressions

     We prove in this section the correctness of the compilation of numerical expressions, i.e. [NExpr].
     The corresponding compiling function is [ genNexpr].

     Helix side:
     * nexp: NExpr
     * σ: evalContext
     * s: IRState

 *)

Section NExpr.
  
  (** At the top level, the correctness of genNExpr is expressed as the denotation of the operator being equivalent
      to the bind of denoting the code followed by denoting the expression.
      However this is not inductively stable, we only want to plug the expression at the top level.
      We therefore instead carry the fact about the denotation of the expression in the invariant. (Is there another clever way?)
      TODO: how to make this (much) less ugly?
   *)
  Definition genNExpr_exp_correct_ind (* (σ : evalContext) (nexp : NExpr) *) (e: exp typ)
  : Rel_cfg_T DynamicValues.int64 unit :=
    fun '(x,i) '(memV,(l,(g,v))) =>
      forall l', l ⊑ l' ->
            interp_cfg
                (translate exp_E_to_instr_E (denote_exp (Some (DTYPE_I 64%Z)) (convert_typ [] e)))
                g l' memV ≈
            Ret (memV,(l',(g,UVALUE_I64 i))).

  (**
     We package the local specific invariants. Additionally to the evaluation of the resulting expression,
     we also state that evaluating the code preserves most of the state, except for the local state being
     allowed to be extended with fresh bindings.
   *)
  Record genNExpr_rel_ind
         (σ : evalContext)
         (nexp : NExpr)
         (e : exp typ)
         (mi : memoryH) (sti : config_cfg)
         (mf : memoryH * DynamicValues.int64) (stf : config_cfg_T unit)
    : Prop :=
    {
    exp_correct : genNExpr_exp_correct_ind (* σ nexp *) e mf stf;
    monotone : ext_local mi sti mf stf
    }.

  Hint Resolve memory_invariant_ext_local: core.
  Ltac solve_lu :=
    match goal with
    | |- @Maps.lookup _ _ local_env _ ?id ?l ≡ Some _ =>
      eapply memory_invariant_LLU; [| eassumption | eassumption]; eauto
    | |- @Maps.lookup _ _ global_env _ ?id ?l ≡ Some _ =>
      eapply memory_invariant_GLU; [| eassumption | eassumption]; eauto
     end.

  Ltac check_state_invariant :=
    match goal with
      |- state_invariant _ _ _ (_, (alist_add _ _ _, _)) =>
      eapply state_invariant_add_fresh; [now eauto | (eassumption || check_state_invariant)]
    end.

  Lemma state_invariant_alist_fresh:
    forall σ s s' memH memV l g id,
      state_invariant σ s memH (memV, (l,g)) ->
      incLocal s ≡ inr (s',id) ->
      alist_fresh id l.
  Proof.
    intros * [] LOC.
    apply concrete_fresh_fresh in incLocal_is_fresh.
    eapply incLocal_is_fresh; eauto.
  Qed.

  Ltac solve_alist_fresh :=
    (reflexivity ||
     eapply state_invariant_alist_fresh; now eauto).

  Ltac solve_sub_alist :=
    (reflexivity ||
     apply sub_alist_add; solve_alist_fresh).

  Lemma genNExpr_correct_ind :
    forall (* Compiler bits *) (s1 s2: IRState)
      (* Helix  bits *)   (nexp: NExpr) (σ: evalContext) (memH: memoryH) 
      (* Vellvm bits *)   (e: exp typ) (c: code typ) (g : global_env) (l : local_env) (memV : memoryV),

      genNExpr nexp s1 ≡ inr (s2, (e, c))      -> (* Compilation succeeds *)
      state_invariant σ s1 memH (memV, (l, g)) -> (* The main state invariant is initially true *)
      no_failure (interp_helix (E := E_cfg) (denoteNExpr σ nexp) memH) -> (* Source semantics defined *)
      eutt (succ_cfg (lift_Rel_cfg (state_invariant σ s2) ⩕
                      genNExpr_rel_ind σ nexp e memH (mk_config_cfg memV l g)))
           (interp_helix (denoteNExpr σ nexp) memH)
           (interp_cfg (denote_code (convert_typ [] c)) g l memV).
  Proof with (rauto).

    intros s1 s2 nexp; revert s1 s2; induction nexp; intros * COMPILE PRE NOFAIL.
    - (* Variable case *)
      (* Reducing the compilation *)
      cbn* in COMPILE; simp.

      + (* The variable maps to an integer in the IRState *)
<<<<<<< HEAD
        unfold denoteNExpr in *; cbn* in *...
        simp; try_abs.
=======
        unfold denoteNExpr; cbn* in *.

        simp...
>>>>>>> d44cf195

        (* The identifier has to be a local one *)
        destruct i0; try_abs... 

        (* We establish the postcondition *)
        apply eutt_Ret; split; [| split]; try now eauto.
        intros l' MONO; cbn*...
        2:solve_lu.
        reflexivity.

      + (* The variable maps to a pointer *)
        unfold denoteNExpr in *; cbn* in *.
        simp; try_abs.
        break_inner_match_goal; try_abs.
        cbn...

        (* YZ : TODO load tactic?
           at least reorder the goals afters the rewrite denote_instr_load
         *)
        edestruct memory_invariant_GLU as (ptr & LU & READ); eauto.
        rewrite typ_to_dtyp_equation in READ.
        rewrite denote_instr_load; eauto; cycle 1.

        {
          cbn...
          2 : eauto. 
          reflexivity.
        }

        apply eutt_Ret; split; [| split].
        -- cbn; check_state_invariant.

        -- intros l' MONO; cbn*...
           reflexivity.
           eapply MONO, In_add_eq.
        -- repeat (split; auto); solve_sub_alist.

    - (* Constant *)
      cbn* in COMPILE; simp.
      unfold denoteNExpr in *; cbn*.
      rewrite denote_code_nil; cbn...

      apply eutt_Ret; split; [| split]; try now eauto.
      intros l' MONO; cbn*...
      rewrite repr_intval...
      reflexivity.

    - (* NDiv *)
      cbn* in *; simp; try_abs.
      cbn...
      (* TODO YZ: gets some super "specialize" tactics that do not require to provide variables *)
      specialize (IHnexp1 _ _ _ _ _ _ _ _ _ Heqs PRE). 
      forward IHnexp1; eauto. 
      simp.
      onAllHyps move_up_types.

      rewrite convert_typ_app, denote_code_app.
      rauto:R.
      eapply eutt_clo_bind_returns ; [eassumption | clear IHnexp1].
      introR; destruct_unit.
      intros RET _; eapply no_failure_helix_bind_continuation in NOFAIL; [| eassumption]; clear RET.
      cbn in *.
      destruct PRE0 as (PREI & (EXPRI & <- & <- & <- & MONOI)).

      specialize (IHnexp2 _ _ _ _ _ _ _ _ _ Heqs0 PREI).
      forward IHnexp2; eauto. 
      onAllHyps move_up_types.
      rewrite convert_typ_app, denote_code_app.
      rauto.
      eapply eutt_clo_bind_returns ; [eassumption | clear IHnexp2].
      introR; destruct_unit.
      intros RET _; eapply no_failure_helix_bind_continuation in NOFAIL; [| eassumption]; clear RET.
      cbn in *.
      destruct PRE0 as (PREF & (EXPRF & <- & <- & <- & MONOF)).
      simp; try_abs.

      rewrite denote_code_singleton; cbn...

      specialize (EXPRI _ MONOF) .
      assert (l1 ⊑ l1) as L1L1 by reflexivity; specialize (EXPRF _ L1L1). 
      (* rewrite Heqs2 in EVAL_vH. *)
      (* injection EVAL_vH; intros; subst. *)
      cbn in *.
      (* rewrite Heqs4 in EVAL_vH0. *)
      simp.
      rewrite denote_instr_op.
      2:{
        eapply denote_ibinop_concrete; cbn; eauto; try reflexivity.
        cbn; break_inner_match_goal; try reflexivity.
        exfalso; apply n.
        clear EXPRF EXPRI.
        apply Z.eqb_eq in Heqb.
        rewrite <- Int64.unsigned_zero in Heqb.
        unfold MInt64asNT.NTypeZero.
        apply unsigned_is_zero; auto.
      }
      cbn...
      apply eutt_Ret; split; [| split].
      cbn. eapply state_invariant_add_fresh; eauto; reflexivity.
      {
        cbn; intros ? MONO...
        apply eutt_Ret.
        do 3 f_equal.
        apply MONO, In_add_eq.
      }
      {
        apply ext_local_subalist.
        etransitivity; eauto.
        etransitivity; eauto.
        apply sub_alist_add.
        apply incLocal_is_fresh,concrete_fresh_fresh in PREF.
        eapply PREF.
        eauto.
      }

    - (* NMod *)
      cbn* in *; simp; try_abs.
      cbn...
      (* TODO YZ: gets some super "specialize" tactics that do not require to provide variables *)
      specialize (IHnexp1 _ _ _ _ _ _ _ _ _ Heqs PRE). 
      forward IHnexp1; eauto.
      onAllHyps move_up_types.

      rewrite convert_typ_app, denote_code_app.
      rauto:R.
      eapply eutt_clo_bind_returns; [eassumption | clear IHnexp1].
      introR; destruct_unit.
      intros RET _; eapply no_failure_helix_bind_continuation in NOFAIL; [| eassumption]; clear RET.
      cbn in *.
      destruct PRE0 as (PREI & (EXPRI & <- & <- & <- & MONOI)).

      specialize (IHnexp2 _ _ _ _ _ _ _ _ _ Heqs0 PREI).
      forward IHnexp2; eauto. 
      rewrite convert_typ_app, denote_code_app...
      eapply eutt_clo_bind_returns; [eassumption | clear IHnexp2].
      introR; destruct_unit.
      intros RET _; eapply no_failure_helix_bind_continuation in NOFAIL; [| eassumption]; clear RET.
      cbn in *.
      destruct PRE0 as (PREF & (EXPRF & <- & <- & <- & MONOF)). 
      rewrite denote_code_singleton; cbn...
      break_match_goal; try_abs...

      rewrite denote_instr_op.

      (* Operator evaluation *)
      2: {
        cbn in EXPRF.
        eapply denote_ibinop_concrete; cbn; eauto; try reflexivity.
        3: eapply EXPRF; reflexivity.
        reflexivity.
        cbn; break_inner_match_goal; try reflexivity.

        (* Division by 0 *)
        exfalso.
        apply Z.eqb_eq in Heqb.
        exfalso. apply n.
        rewrite <- Int64.unsigned_zero in Heqb.
        unfold MInt64asNT.NTypeZero.
        apply unsigned_is_zero; auto.
      }
 
      apply eutt_Ret; split; [| split]; try now eauto.
      -- cbn. eapply state_invariant_add_fresh; eauto; reflexivity.
      -- cbn; intros ? MONO...
         2: apply MONO, In_add_eq.
         reflexivity.
      -- apply ext_local_subalist.
         etransitivity; eauto.
         etransitivity; eauto.
         apply sub_alist_add.
         apply incLocal_is_fresh,concrete_fresh_fresh in PREF.
         eapply PREF.
         eauto.

   - (* NAdd *)

     cbn* in *; simp; try_abs.

     (* TODO YZ: gets some super "specialize" tactics that do not require to provide variables *)
     specialize (IHnexp1 _ _ _ _ _ _ _ _ _ Heqs PRE). 
     forward IHnexp1; eauto. 
     rewrite convert_typ_app, denote_code_app...
     eapply eutt_clo_bind_returns; [eassumption | clear IHnexp1].
     introR; destruct_unit.
     intros RET _; eapply no_failure_helix_bind_continuation in NOFAIL; [| eassumption]; clear RET.
     destruct PRE0 as (PREI & (EXPRI & <- & <- & <- & MONOI)). 

     specialize (IHnexp2 _ _ _ _ _ _ _ _ _ Heqs0 PREI). 
     forward IHnexp2; eauto. 
     rewrite convert_typ_app, denote_code_app...
     eapply eutt_clo_bind_returns; [eassumption | clear IHnexp2].
     introR; destruct_unit.
     intros RET _; eapply no_failure_helix_bind_continuation in NOFAIL; [| eassumption]; clear RET.
     destruct PRE0 as (PREF & (EXPRF & <- & <- & <- & MONOF)). 

     cbn...
     rewrite denote_instr_op.
     2: eapply denote_ibinop_concrete; cbn; try (eapply EXPRF || eapply EXPRI); eauto; reflexivity.
     cbn...

     apply eutt_Ret; split; [| split].
     cbn; eapply state_invariant_add_fresh; eauto.
     {
       cbn; intros ? MONO...
       2:apply MONO, In_add_eq.
       reflexivity.
     }
     {
       apply ext_local_subalist.
       etransitivity; eauto.
       etransitivity; eauto.
       apply sub_alist_add.
       apply incLocal_is_fresh,concrete_fresh_fresh in PREF.
       eapply PREF.
       eauto.
     }
     
   - (* NMinus *)

     cbn* in *; simp; try_abs.

     (* TODO YZ: gets some super "specialize" tactics that do not require to provide variables *)
     specialize (IHnexp1 _ _ _ _ _ _ _ _ _ Heqs PRE). 
     forward IHnexp1; eauto. 
     rewrite convert_typ_app, denote_code_app...
     eapply eutt_clo_bind_returns; [eassumption | clear IHnexp1].
     introR; destruct_unit.
     intros RET _; eapply no_failure_helix_bind_continuation in NOFAIL; [| eassumption]; clear RET.
     destruct PRE0 as (PREI & (EXPRI & <- & <- & <- & MONOI)). 

     specialize (IHnexp2 _ _ _ _ _ _ _ _ _ Heqs0 PREI). 
     forward IHnexp2; eauto. 
     rewrite convert_typ_app, denote_code_app...
     eapply eutt_clo_bind_returns; [eassumption | clear IHnexp2].
     introR; destruct_unit.
     intros RET _; eapply no_failure_helix_bind_continuation in NOFAIL; [| eassumption]; clear RET.
     destruct PRE0 as (PREF & (EXPRF & <- & <- & <- & MONOF)). 

     cbn...
     rewrite denote_instr_op.
     2: eapply denote_ibinop_concrete; cbn; try (eapply EXPRF || eapply EXPRI); eauto; reflexivity.
     cbn...

     apply eutt_Ret; split; [| split].
     cbn; eapply state_invariant_add_fresh; eauto.
     {
       cbn; intros ? MONO...
       2:apply MONO, In_add_eq.
       reflexivity.
     }
     {
       apply ext_local_subalist.
       etransitivity; eauto.
       etransitivity; eauto.
       apply sub_alist_add.
       apply incLocal_is_fresh,concrete_fresh_fresh in PREF.
       eapply PREF.
       eauto.
     }

    - (* NMult *)
     
     cbn* in *; simp; try_abs.

     (* TODO YZ: gets some super "specialize" tactics that do not require to provide variables *)
     specialize (IHnexp1 _ _ _ _ _ _ _ _ _ Heqs PRE). 
     forward IHnexp1; eauto. 
     rewrite convert_typ_app, denote_code_app...
     eapply eutt_clo_bind_returns; [eassumption | clear IHnexp1].
     introR; destruct_unit.
     intros RET _; eapply no_failure_helix_bind_continuation in NOFAIL; [| eassumption]; clear RET.
     destruct PRE0 as (PREI & (EXPRI & <- & <- & <- & MONOI)). 

     specialize (IHnexp2 _ _ _ _ _ _ _ _ _ Heqs0 PREI). 
     forward IHnexp2; eauto. 
     rewrite convert_typ_app, denote_code_app...
     eapply eutt_clo_bind_returns; [eassumption | clear IHnexp2].
     introR; destruct_unit.
     intros RET _; eapply no_failure_helix_bind_continuation in NOFAIL; [| eassumption]; clear RET.
     destruct PRE0 as (PREF & (EXPRF & <- & <- & <- & MONOF)). 

     cbn...
     rewrite denote_instr_op.
      (* Operator evaluation *)
      2: {
        eapply denote_ibinop_concrete; cbn; try (eapply EXPRF || eapply EXPRI); eauto; try reflexivity.
        cbn.
        break_inner_match; reflexivity.
      }
      cbn...

      apply eutt_Ret; split; [| split].
      cbn; eapply state_invariant_add_fresh; eauto.
      {
        cbn; intros ? MONO...
        2:apply MONO, In_add_eq.
        reflexivity.
      }
      {
        apply ext_local_subalist.
        etransitivity; eauto.
        etransitivity; eauto.
        apply sub_alist_add.
        apply incLocal_is_fresh,concrete_fresh_fresh in PREF.
        eapply PREF.
        eauto.
      }

    - (* NMin *)
      (* Non-implemented by the compiler *)
      inversion COMPILE.
    - (* NMax *)
      (* Non-implemented by the compiler *)
      inversion COMPILE.
  Qed.

  (* CLEAN UP *)
  (*
  Lemma genNExpr_memH : forall σ n e memH memV memH' memV' l g l' g' n',
      genNExpr_rel σ n e memH (mk_config_cfg memV l g) (memH', n')
                   (memV', (l', (g', ()))) ->
      memH ≡ memH'.
  Proof.
    intros σ n e memH memV memH' memV' l g l' g' n' H.
    destruct H; cbn in *; intuition.
  Qed.

  Lemma genNExpr_memV : forall σ n e memH memV memH' memV' l g l' g' n',
      genNExpr_rel σ n e memH (mk_config_cfg memV l g) (memH', n')
                   (memV', (l', (g', ()))) ->
      memV ≡ memV'.
  Proof.
    intros σ n e memH memV memH' memV' l g l' g' n' H.
    destruct H; cbn in *; intuition.
  Qed.

  Lemma genNExpr_g : forall σ n e memH memV memH' memV' l g l' g' n',
      genNExpr_rel σ n e memH (mk_config_cfg memV l g) (memH', n')
                   (memV', (l', (g', ()))) ->
      g ≡ g'.
  Proof.
    intros σ n e memH memV memH' memV' l g l' g' n' H.
    destruct H; cbn in *; intuition.
  Qed.

  Lemma genNExpr_l : forall σ n e memH memV memH' memV' l g l' g' n',
      genNExpr_rel σ n e memH (mk_config_cfg memV l g) (memH', n')
                   (memV', (l', (g', ()))) ->
      l ⊑ l'.
  Proof.
    intros σ n e memH memV memH' memV' l g l' g' n' H.
    destruct H; cbn in *; intuition.
  Qed.

   *)

End NExpr.

(* CLEAN UP *)
(*
Ltac genNExpr_rel_subst LL :=
  match goal with
  | NEXP : genNExpr_rel ?σ ?n ?e ?memH (mk_config_cfg ?memV ?l ?g) (?memH', ?n') (?memV', (?l', (?g', ()))) |- _ =>
    let H := fresh in
    pose proof genNExpr_memH NEXP as H; subst memH';
    pose proof genNExpr_memV NEXP as H; subst memV';
    pose proof genNExpr_g NEXP as H; subst g';
    pose proof genNExpr_l NEXP as LL
  end.
 *)

(*
Definition genNExpr_exp_correct' (σ : evalContext) (s : IRState) (nexp : NExpr) (e: exp typ)
  : Rel_cfg_T DynamicValues.int64 unit :=
  fun '(memH,i) '(memV,(l,(g,v))) => 
            eutt (succ_cfg (lift_Rel_cfg (state_invariant σ s)))
                 (interp_helix (denoteNExpr σ nexp) memH)
                 (interp_cfg
                    (translate exp_E_to_instr_E (denote_exp (Some (DTYPE_I 64%Z)) (convert_typ [] e)))
                    g l memV). 

  Lemma genNExpr_correct' :
    forall (* Compiler bits *) (s1 s2: IRState)
      (* Helix  bits *)   (nexp: NExpr) (σ: evalContext) (memH: memoryH) 
      (* Vellvm bits *)   (e: exp typ) (c: code typ) (g : global_env) (l : local_env) (memV : memoryV),

      genNExpr nexp s1 ≡ inr (s2, (e, c))      -> (* Compilation succeeds *)
      state_invariant σ s1 memH (memV, (l, g)) -> (* The main state invariant is initially true *)
      no_failure (interp_helix (E := E_cfg) (denoteNExpr σ nexp) memH) -> (* Source semantics defined *)
      eutt (succ_cfg (genNExpr_exp_correct' σ s2 nexp e))
           (interp_helix (denoteNExpr σ nexp) memH)
           (interp_cfg (denote_code (convert_typ [] c)) g l memV).
  Proof.
    intros.
    eapply eqit_mon; [eauto | eauto | ..].
    2: eapply genNExpr_correct; eauto.
    intros [(? & ?) |] (? & ? & ? & ?) INV; [destruct INV as (SI & EXP & ?) | inv INV].
    destruct u; cbn in *.
    destruct EXP as (EXP & MONO).
    cbn in *.
    specialize (EXP l0).
    forward EXP; [reflexivity |].
    destruct EXP as (EXP & EQ).
    unfold denoteNExpr; rewrite EQ; cbn.
    rewrite interp_helix_Ret.
    cbn.
    rewrite <- EXP.
    apply eutt_Ret.
    cbn.
    eauto.
  Qed.

 *)

Definition genNExpr_exp_correct (σ : evalContext) (s : IRState) (e: exp typ)
  : Rel_cfg_T DynamicValues.int64 unit :=
  fun '(memH,i) '(memV,(l,(g,v))) => 
    eutt Logic.eq 
         (interp_cfg
            (translate exp_E_to_instr_E (denote_exp (Some (DTYPE_I 64%Z)) (convert_typ [] e)))
            g l memV)
         (Ret (memV,(l,(g,UVALUE_I64 i)))).

Lemma genNExpr_correct :
  forall (* Compiler bits *) (s1 s2: IRState)
    (* Helix  bits *)   (nexp: NExpr) (σ: evalContext) (memH: memoryH) 
    (* Vellvm bits *)   (e: exp typ) (c: code typ) (g : global_env) (l : local_env) (memV : memoryV),

    genNExpr nexp s1 ≡ inr (s2, (e, c))      -> (* Compilation succeeds *)
    state_invariant σ s1 memH (memV, (l, g)) -> (* The main state invariant is initially true *)
    no_failure (interp_helix (E := E_cfg) (denoteNExpr σ nexp) memH) -> (* Source semantics defined *)
    eutt (succ_cfg
            (lift_Rel_cfg (state_invariant σ s2) ⩕
                          genNExpr_exp_correct σ s2 e ⩕
                          ext_local memH (memV,(l,g))
         ))
         (interp_helix (denoteNExpr σ nexp) memH)
         (interp_cfg (denote_code (convert_typ [] c)) g l memV).
Proof.
  intros.
  eapply eutt_mon; cycle -1.
  eapply genNExpr_correct_ind; eauto.
  intros [(? & ?) |] (? & ? & ? & []) INV; [destruct INV as (SI & EXP & ?) | inv INV].
  cbn in *.
  cbn in *.
  specialize (EXP l0).
  forward EXP; [reflexivity |].
  split; auto.
  split; auto.
Qed.
<|MERGE_RESOLUTION|>--- conflicted
+++ resolved
@@ -1,10 +1,6 @@
 Require Import Helix.LLVMGen.Correctness_Prelude.
 Require Import Helix.LLVMGen.Correctness_Invariants.
-<<<<<<< HEAD
-Require Import LibHyps.LibHyps.
-=======
-
->>>>>>> d44cf195
+
 Import ProofNotations.
 Import ListNotations.
 
@@ -117,14 +113,8 @@
       cbn* in COMPILE; simp.
 
       + (* The variable maps to an integer in the IRState *)
-<<<<<<< HEAD
         unfold denoteNExpr in *; cbn* in *...
         simp; try_abs.
-=======
-        unfold denoteNExpr; cbn* in *.
-
-        simp...
->>>>>>> d44cf195
 
         (* The identifier has to be a local one *)
         destruct i0; try_abs... 
@@ -179,7 +169,7 @@
       specialize (IHnexp1 _ _ _ _ _ _ _ _ _ Heqs PRE). 
       forward IHnexp1; eauto. 
       simp.
-      onAllHyps move_up_types.
+      (* onAllHyps move_up_types. *)
 
       rewrite convert_typ_app, denote_code_app.
       rauto:R.
@@ -191,7 +181,7 @@
 
       specialize (IHnexp2 _ _ _ _ _ _ _ _ _ Heqs0 PREI).
       forward IHnexp2; eauto. 
-      onAllHyps move_up_types.
+      (* onAllHyps move_up_types. *)
       rewrite convert_typ_app, denote_code_app.
       rauto.
       eapply eutt_clo_bind_returns ; [eassumption | clear IHnexp2].
@@ -246,7 +236,7 @@
       (* TODO YZ: gets some super "specialize" tactics that do not require to provide variables *)
       specialize (IHnexp1 _ _ _ _ _ _ _ _ _ Heqs PRE). 
       forward IHnexp1; eauto.
-      onAllHyps move_up_types.
+      (* onAllHyps move_up_types. *)
 
       rewrite convert_typ_app, denote_code_app.
       rauto:R.
