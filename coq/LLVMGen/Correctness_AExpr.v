Require Import Helix.LLVMGen.Correctness_Prelude.
Require Import Helix.LLVMGen.Freshness.
Require Import Helix.LLVMGen.LidBound.
Require Import Helix.LLVMGen.Correctness_Invariants.
Require Import Helix.LLVMGen.Correctness_NExpr.
Require Import Helix.LLVMGen.Correctness_MExpr.

Import ListNotations.

Set Implicit Arguments.
Set Strict Implicit.

Typeclasses Opaque equiv.
Opaque incBlockNamed.
Opaque incVoid.
Opaque incLocal.

Section AExpr.

  (* TODO: move this *)
  Lemma int_of_nat :
    forall (i : Int64.int),
    exists (n : nat), i ≡ Int64.repr (Z.of_nat n).
  Proof.
    intros [val [LOWER UPPER]].
    Transparent Int64.repr.
    unfold Int64.repr.
    Opaque Int64.repr.
    exists (Z.to_nat val).
    rewrite Znat.Z2Nat.id by lia.

    match goal with
    | |- ?x ≡ ?y => assert (x = y) as EQ;
                    pose proof Int64.eq_spec x y as EQ_real
    end.

    { unfold equiv.
      unfold MInt64asNT.NTypeEquiv.
      unfold Int64.eq.
      cbn.
      rewrite Int64.Z_mod_modulus_eq.

      assert (val mod Int64.modulus ≡ val)%Z as H.
      apply Zdiv.Zmod_small; lia.

      rewrite H.
      apply Coqlib.zeq_true.
    }

    rewrite EQ in EQ_real.
    auto.
  Qed.

  Fact CTypeOne_of_longu:
    MFloat64asCT.CTypeOne ≡ Floats.Float.of_longu (DynamicValues.Int64.repr 1).
  Proof.
    Transparent DynamicValues.Int64.repr.
    unfold DynamicValues.Int64.repr.
    unfold MFloat64asCT.CTypeOne, Float64One.
    Transparent Floats.Float.of_longu.
    unfold Floats.Float.of_longu.
    unfold Binary.Bone, IEEE754_extra.BofZ, Binary.binary_normalize.
    cbn.
    f_equiv.
  Qed.

  Fact CTypeZero_of_longu:
    MFloat64asCT.CTypeZero ≡ Floats.Float.of_longu (DynamicValues.Int64.repr 0).
  Proof.
    Transparent DynamicValues.Int64.repr.
    unfold DynamicValues.Int64.repr.
    unfold MFloat64asCT.CTypeOne, Float64One.
    Transparent Floats.Float.of_longu.
    unfold Floats.Float.of_longu.
    unfold Binary.Bone, IEEE754_extra.BofZ, Binary.binary_normalize.
    cbn.
    f_equiv.
  Qed.

  (* TODO move this, possibly give it a better name. *)
  Lemma float_cmp :
    forall (a b : binary64),
    exists v,
      double_cmp FOlt a b ≡ DVALUE_I1 v /\ MFloat64asCT.CTypeZLess a b ≡ (Floats.Float.of_longu
                                                                           (DynamicValues.Int64.repr (DynamicValues.Int1.unsigned v))).
  Proof.
    intros a b.
    unfold double_cmp.
    destruct (ordered64 a b && Floats.Float.cmp Integers.Clt a b)%bool eqn:CMP.
    - exists DynamicValues.Int1.one.
      simpl.
      rewrite <- CTypeOne_of_longu.
      intuition; cbn.
      apply andb_prop in CMP.
      destruct CMP as [O C].
      unfold ordered64 in O.
      apply andb_prop in O.
      destruct O as [OA OB].
      unfold MFloat64asCT.CTypeZLess.
      Transparent Floats.Float.cmp.
      unfold Floats.Float.cmp, Floats.cmp_of_comparison, Floats.Float.compare in C.
      break_match_hyp; [|inversion C].
      break_match_hyp; inversion C; clear C.
      subst.
      unfold not_nan64 in OA, OB.
      apply Bool.negb_true_iff in OA.
      apply Bool.negb_true_iff in OB.
      destruct a; try inv OA; destruct b; try inv OB; reflexivity.
    - exists DynamicValues.Int1.zero.
      simpl.
      rewrite <- CTypeZero_of_longu.
      intuition; cbn.
      unfold MFloat64asCT.CTypeZLess.
      Transparent Floats.Float.cmp.
      unfold Floats.Float.cmp, Floats.cmp_of_comparison, Floats.Float.compare in CMP.
      unfold ordered64 in CMP.
      rewrite 2!BoolUtil.andb_eq_false in CMP.
      destruct CMP.
      +
        destruct H.
        *
          unfold not_nan64 in H.
          apply Bool.negb_false_iff in H.
          break_match.
          1,2,4: inversion H.
          reflexivity.
        *
          destruct b; try inversion H.
          unfold not_nan64 in H.
          break_match; reflexivity.
      +
        repeat break_match_hyp; subst; [| inversion H | |];
          destruct a,b; inversion Heqo; try reflexivity.
  Qed.

  Lemma min_float_correct: forall (a b: binary64), Float_minimum a b ≡ MFloat64asCT.CTypeMin a b.
  Proof.
    intros.
    Transparent Floats.Float.cmp.
    unfold Float_minimum, MFloat64asCT.CTypeMin, Float64Min, Floats.Float.cmp.
    unfold Floats.Float.compare, Floats.cmp_of_comparison.
    destruct a,b; try break_if; repeat break_match ;try reflexivity; crush.
  Qed.

  Lemma max_float_correct: forall (a b: binary64), Float_maxnum a b ≡ MFloat64asCT.CTypeMax a b.
  Proof.
    intros. 
    Transparent Floats.Float.cmp.
    unfold Float_maxnum, MFloat64asCT.CTypeMax, Float64Max, Floats.Float.cmp.
    unfold Floats.Float.compare, Floats.cmp_of_comparison.
    destruct a,b; try break_if; repeat break_match ;try reflexivity; crush.
  Qed.

  Definition genAExpr_exp_correct σ s1 s2 (e: exp typ) 
    : Rel_cfg_T binary64 unit :=
    fun '(x,i) '(memV,(l,(g,v))) =>
      forall l',
        local_scope_preserved s1 s2 l l' ->
        Gamma_preserved σ s1 l l' ->
        interp_cfg
          (translate exp_E_to_instr_E (denote_exp (Some DTYPE_Double) (convert_typ [] e)))
          g l' memV ≈
          Ret (memV,(l',(g,UVALUE_Double i))).

  Record genAExpr_post
         (e : exp typ)
         σ s1 s2
         (mi : memoryH) (sti : config_cfg)
         (mf : memoryH * binary64) (stf : config_cfg_T unit)
    : Prop :=
    {
    exp_correct : genAExpr_exp_correct σ s1 s2 e mf stf;
    is_almost_pure : almost_pure mi sti mf stf; 
    extends : local_scope_modif s1 s2 (fst (snd sti)) (fst (snd stf));
    exp_in_scope : forall id, e ≡ EXP_Ident (ID_Local id) -> ((exists v, alist_In id (fst (snd sti)) v) \/ (lid_bound_between s1 s2 id /\ s1 << s2));
    Gamma_cst : Γ s2 ≡ Γ s1;
    Mono_IRState : s1 << s2 \/ fst (snd sti) ≡ fst (snd stf)
    }.

  Import ProofMode.
  Lemma genAExpr_correct :
    forall (* Compiler bits *) (s1 s2: IRState)
      (* Helix  bits *)   (aexp: AExpr) (σ: evalContext) (memH: memoryH) 
      (* Vellvm bits *)   (e: exp typ) (c: code typ) (g : global_env) (l : local_env) (memV : memoryV),

      genAExpr aexp s1 ≡ inr (s2, (e, c))      -> (* Compilation succeeds *)
      state_invariant σ s1 memH (memV, (l, g)) -> (* The main state invariant is initially true *)
      Gamma_safe σ s1 s2 ->
      no_failure (interp_helix (E := E_cfg) (denoteAExpr σ aexp) memH) -> (* Source semantics defined *)

      eutt (succ_cfg (lift_Rel_cfg (state_invariant σ s2) ⩕ genAExpr_post e σ s1 s2 memH (mk_config_cfg memV l g)))
           (interp_helix (denoteAExpr σ aexp) memH)
           (interp_cfg (denote_code (convert_typ [] c)) g l memV).
  Proof. 
    intros s1 s2 aexp; revert s1 s2; induction aexp; intros * COMPILE PRE SAFE NOFAIL.
    - (* Variable case *)
      (* Reducing the compilation *)
      pose proof PRE as PRE'; inv PRE'.
      cbn* in COMPILE; simp.

      + (* The variable maps to an integer in the IRState *)
        unfold denoteAExpr in *; cbn* in *.
        simp; try_abs.
        
        hvred.
        break_inner_match_goal; try_abs.
        break_inner_match_goal; try_abs.
        hvred.
        edestruct memory_invariant_GLU_AExpr as (ptr & MAP & READ); eauto. 
        rewrite typ_to_dtyp_equation in READ.

        vstep.
        { vstep; eauto; reflexivity. }
        apply eutt_Ret; split; [| split]; cbn; eauto.
        * eapply state_invariant_add_fresh; eauto; split; eauto.
        * intros l' LOC GAM; cbn*.
          vstep; [ | reflexivity].
          cbn.
          red in LOC; rewrite LOC.
          rewrite alist_find_add_eq; reflexivity.
          eauto using lid_bound_between_incLocal.          
        * apply local_scope_modif_add.
          auto using lid_bound_between_incLocal.
        * intros * EQ; inv EQ; right.
          split; [auto using lid_bound_between_incLocal | solve_local_count].
        * eauto using incLocal_Γ.
        * left; solve_local_count.

      + (* The variable maps to a pointer *)
        unfold denoteAExpr in *; cbn* in *.
        simp; try_abs.
        hvred.
        break_match_goal; try_abs.
        clear NOFAIL.
        hvred.
        apply eutt_Ret; split; [| split]; cbn; eauto.
        * intros l' LOC GAM; cbn*.
          break_match_goal; try_abs.
          vstep.
          red in GAM; cbn in *.
          erewrite <- GAM.
          eapply memory_invariant_LLU_AExpr; eauto.
          econstructor;eauto.
          reflexivity.
        * intros * EQ; inv EQ.
          left.
          eexists.
          eapply memory_invariant_LLU_AExpr; eauto.

    - (* Constant *)
      cbn* in *; simp.
      hvred.
      apply eutt_Ret; split; [| split]; cbn; eauto.
      intros l' MONO; cbn*.
      vstep; reflexivity.
      intros * EQ; inv EQ.

    - (* ANth m n: lookup to m[n] *)

      cbn* in *; simp.
      edestruct @genMExpr_array as (?sz & ?EQ); eauto; subst.
      hvred.

      (* denoting [n] *)
      clean_goal.
      eapply eutt_clo_bind_returns; [eapply genNExpr_correct |..]; eauto.
      eapply Gamma_safe_shrink; eauto; solve_local_count.

      introR; destruct_unit.
      intros RET _; eapply no_failure_helix_bind_continuation in NOFAIL; [| eassumption]; clear RET.
      destruct PRE0 as (SINV1 & POST1); inv POST1.
      cbn* in *; inv_eqs.
      hvred.

      (* denoting [m] *)
      eapply eutt_clo_bind_returns; [eapply genMExpr_correct | ..]; eauto.
      introR; destruct_unit.
      intros RET _; eapply no_failure_helix_bind_continuation in NOFAIL; [| eassumption]; clear RET.
      destruct vH0, PRE0 as (SINV2 & [PRES2 (addr_m & EQEXPm & LU_ARRAY) <-]). 
      cbn* in *; inv_eqs.
      hvred.

      simp; try_abs.
      (* TODO: Fix try_abs to handle this case *)
      apply no_failure_Ret in NOFAIL; try_abs.
      hvred.

      (* [vstep] does not handle gep currently *)
      edestruct denote_instr_gep_array' as (? & READ & GEP & EQ);
        [exact EQEXPm | | eapply LU_ARRAY; eauto |].
      { clear LU_ARRAY EQEXPm.
        assert (EQ: vH ≡ repr (Z.of_nat (MInt64asNT.to_nat vH))).
        { cbn.
          unfold MInt64asNT.to_nat.
          cbn.
          rewrite Znat.Z2Nat.id, repr_intval; auto.
          destruct (Int64.intrange vH); lia.
        }
        rewrite EQ in exp_correct0.
        apply exp_correct0; eauto using local_scope_preserved_refl, Gamma_preserved_refl.
      }

      rewrite EQ; clear EQ.
      hvred.
      hvred.
      vstep.
      {
        vstep.
        apply lookup_alist_add_eq. 
        reflexivity.
      }
<<<<<<< HEAD

      clear EQEXPm NOFAIL exp_correct0.
      destruct u; clean_goal.
      rename i0 into s2, i1 into s3, s2 into s4.
      apply eutt_Ret; split; [| split]; cbn; eauto.
      + eapply state_invariant_add_fresh; eauto.
        eapply Gamma_safe_shrink; eauto.
        rewrite <- Gamma_cst0; symmetry; eauto using incLocal_Γ.
        solve_local_count.
        solve_local_count.
        eapply state_invariant_add_fresh; eauto.
        eapply Gamma_safe_shrink; eauto.
        solve_local_count.
        solve_local_count.
      + intros * SCO GAM.
        vstep; eauto.
        cbn.
        erewrite SCO,alist_find_add_eq.
        reflexivity.
        apply lid_bound_between_shrink_down with s3.
        solve_local_count.
        eapply lid_bound_between_incLocal; eauto.
        reflexivity.
      + eapply local_scope_modif_trans; eauto; [solve_local_count | solve_local_count |].
        apply local_scope_modif_trans with (s2 := s3) (l2 := alist_add r (UVALUE_Addr x) l0).
        solve_local_count.
        solve_local_count.
        eauto using local_scope_modif_add, lid_bound_between_incLocal.
        eauto using local_scope_modif_add, lid_bound_between_incLocal.
      + intros ? EQ; inv EQ.
        right; split; [| solve_local_count].
        apply lid_bound_between_shrink_down with s3; [solve_local_count |].
        eauto using lid_bound_between_incLocal.
      + rewrite <- Gamma_cst0.
        etransitivity; eapply incLocal_Γ; eauto.
      + left; solve_local_count.

=======
      clear EQEXP EQEXPm NOFAIL.
      apply eutt_Ret; split_post.

      intros l' H0.
      vstep.
      solve_lu.
      reflexivity.
      destruct H.
      rewrite H.
      etransitivity.
      eapply sub_alist_add.
      2: {
        eapply sub_alist_add.
        solve_alist_fresh.
      }

      solve_alist_fresh.
  
>>>>>>> 128578eb
    - (* AAbs *) 
      cbn* in *; simp.
      hvred.
      eapply eutt_clo_bind; try eapply IHaexp; eauto.
      eapply Gamma_safe_shrink; eauto; solve_local_count.
      introR; destruct_unit.
      destruct PRE0 as (SINV1 & [EXP1 EXT1 SCOPE1 VAR1 GAM1 MONO1]).
      cbn in *; inv_eqs.
      cbn in *; hvred.

      (* TO FIX *)
      Transparent assoc. 
      vstep; try reflexivity.
      {
        cbn.
        vred_l.
        rewrite (EXP1 l0); eauto using local_scope_preserved_refl, Gamma_preserved_refl.
        tred; vred_l.
        reflexivity.
      }
      {
        cbn; tred; vred_l.
        reflexivity.
      }
      reflexivity.

      clear EXP1 IHaexp.
      clean_goal.
      apply eutt_Ret; split; [| split]; cbn; eauto.
      + eapply state_invariant_add_fresh; eauto.
        eapply Gamma_safe_shrink; eauto.
        solve_local_count.
        solve_local_count.
      + intros * SCO GAM.
        vstep; eauto.
        cbn.
        erewrite SCO,alist_find_add_eq.
        reflexivity.
<<<<<<< HEAD
        apply lid_bound_between_shrink_down with i.
        solve_local_count.
        eapply lid_bound_between_incLocal; eauto.
        reflexivity.
      + eapply local_scope_modif_trans; eauto; [solve_local_count | solve_local_count |].
        eauto using local_scope_modif_add, lid_bound_between_incLocal.
      + intros ? EQ; inv EQ.
        right; split; [| solve_local_count].
        apply lid_bound_between_shrink_down with i; [solve_local_count |].
        eauto using lid_bound_between_incLocal.
      + rewrite <- GAM1.
        eapply incLocal_Γ; eauto.
      + left; solve_local_count.
        
=======
>>>>>>> 128578eb
    - (* APlus *)
      cbn* in *; simp...
      hvred.

      eapply eutt_clo_bind_returns; try eapply IHaexp1; eauto.
      eapply Gamma_safe_shrink; eauto; solve_local_count.
      introR; destruct_unit.
      intros RET _; eapply no_failure_helix_bind_continuation in NOFAIL; [| eassumption]; clear RET.
      destruct PRE0 as (SINV1 & [EXP1 EXT1 SCOPE1 VAR1 GAM1 MONO1]).
      cbn in *; inv_eqs.
      cbn in *; hvred.

      eapply eutt_clo_bind; try eapply IHaexp2; eauto.
      eapply Gamma_safe_shrink; eauto; solve_local_count.
      introR; destruct_unit.
      destruct PRE0 as (SINV2 & [EXP2 EXT2 SCOPE2 VAR2 GAM2 MONO2]).
      cbn in *; inv_eqs.
      hvred.

      rename i into s2, i0 into s3, s2 into s4.
      specialize (EXP1 l1) .
      specialize (EXP2 l1) .
      forward EXP2.
      auto using local_scope_preserved_refl.
      forward EXP2.
      auto using Gamma_preserved_refl.
      forward EXP1.
      {
        destruct MONO2 as [| <-]; [| apply local_scope_preserved_refl].
        eapply local_scope_preserve_modif; eauto.
      }
      forward EXP1.
      {
        clear EXP2 EXP1 IHaexp2 IHaexp1.
        clean_goal.
        apply Gamma_preserved_Gamma_eq with s2; auto.
        eapply Gamma_preserved_if_safe; eauto.
        eapply Gamma_safe_shrink; eauto; solve_local_count.
      }

      vstep.
      {
        vstep; eauto.
        all:reflexivity.
      }

      apply eutt_Ret; split; [| split]; cbn; eauto.
      + eapply state_invariant_add_fresh; eauto.
        eapply Gamma_safe_shrink; eauto. rewrite GAM2; auto.
        solve_local_count.
        solve_local_count.
      + intros * SCO GAM.
        vstep; eauto.
        cbn.
        erewrite SCO,alist_find_add_eq.
        reflexivity.
<<<<<<< HEAD
        apply lid_bound_between_shrink_down with s3.
        solve_local_count.
        eapply lid_bound_between_incLocal; eauto.
        reflexivity.
      + eapply local_scope_modif_trans; eauto; [solve_local_count | solve_local_count |].
        eapply local_scope_modif_trans; eauto; [solve_local_count | solve_local_count |].
        eauto using local_scope_modif_add, lid_bound_between_incLocal.
      + intros ? EQ; inv EQ.
        right; split; [| solve_local_count].
        apply lid_bound_between_shrink_down with s3; [solve_local_count |].
        eauto using lid_bound_between_incLocal.
      + rewrite <- GAM1, <- GAM2.
        eapply incLocal_Γ; eauto.
      + left; solve_local_count.

=======
>>>>>>> 128578eb
    - (* AMinus *)
      cbn* in *; simp.
      hvred.

      eapply eutt_clo_bind_returns; try eapply IHaexp1; eauto.
      eapply Gamma_safe_shrink; eauto; solve_local_count.
      introR; destruct_unit.
      intros RET _; eapply no_failure_helix_bind_continuation in NOFAIL; [| eassumption]; clear RET.
      destruct PRE0 as (SINV1 & [EXP1 EXT1 SCOPE1 VAR1 GAM1 MONO1]).
      cbn in *; inv_eqs.
      hvred.

      eapply eutt_clo_bind; try eapply IHaexp2; eauto.
      eapply Gamma_safe_shrink; eauto; solve_local_count.
      introR; destruct_unit.
      destruct PRE0 as (SINV2 & [EXP2 EXT2 SCOPE2 VAR2 GAM2 MONO2]).
      cbn in *; inv_eqs.
      hvred.

      rename i into s2, i0 into s3, s2 into s4.
      specialize (EXP1 l1) .
      specialize (EXP2 l1) .
      forward EXP2.
      auto using local_scope_preserved_refl.
      forward EXP2.
      auto using Gamma_preserved_refl.
      forward EXP1.
      {
        destruct MONO2 as [| <-]; [| apply local_scope_preserved_refl].
        eapply local_scope_preserve_modif; eauto.
      }
      forward EXP1.
      {
        clear EXP2 EXP1 IHaexp2 IHaexp1.
        clean_goal.
        apply Gamma_preserved_Gamma_eq with s2; auto.
        eapply Gamma_preserved_if_safe; eauto.
        eapply Gamma_safe_shrink; eauto; solve_local_count.
      }

      vstep.
      {
        vstep; eauto.
        all:reflexivity.
      }

      apply eutt_Ret; split; [| split]; cbn; eauto.
      + eapply state_invariant_add_fresh; eauto.
        eapply Gamma_safe_shrink; eauto. rewrite GAM2; auto.
        solve_local_count.
        solve_local_count.
      + intros * SCO GAM.
        vstep; eauto.
        cbn.
        erewrite SCO,alist_find_add_eq.
        reflexivity.
        apply lid_bound_between_shrink_down with s3.
        solve_local_count.
        eapply lid_bound_between_incLocal; eauto.
        reflexivity.
<<<<<<< HEAD
      + eapply local_scope_modif_trans; eauto; [solve_local_count | solve_local_count |].
        eapply local_scope_modif_trans; eauto; [solve_local_count | solve_local_count |].
        eauto using local_scope_modif_add, lid_bound_between_incLocal.
      + intros ? EQ; inv EQ.
        right; split; [| solve_local_count].
        apply lid_bound_between_shrink_down with s3; [solve_local_count |].
        eauto using lid_bound_between_incLocal.
      + rewrite <- GAM1, <- GAM2.
        eapply incLocal_Γ; eauto.
      + left; solve_local_count.

=======
>>>>>>> 128578eb
    - (* AMult *)
      cbn* in *; simp.
      hvred.

      eapply eutt_clo_bind_returns; try eapply IHaexp1; eauto.
      eapply Gamma_safe_shrink; eauto; solve_local_count.
      introR; destruct_unit.
      intros RET _; eapply no_failure_helix_bind_continuation in NOFAIL; [| eassumption]; clear RET.
      destruct PRE0 as (SINV1 & [EXP1 EXT1 SCOPE1 VAR1 GAM1 MONO1]).
      cbn in *; inv_eqs.
      hvred.

      eapply eutt_clo_bind; try eapply IHaexp2; eauto.
      eapply Gamma_safe_shrink; eauto; solve_local_count.
      introR; destruct_unit.
      destruct PRE0 as (SINV2 & [EXP2 EXT2 SCOPE2 VAR2 GAM2 MONO2]).
      cbn in *; inv_eqs.
      hvred.

      rename i into s2, i0 into s3, s2 into s4.
      specialize (EXP1 l1) .
      specialize (EXP2 l1) .
      forward EXP2.
      auto using local_scope_preserved_refl.
      forward EXP2.
      auto using Gamma_preserved_refl.
      forward EXP1.
      {
        destruct MONO2 as [| <-]; [| apply local_scope_preserved_refl].
        eapply local_scope_preserve_modif; eauto.
      }
      forward EXP1.
      {
        clear EXP2 EXP1 IHaexp2 IHaexp1.
        clean_goal.
        apply Gamma_preserved_Gamma_eq with s2; auto.
        eapply Gamma_preserved_if_safe; eauto.
        eapply Gamma_safe_shrink; eauto; solve_local_count.
      }

      vstep.
      {
        vstep; eauto.
        all:reflexivity.
      }

      apply eutt_Ret; split; [| split]; cbn; eauto.
      + eapply state_invariant_add_fresh; eauto.
        eapply Gamma_safe_shrink; eauto. rewrite GAM2; auto.
        solve_local_count.
        solve_local_count.
      + intros * SCO GAM.
        vstep; eauto.
        cbn.
        erewrite SCO,alist_find_add_eq.
        reflexivity.
<<<<<<< HEAD
        apply lid_bound_between_shrink_down with s3.
        solve_local_count.
        eapply lid_bound_between_incLocal; eauto.
        reflexivity.
      + eapply local_scope_modif_trans; eauto; [solve_local_count | solve_local_count |].
        eapply local_scope_modif_trans; eauto; [solve_local_count | solve_local_count |].
        eauto using local_scope_modif_add, lid_bound_between_incLocal.
      + intros ? EQ; inv EQ.
        right; split; [| solve_local_count].
        apply lid_bound_between_shrink_down with s3; [solve_local_count |].
        eauto using lid_bound_between_incLocal.
      + rewrite <- GAM1, <- GAM2.
        eapply incLocal_Γ; eauto.
      + left; solve_local_count.

=======
>>>>>>> 128578eb
    - (* AMin *)
      cbn* in *; simp.
      hvred.

      eapply eutt_clo_bind_returns; try eapply IHaexp1; eauto.
      eapply Gamma_safe_shrink; eauto; solve_local_count.
      introR; destruct_unit.
      intros RET _; eapply no_failure_helix_bind_continuation in NOFAIL; [| eassumption]; clear RET.
      destruct PRE0 as (SINV1 & [EXP1 EXT1 SCOPE1 VAR1 GAM1 MONO1]).
      cbn in *; inv_eqs.
      hvred.

      eapply eutt_clo_bind; try eapply IHaexp2; eauto.
      eapply Gamma_safe_shrink; eauto; solve_local_count.
      introR; destruct_unit.
      destruct PRE0 as (SINV2 & [EXP2 EXT2 SCOPE2 VAR2 GAM2 MONO2]).
      cbn in *; inv_eqs.
      hvred.

      rename i into s2, i0 into s3, s2 into s4.
      specialize (EXP1 l1) .
      specialize (EXP2 l1) .
      forward EXP2.
      auto using local_scope_preserved_refl.
      forward EXP2.
      auto using Gamma_preserved_refl.
      forward EXP1.
      {
        destruct MONO2 as [| <-]; [| apply local_scope_preserved_refl].
        eapply local_scope_preserve_modif; eauto.
      }
      forward EXP1.
      {
        clear EXP2 EXP1 IHaexp2 IHaexp1.
        clean_goal.
        apply Gamma_preserved_Gamma_eq with s2; auto.
        eapply Gamma_preserved_if_safe; eauto.
        eapply Gamma_safe_shrink; eauto; solve_local_count.
      }

      vstep; try reflexivity.
      { cbn; vred_l. 
        rewrite EXP1.
        autorewrite with itree.
        vred_l.
        rewrite EXP2.
        autorewrite with itree.
        vred_l.
        reflexivity.
      }
      cbn; tred; vred_l; reflexivity.
      reflexivity.

      apply eutt_Ret; split; [| split]; cbn; eauto.
      + eapply state_invariant_add_fresh; eauto.
        eapply Gamma_safe_shrink; eauto. rewrite GAM2; auto.
        solve_local_count.
        solve_local_count.
      + intros * SCO GAM.
        vstep; eauto.
        cbn.
        erewrite SCO,alist_find_add_eq.
        reflexivity.
        apply lid_bound_between_shrink_down with s3.
        solve_local_count.
        eapply lid_bound_between_incLocal; eauto.
        rewrite min_float_correct. 
        reflexivity.
<<<<<<< HEAD
      + eapply local_scope_modif_trans; eauto; [solve_local_count | solve_local_count |].
        eapply local_scope_modif_trans; eauto; [solve_local_count | solve_local_count |].
        eauto using local_scope_modif_add, lid_bound_between_incLocal.
      + intros ? EQ; inv EQ.
        right; split; [| solve_local_count].
        apply lid_bound_between_shrink_down with s3; [solve_local_count |].
        eauto using lid_bound_between_incLocal.
      + rewrite <- GAM1, <- GAM2.
        eapply incLocal_Γ; eauto.
      + left; solve_local_count.
        
=======
>>>>>>> 128578eb
   - (* AMax *)
      cbn* in *; simp.
      hvred.

      eapply eutt_clo_bind_returns; try eapply IHaexp1; eauto.
      eapply Gamma_safe_shrink; eauto; solve_local_count.
      introR; destruct_unit.
      intros RET _; eapply no_failure_helix_bind_continuation in NOFAIL; [| eassumption]; clear RET.
      destruct PRE0 as (SINV1 & [EXP1 EXT1 SCOPE1 VAR1 GAM1 MONO1]).
      cbn in *; inv_eqs.
      hvred.

      eapply eutt_clo_bind; try eapply IHaexp2; eauto.
      eapply Gamma_safe_shrink; eauto; solve_local_count.
      introR; destruct_unit.
      destruct PRE0 as (SINV2 & [EXP2 EXT2 SCOPE2 VAR2 GAM2 MONO2]).
      cbn in *; inv_eqs.
      hvred.

      rename i into s2, i0 into s3, s2 into s4.
      specialize (EXP1 l1) .
      specialize (EXP2 l1) .
      forward EXP2.
      auto using local_scope_preserved_refl.
      forward EXP2.
      auto using Gamma_preserved_refl.
      forward EXP1.
      {
        destruct MONO2 as [| <-]; [| apply local_scope_preserved_refl].
        eapply local_scope_preserve_modif; eauto.
      }
      forward EXP1.
      {
        clear EXP2 EXP1 IHaexp2 IHaexp1.
        clean_goal.
        apply Gamma_preserved_Gamma_eq with s2; auto.
        eapply Gamma_preserved_if_safe; eauto.
        eapply Gamma_safe_shrink; eauto; solve_local_count.
      }

      vstep; try reflexivity.
      { cbn; vred_l. 
        rewrite EXP1.
        autorewrite with itree.
        vred_l.
        rewrite EXP2.
        autorewrite with itree.
        vred_l.
        reflexivity.
      }
      cbn; tred; vred_l; reflexivity.
      reflexivity.

      apply eutt_Ret; split; [| split]; cbn; eauto.
      + eapply state_invariant_add_fresh; eauto.
        eapply Gamma_safe_shrink; eauto. rewrite GAM2; auto.
        solve_local_count.
        solve_local_count.
      + intros * SCO GAM.
        vstep; eauto.
        cbn.
        erewrite SCO,alist_find_add_eq.
        reflexivity.
<<<<<<< HEAD
        apply lid_bound_between_shrink_down with s3.
        solve_local_count.
        eapply lid_bound_between_incLocal; eauto.
        rewrite max_float_correct. 
        reflexivity.
      + eapply local_scope_modif_trans; eauto; [solve_local_count | solve_local_count |].
        eapply local_scope_modif_trans; eauto; [solve_local_count | solve_local_count |].
        eauto using local_scope_modif_add, lid_bound_between_incLocal.
      + intros ? EQ; inv EQ.
        right; split; [| solve_local_count].
        apply lid_bound_between_shrink_down with s3; [solve_local_count |].
        eauto using lid_bound_between_incLocal.
      + rewrite <- GAM1, <- GAM2.
        eapply incLocal_Γ; eauto.
      + left; solve_local_count.
 
=======
>>>>>>> 128578eb
   - (* AZless *)
      cbn* in *; simp.
      hvred.

      eapply eutt_clo_bind_returns; try eapply IHaexp1; eauto.
      eapply Gamma_safe_shrink; eauto; solve_local_count.
      introR; destruct_unit.
      intros RET _; eapply no_failure_helix_bind_continuation in NOFAIL; [| eassumption]; clear RET.
      destruct PRE0 as (SINV1 & [EXP1 EXT1 SCOPE1 VAR1 GAM1 MONO1]).
      cbn in *; inv_eqs.
      hvred.

      eapply eutt_clo_bind; try eapply IHaexp2; eauto.
      eapply Gamma_safe_shrink; eauto; solve_local_count.
      introR; destruct_unit.
      destruct PRE0 as (SINV2 & [EXP2 EXT2 SCOPE2 VAR2 GAM2 MONO2]).
      cbn in *; inv_eqs.
      hvred.

      rename i into s2, i0 into s3, s2 into s4.
      specialize (EXP1 l1) .
      specialize (EXP2 l1) .
      forward EXP2.
      auto using local_scope_preserved_refl.
      forward EXP2.
      auto using Gamma_preserved_refl.
      forward EXP1.
      {
        destruct MONO2 as [| <-]; [| apply local_scope_preserved_refl].
        eapply local_scope_preserve_modif; eauto.
      }
      forward EXP1.
      {
        clear EXP2 EXP1 IHaexp2 IHaexp1.
        clean_goal.
        apply Gamma_preserved_Gamma_eq with s2; auto.
        eapply Gamma_preserved_if_safe; eauto.
        eapply Gamma_safe_shrink; eauto; solve_local_count.
      }

      vstep.
      {
        vstep.
        rewrite EXP1; reflexivity.
        rewrite EXP2; reflexivity. 
        all: reflexivity.
      }

      hvred.
      destruct (float_cmp vH vH0) as (? & ? & ?).
      rewrite denote_instr_comment.
      vstep.
      unfold denote_exp; simpl.
      hvred.
      vstep.
      vstep.

      { vstep.
        apply In_add_eq.
        reflexivity.
      }
      rewrite uvalue_to_dvalue_of_dvalue_to_uvalue; reflexivity.
      cbn; match_rewrite; reflexivity.
      reflexivity.

      clear EXP1 EXP2 NOFAIL IHaexp1 IHaexp2.
      clean_goal.
      rename i1 into s4, i2 into s5, s4 into s6.
      
      apply eutt_Ret; split; [| split]; cbn; eauto.
      + eapply state_invariant_incVoid; [eauto | ..].
        eapply state_invariant_add_fresh; [eauto |..].
<<<<<<< HEAD
        eapply Gamma_safe_shrink; eauto.
        rewrite <- GAM1, <- GAM2; auto.
        symmetry; eapply incLocal_Γ; eauto.
        solve_local_count.
        solve_local_count.
        eapply state_invariant_add_fresh; [eauto |..].
        eapply Gamma_safe_shrink; eauto.
        rewrite <- GAM1, <- GAM2; auto.
        solve_local_count.
        solve_local_count.
        auto.
      + intros * SCO GAM.
        vstep; eauto.
=======
        solve_alist_fresh.
        eapply freshness_pre_incLocal; [eassumption | ].
        solve_fresh.
        solve_state_invariant.
        eapply freshness_pre_incLocal; [eassumption | ].
        solve_fresh.
      }
      {
>>>>>>> 128578eb
        cbn.
        erewrite SCO,alist_find_add_eq.
        reflexivity.
        apply lid_bound_between_shrink_down with s4.
        solve_local_count.
        apply lid_bound_between_shrink_up with s5.
        solve_local_count.
        eapply lid_bound_between_incLocal; eauto.
        rewrite H0; reflexivity.
      + eapply local_scope_modif_trans; eauto; [solve_local_count | solve_local_count |].
        eapply local_scope_modif_trans; eauto; [solve_local_count | solve_local_count |].
        apply local_scope_modif_trans
          with (s2 := s4) (l2 := alist_add r (dvalue_to_uvalue (double_cmp FOlt vH vH0)) l1); [solve_local_count | solve_local_count | |].
        eauto using local_scope_modif_add, lid_bound_between_incLocal.
        apply local_scope_modif_trans with
            (s2 := s5)
            (l2 := alist_add r0 (UVALUE_Double (Floats.Float.of_longu (DynamicValues.Int64.repr (DynamicValues.Int1.unsigned x)))) (alist_add r (dvalue_to_uvalue (double_cmp FOlt vH vH0)) l1))
        ; [solve_local_count | solve_local_count | |].
        eauto using local_scope_modif_add, lid_bound_between_incLocal.
        eapply local_scope_modif_refl.
      + intros ? EQ; inv EQ.
        right; split; [| solve_local_count].
        apply lid_bound_between_shrink_down with s4; [solve_local_count |].
        apply lid_bound_between_shrink_up with s5; [solve_local_count |].
        eauto using lid_bound_between_incLocal.
      + rewrite <- GAM1, <- GAM2.
        apply incLocal_Γ in Heqs1; rewrite <- Heqs1.
        apply incLocal_Γ in Heqs2; rewrite <- Heqs2.
        apply incVoid_Γ in Heqs3; auto. 
      + left; solve_local_count.
  Qed.

End AExpr.<|MERGE_RESOLUTION|>--- conflicted
+++ resolved
@@ -212,7 +212,9 @@
         vstep.
         { vstep; eauto; reflexivity. }
         apply eutt_Ret; split; [| split]; cbn; eauto.
-        * eapply state_invariant_add_fresh; eauto; split; eauto.
+        * eapply state_invariant_add_fresh; eauto.
+          eapply WF_IRState_Γ; eauto.
+          symmetry; eapply incLocal_Γ; eauto.
         * intros l' LOC GAM; cbn*.
           vstep; [ | reflexivity].
           cbn.
@@ -273,6 +275,7 @@
       hvred.
 
       (* denoting [m] *)
+      destruct SINV1.
       eapply eutt_clo_bind_returns; [eapply genMExpr_correct | ..]; eauto.
       introR; destruct_unit.
       intros RET _; eapply no_failure_helix_bind_continuation in NOFAIL; [| eassumption]; clear RET.
@@ -309,18 +312,24 @@
         apply lookup_alist_add_eq. 
         reflexivity.
       }
-<<<<<<< HEAD
 
       clear EQEXPm NOFAIL exp_correct0.
       destruct u; clean_goal.
       rename i0 into s2, i1 into s3, s2 into s4.
       apply eutt_Ret; split; [| split]; cbn; eauto.
       + eapply state_invariant_add_fresh; eauto.
+        eapply WF_IRState_Γ;
+          eauto; etransitivity;
+          symmetry; eapply incLocal_Γ; eauto.
+
         eapply Gamma_safe_shrink; eauto.
         rewrite <- Gamma_cst0; symmetry; eauto using incLocal_Γ.
         solve_local_count.
         solve_local_count.
         eapply state_invariant_add_fresh; eauto.
+        eapply WF_IRState_Γ;
+          eauto; symmetry; eapply incLocal_Γ; eauto.
+
         eapply Gamma_safe_shrink; eauto.
         solve_local_count.
         solve_local_count.
@@ -346,27 +355,6 @@
       + rewrite <- Gamma_cst0.
         etransitivity; eapply incLocal_Γ; eauto.
       + left; solve_local_count.
-
-=======
-      clear EQEXP EQEXPm NOFAIL.
-      apply eutt_Ret; split_post.
-
-      intros l' H0.
-      vstep.
-      solve_lu.
-      reflexivity.
-      destruct H.
-      rewrite H.
-      etransitivity.
-      eapply sub_alist_add.
-      2: {
-        eapply sub_alist_add.
-        solve_alist_fresh.
-      }
-
-      solve_alist_fresh.
-  
->>>>>>> 128578eb
     - (* AAbs *) 
       cbn* in *; simp.
       hvred.
@@ -397,6 +385,9 @@
       clean_goal.
       apply eutt_Ret; split; [| split]; cbn; eauto.
       + eapply state_invariant_add_fresh; eauto.
+        eapply WF_IRState_Γ;
+          eauto; symmetry; eapply incLocal_Γ; eauto.
+
         eapply Gamma_safe_shrink; eauto.
         solve_local_count.
         solve_local_count.
@@ -405,7 +396,7 @@
         cbn.
         erewrite SCO,alist_find_add_eq.
         reflexivity.
-<<<<<<< HEAD
+
         apply lid_bound_between_shrink_down with i.
         solve_local_count.
         eapply lid_bound_between_incLocal; eauto.
@@ -418,10 +409,7 @@
         eauto using lid_bound_between_incLocal.
       + rewrite <- GAM1.
         eapply incLocal_Γ; eauto.
-      + left; solve_local_count.
-        
-=======
->>>>>>> 128578eb
+      + left; solve_local_count.        
     - (* APlus *)
       cbn* in *; simp...
       hvred.
@@ -470,6 +458,9 @@
 
       apply eutt_Ret; split; [| split]; cbn; eauto.
       + eapply state_invariant_add_fresh; eauto.
+        eapply WF_IRState_Γ;
+          eauto; symmetry; eapply incLocal_Γ; eauto.
+
         eapply Gamma_safe_shrink; eauto. rewrite GAM2; auto.
         solve_local_count.
         solve_local_count.
@@ -478,7 +469,7 @@
         cbn.
         erewrite SCO,alist_find_add_eq.
         reflexivity.
-<<<<<<< HEAD
+
         apply lid_bound_between_shrink_down with s3.
         solve_local_count.
         eapply lid_bound_between_incLocal; eauto.
@@ -493,9 +484,6 @@
       + rewrite <- GAM1, <- GAM2.
         eapply incLocal_Γ; eauto.
       + left; solve_local_count.
-
-=======
->>>>>>> 128578eb
     - (* AMinus *)
       cbn* in *; simp.
       hvred.
@@ -544,6 +532,9 @@
 
       apply eutt_Ret; split; [| split]; cbn; eauto.
       + eapply state_invariant_add_fresh; eauto.
+        eapply WF_IRState_Γ;
+          eauto; symmetry; eapply incLocal_Γ; eauto.
+
         eapply Gamma_safe_shrink; eauto. rewrite GAM2; auto.
         solve_local_count.
         solve_local_count.
@@ -556,7 +547,6 @@
         solve_local_count.
         eapply lid_bound_between_incLocal; eauto.
         reflexivity.
-<<<<<<< HEAD
       + eapply local_scope_modif_trans; eauto; [solve_local_count | solve_local_count |].
         eapply local_scope_modif_trans; eauto; [solve_local_count | solve_local_count |].
         eauto using local_scope_modif_add, lid_bound_between_incLocal.
@@ -567,9 +557,6 @@
       + rewrite <- GAM1, <- GAM2.
         eapply incLocal_Γ; eauto.
       + left; solve_local_count.
-
-=======
->>>>>>> 128578eb
     - (* AMult *)
       cbn* in *; simp.
       hvred.
@@ -618,6 +605,9 @@
 
       apply eutt_Ret; split; [| split]; cbn; eauto.
       + eapply state_invariant_add_fresh; eauto.
+        eapply WF_IRState_Γ;
+          eauto; symmetry; eapply incLocal_Γ; eauto.
+
         eapply Gamma_safe_shrink; eauto. rewrite GAM2; auto.
         solve_local_count.
         solve_local_count.
@@ -626,7 +616,6 @@
         cbn.
         erewrite SCO,alist_find_add_eq.
         reflexivity.
-<<<<<<< HEAD
         apply lid_bound_between_shrink_down with s3.
         solve_local_count.
         eapply lid_bound_between_incLocal; eauto.
@@ -641,9 +630,6 @@
       + rewrite <- GAM1, <- GAM2.
         eapply incLocal_Γ; eauto.
       + left; solve_local_count.
-
-=======
->>>>>>> 128578eb
     - (* AMin *)
       cbn* in *; simp.
       hvred.
@@ -699,6 +685,9 @@
 
       apply eutt_Ret; split; [| split]; cbn; eauto.
       + eapply state_invariant_add_fresh; eauto.
+        eapply WF_IRState_Γ;
+          eauto; symmetry; eapply incLocal_Γ; eauto.
+
         eapply Gamma_safe_shrink; eauto. rewrite GAM2; auto.
         solve_local_count.
         solve_local_count.
@@ -712,7 +701,6 @@
         eapply lid_bound_between_incLocal; eauto.
         rewrite min_float_correct. 
         reflexivity.
-<<<<<<< HEAD
       + eapply local_scope_modif_trans; eauto; [solve_local_count | solve_local_count |].
         eapply local_scope_modif_trans; eauto; [solve_local_count | solve_local_count |].
         eauto using local_scope_modif_add, lid_bound_between_incLocal.
@@ -723,9 +711,6 @@
       + rewrite <- GAM1, <- GAM2.
         eapply incLocal_Γ; eauto.
       + left; solve_local_count.
-        
-=======
->>>>>>> 128578eb
    - (* AMax *)
       cbn* in *; simp.
       hvred.
@@ -781,6 +766,9 @@
 
       apply eutt_Ret; split; [| split]; cbn; eauto.
       + eapply state_invariant_add_fresh; eauto.
+        eapply WF_IRState_Γ;
+          eauto; symmetry; eapply incLocal_Γ; eauto.
+
         eapply Gamma_safe_shrink; eauto. rewrite GAM2; auto.
         solve_local_count.
         solve_local_count.
@@ -789,7 +777,6 @@
         cbn.
         erewrite SCO,alist_find_add_eq.
         reflexivity.
-<<<<<<< HEAD
         apply lid_bound_between_shrink_down with s3.
         solve_local_count.
         eapply lid_bound_between_incLocal; eauto.
@@ -805,9 +792,6 @@
       + rewrite <- GAM1, <- GAM2.
         eapply incLocal_Γ; eauto.
       + left; solve_local_count.
- 
-=======
->>>>>>> 128578eb
    - (* AZless *)
       cbn* in *; simp.
       hvred.
@@ -880,13 +864,18 @@
       apply eutt_Ret; split; [| split]; cbn; eauto.
       + eapply state_invariant_incVoid; [eauto | ..].
         eapply state_invariant_add_fresh; [eauto |..].
-<<<<<<< HEAD
+        eapply WF_IRState_Γ;
+          eauto; etransitivity; symmetry; eapply incLocal_Γ; eauto.
+
         eapply Gamma_safe_shrink; eauto.
         rewrite <- GAM1, <- GAM2; auto.
         symmetry; eapply incLocal_Γ; eauto.
         solve_local_count.
         solve_local_count.
         eapply state_invariant_add_fresh; [eauto |..].
+        eapply WF_IRState_Γ;
+          eauto; symmetry; eapply incLocal_Γ; eauto.
+
         eapply Gamma_safe_shrink; eauto.
         rewrite <- GAM1, <- GAM2; auto.
         solve_local_count.
@@ -894,16 +883,6 @@
         auto.
       + intros * SCO GAM.
         vstep; eauto.
-=======
-        solve_alist_fresh.
-        eapply freshness_pre_incLocal; [eassumption | ].
-        solve_fresh.
-        solve_state_invariant.
-        eapply freshness_pre_incLocal; [eassumption | ].
-        solve_fresh.
-      }
-      {
->>>>>>> 128578eb
         cbn.
         erewrite SCO,alist_find_add_eq.
         reflexivity.
