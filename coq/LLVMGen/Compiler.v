Require Import Coq.Bool.Bool.
Require Import Coq.Strings.String.
Require Import Coq.Lists.List.

Require Import Helix.FSigmaHCOL.FSigmaHCOL.
Require Import Helix.FSigmaHCOL.Int64asNT.
Require Import Helix.FSigmaHCOL.Float64asCT.
Require Import Helix.LLVMGen.Utils.
Require Import Helix.Util.Misc.
Require Import Helix.Tactics.HelixTactics.

Require Import Vellvm.Semantics.IntrinsicsDefinitions.
Require Import Vellvm.Utils.Util.
Require Import Vellvm.Numeric.Floats.
Require Import Vellvm.Semantics.TopLevel.
Require Import Vellvm.Syntax.LLVMAst.
Require Import Helix.Util.ErrorSetoid.

Require Import Flocq.IEEE754.Binary.
Require Import Flocq.IEEE754.Bits.

Require Import Coq.Numbers.BinNums. (* for Z scope *)
Require Import Coq.ZArith.BinInt.

Require Import ExtLib.Structures.Monads.
Require Import Helix.Util.ErrorWithState.
Require Import Helix.LLVMGen.Data.

Import ListNotations.
Import MonadNotation.
Open Scope monad_scope.

Set Implicit Arguments.
Set Strict Implicit.

Import MDSHCOLOnFloat64.

(* Both [String] and [List] define [(++)] notation. We use both.
   To avoid implicit scoping, we re-define one for String *)
Notation "x @@ y" := (String.append x y) (right associativity, at level 60) : string_scope.

Section withErrorStateMonad.

  Record IRState :=
    mkIRState
      {
        block_count: nat ;
        local_count: nat ;
        void_count : nat ;
        Γ: list (ident * typ)
      }.

  Definition newState: IRState :=
    {|
      block_count := 0 ;
      local_count := 0 ;
      void_count  := 0 ;
      Γ := []
    |}.

  Definition cerr := errS IRState.

  Definition setVars (s:IRState) (newvars:list (ident * typ)): IRState :=
    {|
      block_count := block_count s ;
      local_count := local_count s ;
      void_count  := void_count s ;
      Γ := newvars
    |}.

  (* Returns n-th varable from state or error if [n] index oob *)
  Definition getStateVar (msg:string) (n:nat): cerr (ident * typ) :=
    st <- get ;;
    option2errS msg (List.nth_error (Γ st) n).

  (* for debugging and error reporting *)
  Definition getVarsAsString : cerr string :=
    st <- get ;;
    ret (string_of_Γ (Γ st)).

  Definition nat_eq_or_cerr msg a b : cerr _ := err2errS (nat_eq_or_err msg a b).
  Definition Z_eq_or_cerr msg a b : cerr _ := err2errS (Z_eq_or_err msg a b).
  Definition Int64_eq_or_cerr msg a b : cerr _ := Z_eq_or_cerr msg
                                                               (Int64.intval a)
                                                               (Int64.intval b).

  Definition evalCErrS {St:Type} {A:Type} (c : errS St A) (initial : St) : cerr A :=
    match c initial with
    | inl msg => raise msg
    | inr (s,v) => ret v
    end.

End withErrorStateMonad.

(* 64-bit IEEE floats *)
Definition SizeofFloatT: nat := 8.

Definition getIRType (t: DSHType): typ :=
  match t with
  | DSHnat => IntType
  | DSHCType => TYPE_Double
  | DSHPtr n => TYPE_Array (Int64.intval n) TYPE_Double
  end.

Definition add_comments (b:block typ) (xs:list string): block typ :=
  {|
    blk_id    := blk_id b;
    blk_phis  := blk_phis b;
    blk_code  := blk_code b;
    blk_term  := blk_term b;
    blk_comments := match blk_comments b with
                    | None => Some xs
                    | Some ys => Some (ys++xs)
                    end
  |}.

Definition add_comment (bs:list (block typ)) (xs:list string): list (block typ) :=
  match bs with
  | nil => nil
  | b::bs => (add_comments b xs)::bs
  end.

Definition incBlockNamed (prefix:string): (cerr block_id) :=
  st <- get  ;;
  put
    {|
      block_count := S (block_count st);
      local_count := local_count st ;
      void_count := void_count st ;
      Γ := Γ st
    |} ;;
  ret (Name (prefix ++ string_of_nat (block_count st))).

Definition incBlock := incBlockNamed "b".

Definition incLocalNamed (prefix:string): (cerr raw_id) :=
  st <- get ;;
  put
    {|
      block_count := block_count st ;
      local_count := S (local_count st) ;
      void_count  := void_count st ;
      Γ := Γ st
    |} ;;
  ret (Name (prefix @@ string_of_nat (local_count st))).

Definition incLocal := incLocalNamed "l".

Definition incVoid: (cerr int) :=
  st <- get ;;
  put
    {|
      block_count := block_count st ;
      local_count := local_count st ;
      void_count  := S (void_count st) ;
      Γ := Γ st
    |} ;;
  ret (Z.of_nat (void_count st)).

Definition addVars (newvars: list (ident * typ)): cerr unit :=
  st <- get ;;
  put
    {|
      block_count := block_count st ;
      local_count := local_count st ;
      void_count  := void_count st ;
      Γ := newvars ++ Γ st
    |}.

Definition newLocalVar (t:typ) (prefix:string): (cerr raw_id) :=
  st <- get ;;
  let v := Name (prefix @@ string_of_nat (local_count st)) in
  put
    {|
      block_count := block_count st ;
      local_count := S (local_count st) ;
      void_count  := void_count st ;
      Γ := [(ID_Local v,t)] ++ (Γ st)
    |} ;;
  ret v.

Definition intrinsic_exp (d:declaration typ): exp typ :=
  EXP_Ident (ID_Global (dc_name d)).

(* TODO: move *)
Fixpoint drop_err {A:Type} (n:nat) (lst:list A) : err (list A)
  := match n, lst with
     | O, xs => ret xs
     | S n', (_::xs) => drop_err n' xs
     | _, _ => raise "drop on empty list"
     end.

Definition dropVars (n: nat): cerr unit :=
  st <- get ;;
  Γ' <- err2errS (drop_err n (Γ st)) ;;
  put {|
      block_count := block_count st ;
      local_count := local_count st ;
      void_count  := void_count st ;
      Γ := Γ'
    |}.

Definition allocTempArrayCode (name: local_id) (size:Int64.int)
  :=
    [(IId name, INSTR_Alloca (getIRType (DSHPtr size)) None (Some PtrAlignment))].

Definition allocTempArrayBlock
           (name: local_id)
           (nextblock: block_id)
           (size: Int64.int): (cerr (local_id * (block typ)))
  :=
    retid <- incVoid ;;
    bid <- incBlock ;;
    ret (bid,
         {|
           blk_id    := bid ;
           blk_phis  := [];
           blk_code  := allocTempArrayCode name size;
           blk_term  := (IVoid retid, TERM_Br_1 nextblock) ;
           blk_comments := None
         |}).

Fixpoint genNExpr
         (nexp: NExpr) :
  cerr ((exp typ) * (code typ))
  :=
    let gen_binop a b iop :=
        '(aexp, acode) <- genNExpr a ;;
        '(bexp, bcode) <- genNExpr b ;;
        res <- incLocal ;;
        ret (EXP_Ident (ID_Local res),
             acode ++ bcode ++
                   [(IId res, INSTR_Op (OP_IBinop iop
                                                  IntType
                                                  aexp
                                                  bexp))
            ]) in
    match nexp with
    | NVar n => '(i,t) <- getStateVar "NVar out of range" n ;;
                match t, IntType with
                | TYPE_I z, TYPE_I zi =>
                  if Z.eq_dec z zi then
                    ret (EXP_Ident i, [])
                  else
                    (sΓ <- getVarsAsString ;;
                     raise ("NVar #" @@ string_of_nat n @@ " dimensions mismatch in " @@ sΓ))
                | TYPE_Pointer (TYPE_I z), TYPE_I zi =>
                  if Z.eq_dec z zi then
                    res <- incLocal ;;
                    ret (EXP_Ident (ID_Local res),
                         [(IId res, INSTR_Load false (IntType)
                                               (TYPE_Pointer (IntType),
                                                (EXP_Ident i))
                                               (ret 8%Z))])
                  else
                    (sΓ <- getVarsAsString ;;
                     raise ("NVar #" @@ string_of_nat n @@ " pointer type mismatch in " @@ sΓ))
                | _,_ =>
                  sΓ <- getVarsAsString ;;
                  raise ("NVar #" @@ string_of_nat n @@ " type mismatch in " @@ sΓ)
                end
    | NConst v => ret (EXP_Integer (Int64.intval v), [])
    | NDiv   a b => gen_binop a b (UDiv false)
    | NMod   a b => gen_binop a b URem
    | NPlus  a b => gen_binop a b (Add false false)
    | NMinus a b => gen_binop a b (Sub false false)
    | NMult  a b => gen_binop a b (Mul false false)
    | NMin   a b => raise "NMin not implemented" (* TODO *)
    | NMax   a b => raise "NMax not implemented" (* TODO *)
    end.

Definition genMExpr
           (mexp: MExpr)
  :
    cerr ((exp typ) * (code typ) * typ)
  := match mexp with
     | MPtrDeref (PVar x) => '(i,t) <- getStateVar "PVar un MPtrDeref out of range" x ;;
                             match t with
                             | TYPE_Pointer (TYPE_Array zi TYPE_Double) =>
                               ret (EXP_Ident i, [], (TYPE_Array zi TYPE_Double))
                             | _  =>
                               sΓ <- getVarsAsString ;;
                               raise ("MPtrDeref's PVar #" @@ string_of_nat x @@ " type mismatch in " @@ sΓ)
                             end
     | MConst _ _ => raise "MConst not implemented" (* TODO *)
     end.

Fixpoint genAExpr
         (fexp: AExpr) :
  cerr ((exp typ) * (code typ))
  :=
    let gen_binop a b fop :=
        '(aexp, acode) <- genAExpr a ;;
        '(bexp, bcode) <- genAExpr b ;;
        res <- incLocal ;;
        ret (EXP_Ident (ID_Local res),
             acode ++ bcode ++
                   [(IId res, INSTR_Op (OP_FBinop fop
                                                  [] (* TODO: list fast_math *)
                                                  TYPE_Double
                                                  aexp
                                                  bexp))
            ]) in
    let gen_call1 a f :=
        '(aexp, acode) <- genAExpr a ;;
        res <- incLocal ;;
        let ftyp := TYPE_Double in
        ret (EXP_Ident (ID_Local res),
             acode ++
                   [(IId res, INSTR_Call (ftyp,f) [(ftyp,aexp)])
            ]) in
    let gen_call2 a b f :=
        '(aexp, acode) <- genAExpr a ;;
        '(bexp, bcode) <- genAExpr b ;;
        res <- incLocal ;;
        let ftyp := TYPE_Double in
        ret (EXP_Ident (ID_Local res),
             acode ++ bcode ++
                   [(IId res, INSTR_Call (ftyp,f)
                                         [(ftyp,aexp); (ftyp,bexp)])
            ]) in
    match fexp with
    | AVar n => '(i,t) <- getStateVar "AVar out of range" n ;;
                match t with
                | TYPE_Double => ret (EXP_Ident i, [])
                | TYPE_Pointer TYPE_Double =>
                  res <- incLocal ;;
                  ret (EXP_Ident (ID_Local res),
                       [(IId res, INSTR_Load false TYPE_Double
                                             (TYPE_Pointer TYPE_Double,
                                              (EXP_Ident i))
                                             (ret 8%Z))])
                | _ =>
                  sΓ <- getVarsAsString ;;
                  raise ("AVar #" @@ string_of_nat n @@ " type mismatch in " @@ sΓ)
                end
    | AConst v => ret (EXP_Double v, [])
    | ANth vec i =>
      '(iexp, icode) <- genNExpr i ;;
      '(vexp, vcode, xtyp) <- genMExpr vec ;;
      px <- incLocal ;;
      let xptyp := TYPE_Pointer xtyp in
      res <- incLocal ;;
      ret (EXP_Ident (ID_Local res),
           icode ++ vcode ++
                 [
                   (IId px,  INSTR_Op (OP_GetElementPtr
                                         xtyp (xptyp, vexp)
                                         [(IntType, EXP_Integer 0%Z);
                                            (IntType, iexp)]

                   )) ;
                     (IId res, INSTR_Load false TYPE_Double
                                          (TYPE_Pointer TYPE_Double,
                                           (EXP_Ident (ID_Local px)))
                                          (ret 8%Z))
          ])
    | AAbs a => gen_call1 a (intrinsic_exp fabs_64_decl)
    | APlus a b => gen_binop a b FAdd
    | AMinus a b => gen_binop a b FSub
    | AMult a b => gen_binop a b FMul
    | AMin a b => gen_call2 a b (intrinsic_exp minimum_64_decl)
    | AMax a b => gen_call2 a b (intrinsic_exp maxnum_64_decl)
    | AZless a b =>
      (* this is special as requires bool -> double cast *)
      '(aexp, acode) <- genAExpr a ;;
      '(bexp, bcode) <- genAExpr b ;;
      ires <- incLocal ;;
      fres <- incLocal ;;
      void0 <- incVoid ;;
      ret (EXP_Ident (ID_Local fres),
           acode ++ bcode ++
                 [(IId ires, INSTR_Op (OP_FCmp FOlt
                                               TYPE_Double
                                               aexp
                                               bexp));
                    (IVoid void0, INSTR_Comment "Casting bool to float") ;
                    (IId fres, INSTR_Op (OP_Conversion
                                           Uitofp
                                           (TYPE_I 1%Z)
                                           (EXP_Ident (ID_Local ires))
                                           TYPE_Double))
          ])
    end.

(* List of blocks with entry point *)
Definition segment:Type := block_id * list (block typ).

Definition genFSHAssign
           (i o: Int64.int)
           (x y: ident)
           (src dst: NExpr)
           (nextblock: block_id)
  : cerr segment
  :=
    entryblock <- incBlockNamed "Assign" ;;
    retentry <- incVoid ;;
    storeid <- incVoid ;;
    px <- incLocal ;;
    py <- incLocal ;;
    v <- incLocal ;;
    let xtyp := getIRType (DSHPtr i) in
    let xptyp := TYPE_Pointer xtyp in
    let ytyp := getIRType (DSHPtr o) in
    let yptyp := TYPE_Pointer ytyp in
    '(src_nexpr, src_nexpcode) <- genNExpr src  ;;
    '(dst_nexpr, dst_nexpcode) <- genNExpr dst  ;;
    ret (entryblock, [
           {|
             blk_id    := entryblock ;
             blk_phis  := [];
             blk_code  := src_nexpcode ++ dst_nexpcode ++ [
                                         (IId px,  INSTR_Op (OP_GetElementPtr
                                                               xtyp (xptyp, (EXP_Ident x))
                                                               [(IntType, EXP_Integer 0%Z);
                                                                  (IntType, src_nexpr)]

                                         )) ;
                                           (IId v, INSTR_Load false TYPE_Double
                                                              (TYPE_Pointer TYPE_Double,
                                                               (EXP_Ident (ID_Local px)))
                                                              (ret 8%Z));

                                           (IId py,  INSTR_Op (OP_GetElementPtr
                                                                 ytyp (yptyp, (EXP_Ident y))
                                                                 [(IntType, EXP_Integer 0%Z);
                                                                    (IntType, dst_nexpr)]

                                           ));

                                           (IVoid storeid, INSTR_Store false
                                                                       (TYPE_Double, (EXP_Ident (ID_Local v)))
                                                                       (TYPE_Pointer TYPE_Double,
                                                                        (EXP_Ident (ID_Local py)))
                                                                       (ret 8%Z))

                                       ];
             blk_term  := (IVoid retentry, TERM_Br_1 nextblock);
             blk_comments := None
           |}
        ]).

(* Generates while loop `init_code(); i=from; while(i<to){ body(); i++;}`

    .entry:
      (init_code)
      %c0 = icmp ult i32 %start, %n
      br i1 %c0, label %.loop, label %.nextblock
    .loop:
      %i = phi i32 [ %next_i, .loopcontblock], [ %start, .entry ]
     (body)
    .loopcontblock:
      %next_i = add nsw i32 %i, 1
      %c = icmp ult i32 %next_i, %n
      br i1 %c, label %.loop, label nextblock
    nextblock:
 *)
Definition genWhileLoop
           (prefix: string)
           (from to: exp typ)
           (loopvar: raw_id)
           (loopcontblock: block_id)
           (body_entry: block_id)
           (body_blocks: list (block typ))
           (init_code: (code typ))
           (nextblock: block_id)
  : cerr segment
  :=
    entryblock <- incBlockNamed (prefix @@ "_entry") ;;
    loopblock <- incBlockNamed (prefix @@ "_loop") ;;
    loopcond <- incLocal ;;
    loopcond1 <- incLocal ;;
    nextvar <- incLocalNamed (prefix @@ "_next_i") ;;
    void0 <- incVoid ;;
    void1 <- incVoid ;;
    retloop <- incVoid ;;

    (* Not strictly necessary to split loop blocks, but for
        readability it is nice to have body in-place inside the
        loop *)
    let loop_pre := [
          {|
            blk_id    := entryblock ;
            blk_phis  := [];
            blk_code  :=
              init_code ++
                        [
                          (IId loopcond, INSTR_Op (OP_ICmp Ult
                                                           IntType
                                                           from
                                                           to))

                        ];
            blk_term  := (IVoid void0, TERM_Br (TYPE_I 1%Z, EXP_Ident (ID_Local loopcond)) loopblock nextblock);
            blk_comments := None
          |} ;

            {|
              blk_id    := loopblock ;
              blk_phis  := [(loopvar, Phi IntType [(entryblock, from); (loopcontblock, EXP_Ident (ID_Local nextvar))])];
              blk_code  := [];
              blk_term  := (IVoid void1, TERM_Br_1 body_entry);
              blk_comments := None
            |}
        ] in
    let loop_post := [
          {|
            blk_id    := loopcontblock;
            blk_phis  := [];
            blk_code  := [
                          (IId nextvar, INSTR_Op (OP_IBinop (Add false false)
                                                            IntType
                                                            (EXP_Ident (ID_Local loopvar))
                                                            (EXP_Integer 1%Z))) ;
                            (IId loopcond1, INSTR_Op (OP_ICmp Ult
                                                              IntType
                                                              (EXP_Ident (ID_Local nextvar))
                                                              to))

                        ];
            blk_term  := (IVoid retloop, TERM_Br (TYPE_I 1%Z, EXP_Ident (ID_Local loopcond1)) loopblock nextblock );
            blk_comments := None
          |}
        ] in
    ret (entryblock, loop_pre ++ body_blocks ++ loop_post).

Definition genIMapBody
           (i o: Int64.int)
           (x y: ident)
           (f: AExpr)
           (loopvar: raw_id)
           (nextblock: block_id)
  : cerr segment
  :=
    pwblock <- incBlockNamed "IMapLoopBody" ;;
    pwret <- incVoid ;;
    storeid <- incVoid ;;
    px <- incLocal ;;
    py <- incLocal ;;
    v <- incLocal ;;
    let xtyp := getIRType (DSHPtr i) in
    let ytyp := getIRType (DSHPtr o) in
    let xptyp := TYPE_Pointer xtyp in
    let yptyp := TYPE_Pointer ytyp in
    let loopvarid := ID_Local loopvar in
    addVars [(ID_Local v, TYPE_Double); (loopvarid, IntType)] ;;
    '(fexpr, fexpcode) <- genAExpr f ;;
    dropVars 2 ;;
    ret (pwblock,
         [
           {|
             blk_id    := pwblock ;
             blk_phis  := [];
             blk_code  := [
                           (IId px,  INSTR_Op (OP_GetElementPtr
                                                 xtyp (xptyp, (EXP_Ident x))
                                                 [(IntType, EXP_Integer 0%Z);
                                                    (IntType,(EXP_Ident loopvarid))]

                           ));

                             (IId v, INSTR_Load false TYPE_Double
                                                (TYPE_Pointer TYPE_Double,
                                                 (EXP_Ident (ID_Local px)))
                                                (ret 8%Z))
                         ]

                            ++ fexpcode ++

                            [ (IId py,  INSTR_Op (OP_GetElementPtr
                                                    ytyp (yptyp, (EXP_Ident y))
                                                    [(IntType, EXP_Integer 0%Z);
                                                       (IntType,(EXP_Ident loopvarid))]

                              ));

                                (IVoid storeid, INSTR_Store false
                                                            (TYPE_Double, fexpr)
                                                            (TYPE_Pointer TYPE_Double,
                                                             (EXP_Ident (ID_Local py)))
                                                            (ret 8%Z))


                            ];
             blk_term  := (IVoid pwret, TERM_Br_1 nextblock);
             blk_comments := None
           |}
        ]).

Definition genBinOpBody
           (i o: Int64.int)
           (n: nat)
           (x y: ident)
           (f: AExpr)
           (loopvar: raw_id)
           (nextblock: block_id)
  : cerr segment
  :=
    binopblock <- incBlockNamed "BinOpLoopBody" ;;
    binopret <- incVoid ;;
    storeid <- incVoid ;;
    loopvar2 <- incLocal ;;
    px0 <- incLocal ;;
    px1 <- incLocal ;;
    py <- incLocal ;;
    v0 <- incLocal ;;
    v1 <- incLocal ;;
    n' <- err2errS (MInt64asNT.from_nat n) ;;
    let xtyp := getIRType (DSHPtr i) in
    let xptyp := TYPE_Pointer xtyp in
    let ytyp := getIRType (DSHPtr o) in
    let yptyp := TYPE_Pointer ytyp in
    let loopvarid := ID_Local loopvar in
    addVars [(ID_Local v1, TYPE_Double); (ID_Local v0, TYPE_Double); (loopvarid, IntType)] ;;
    '(fexpr, fexpcode) <- genAExpr f ;;
    dropVars 3 ;;
    ret (binopblock,
         [
           {|
             blk_id    := binopblock ;
             blk_phis  := [];
             blk_code  := [
                           (IId px0,  INSTR_Op (OP_GetElementPtr
                                                  xtyp (xptyp, (EXP_Ident x))
                                                  [(IntType, EXP_Integer 0%Z);
                                                     (IntType,(EXP_Ident loopvarid))]

                           ));

                             (IId v0, INSTR_Load false TYPE_Double
                                                 (TYPE_Pointer TYPE_Double,
                                                  (EXP_Ident (ID_Local px0)))
                                                 (ret 8%Z));

                             (IId loopvar2, INSTR_Op (OP_IBinop (Add false false)
                                                                IntType
                                                                (EXP_Ident loopvarid)
                                                                (EXP_Integer (Z.of_nat n))));


                             (IId px1,  INSTR_Op (OP_GetElementPtr
                                                    xtyp (xptyp, (EXP_Ident x))
                                                    [(IntType, EXP_Integer 0%Z);
                                                       (IntType,(EXP_Ident (ID_Local loopvar2)))]

                             ));

                             (IId v1, INSTR_Load false TYPE_Double
                                                 (TYPE_Pointer TYPE_Double,
                                                  (EXP_Ident (ID_Local px1)))
                                                 (ret 8%Z))
                         ]


                            ++ fexpcode ++

                            [ (IId py,  INSTR_Op (OP_GetElementPtr
                                                    ytyp (yptyp, (EXP_Ident y))
                                                    [(IntType, EXP_Integer 0%Z);
                                                       (IntType, (EXP_Ident loopvarid))]

                              ));

                                (IVoid storeid, INSTR_Store false
                                                            (TYPE_Double, fexpr)
                                                            (TYPE_Pointer TYPE_Double,
                                                             (EXP_Ident (ID_Local py)))
                                                            (ret 8%Z))


                            ];
             blk_term  := (IVoid binopret, TERM_Br_1 nextblock);
             blk_comments := None
           |}
        ]).

Definition genMemMap2Body
           (i0 i1 o: Int64.int)
           (x0 x1 y: ident)
           (f: AExpr)
           (loopvar: raw_id)
           (nextblock: block_id)
  : cerr segment
  :=
    binopblock <- incBlockNamed "MemMapTwoLoopBody" ;;
    binopret <- incVoid ;;
    storeid <- incVoid ;;
    px0 <- incLocal ;;
    px1 <- incLocal ;;
    py <- incLocal ;;
    v0 <- incLocal ;;
    v1 <- incLocal ;;
    let x0typ := getIRType (DSHPtr i0) in
    let x1typ := getIRType (DSHPtr i1) in
    let ytyp := getIRType (DSHPtr o) in
    let x0ptyp := TYPE_Pointer x0typ in
    let x1ptyp := TYPE_Pointer x1typ in
    let yptyp := TYPE_Pointer ytyp in
    let loopvarid := ID_Local loopvar in
    addVars [(ID_Local v1, TYPE_Double); (ID_Local v0, TYPE_Double)] ;;
    '(fexpr, fexpcode) <- genAExpr f ;;
    dropVars 2 ;;
    ret (binopblock,
         [
           {|
             blk_id    := binopblock ;
             blk_phis  := [];
             blk_code  := [
                           (IId px0,  INSTR_Op (OP_GetElementPtr
                                                  x0typ (x0ptyp, (EXP_Ident x0))
                                                  [(IntType, EXP_Integer 0%Z);
                                                     (IntType,(EXP_Ident loopvarid))]

                           ));

                             (IId v0, INSTR_Load false TYPE_Double
                                                 (TYPE_Pointer TYPE_Double,
                                                  (EXP_Ident (ID_Local px0)))
                                                 (ret 8%Z));

                             (IId px1,  INSTR_Op (OP_GetElementPtr
                                                    x1typ (x1ptyp, (EXP_Ident x1))
                                                    [(IntType, EXP_Integer 0%Z);
                                                       (IntType,(EXP_Ident (ID_Local loopvar)))]

                             ));

                             (IId v1, INSTR_Load false TYPE_Double
                                                 (TYPE_Pointer TYPE_Double,
                                                  (EXP_Ident (ID_Local px1)))
                                                 (ret 8%Z))
                         ]


                            ++ fexpcode ++

                            [ (IId py,  INSTR_Op (OP_GetElementPtr
                                                    ytyp (yptyp, (EXP_Ident y))
                                                    [(IntType, EXP_Integer 0%Z);
                                                       (IntType, (EXP_Ident loopvarid))]

                              ));

                                (IVoid storeid, INSTR_Store false
                                                            (TYPE_Double, fexpr)
                                                            (TYPE_Pointer TYPE_Double,
                                                             (EXP_Ident (ID_Local py)))
                                                            (ret 8%Z))


                            ];
             blk_term  := (IVoid binopret, TERM_Br_1 nextblock);
             blk_comments := None
           |}
        ]).

Definition genMemInit
           (size: Int64.int)
           (y: ident)
           (initial: binary64)
           (nextblock: block_id):
  cerr segment
  :=
    let ini := genFloatV initial in
    let ttyp := getIRType (DSHPtr size) in
    let tptyp := TYPE_Pointer ttyp in
    pt <- incLocal ;;
    init_block_id <- incBlockNamed "MemInit_init" ;;
    loopcontblock <- incBlockNamed "MemInit_init_lcont" ;;
    loopvar <- incLocalNamed "MemInit_init_i" ;;
    void0 <- incVoid ;;
    storeid <- incVoid ;;
    let init_block :=
        {|
          blk_id    := init_block_id ;
          blk_phis  := [];
          blk_code  := [
                        (IId pt,  INSTR_Op (OP_GetElementPtr
                                              ttyp (tptyp, (EXP_Ident y))
                                              [(IntType, EXP_Integer 0%Z);
                                                 (IntType,(EXP_Ident (ID_Local loopvar)))]

                        ));

                          (IVoid storeid, INSTR_Store false
                                                      (TYPE_Double, ini)
                                                      (TYPE_Pointer TYPE_Double,
                                                       (EXP_Ident (ID_Local pt)))
                                                      (ret 8%Z))



                      ];
          blk_term  := (IVoid void0, TERM_Br_1 loopcontblock);
          blk_comments := None
        |} in
    genWhileLoop "MemInit_loop" (EXP_Integer 0%Z) (EXP_Integer (Int64.intval size)) loopvar loopcontblock init_block_id [init_block] [] nextblock.

Definition genPower
           (i o: Int64.int)
           (x y: ident)
           (src dst: NExpr)
           (n: NExpr)
           (f: AExpr)
           (initial: binary64)
           (nextblock: block_id): cerr segment
  :=
    loopcontblock <- incBlockNamed "Power_lcont" ;;
    loopvar <- incLocalNamed "Power_i" ;;

    let xtyp := getIRType (DSHPtr i) in
    let xptyp := TYPE_Pointer xtyp in
    let ytyp := getIRType (DSHPtr o) in
    let yptyp := TYPE_Pointer ytyp in
    '(src_nexpr, src_nexpcode) <- genNExpr src  ;;
    '(dst_nexpr, dst_nexpcode) <- genNExpr dst  ;;
    py <- incLocal ;;
    storeid0 <- incVoid ;;
    void1 <- incVoid ;;
    '(nexp, ncode) <- genNExpr n ;;
    let ini := genFloatV initial in
    let init_code := src_nexpcode ++ dst_nexpcode ++ ncode ++ [
                             (IId py,  INSTR_Op (OP_GetElementPtr
                                                   ytyp (yptyp, (EXP_Ident y))
                                                   [(IntType, EXP_Integer 0%Z);
                                                      (IntType,dst_nexpr)]

                             ));

                               (IVoid storeid0, INSTR_Store false
                                                            (TYPE_Double, ini)
                                                            (TYPE_Pointer TYPE_Double,
                                                             (EXP_Ident (ID_Local py)))
                                                            (ret 8%Z))

                           ] in

    body_block_id <- incBlockNamed "PowerLoopBody" ;;
    storeid1 <- incVoid ;;
    void2 <- incVoid ;;
    px <- incLocal ;;
    yv <- incLocal ;;
    xv <- incLocal ;;
    addVars [(ID_Local xv, TYPE_Double); (ID_Local yv, TYPE_Double)] ;;
    '(fexpr, fexpcode) <- genAExpr f ;;
    dropVars 2 ;;
    let body_block := {|
          blk_id    := body_block_id ;
          blk_phis  := [];
          blk_code  := [
                        (IId px,  INSTR_Op (OP_GetElementPtr
                                              xtyp (xptyp, (EXP_Ident x))
                                              [(IntType, EXP_Integer 0%Z);
                                                 (IntType, src_nexpr)]

                        ));
                          (IId xv, INSTR_Load false TYPE_Double
                                              (TYPE_Pointer TYPE_Double,
                                               (EXP_Ident (ID_Local px)))
                                              (ret 8%Z));
                          (IId yv, INSTR_Load false TYPE_Double
                                              (TYPE_Pointer TYPE_Double,
                                               (EXP_Ident (ID_Local py)))
                                              (ret 8%Z))
                      ]
                         ++ fexpcode ++
                         [
                           (IVoid storeid1, INSTR_Store false
                                                        (TYPE_Double, fexpr)
                                                        (TYPE_Pointer TYPE_Double,
                                                         (EXP_Ident (ID_Local py)))
                                                        (ret 8%Z))
                         ];
          blk_term  := (IVoid void2, TERM_Br_1 loopcontblock);
          blk_comments := None
        |} in
    genWhileLoop "Power" (EXP_Integer 0%Z) nexp loopvar loopcontblock body_block_id [body_block] init_code nextblock.

Definition resolve_PVar (p:PExpr): cerr (ident*Int64.int)
  :=
    sΓ <- getVarsAsString ;;
    match p with
    | PVar n =>
      let ns := string_of_nat n in
      '(l,t) <- getStateVar ("NVar#" @@ ns @@ " out of range in " @@ sΓ) n ;;
      match t with
      | TYPE_Pointer (TYPE_Array sz TYPE_Double) =>
        sz' <- err2errS (MInt64asNT.from_Z sz) ;;
        ret (l, sz')
      | _ => raise ("Invalid type of PVar#" @@ ns @@ " in " @@ sΓ)
      end
    end.

Definition genNop (nextblock: block_id) : cerr segment
  :=
    nopblock <- incBlockNamed "Nop" ;;
    nopret <- incVoid ;;
    ret (nopblock,
         [
           {|
             blk_id    := nopblock ;
             blk_phis  := [];
             blk_code  := [];
             blk_term  := (IVoid nopret, TERM_Br_1 nextblock);
             blk_comments := None
           |}
        ]).

Fixpoint genIR
         (fshcol: DSHOperator)
         (nextblock: block_id):
  cerr segment
  :=
    let fshcol_s := string_of_DSHOperator fshcol in
    let op_s := ("--- Operator: " @@ fshcol_s @@ "---") in
    let add_comment r : cerr (segment) := '((e, b)) <- r ;; ret (e,add_comment b [op_s]) in
    catch (
        match fshcol with
        | DSHNop =>
          '(body_entry, body_blocks) <- genNop nextblock ;;
          add_comment
            (ret (body_entry, body_blocks))
        | DSHAssign (src_p,src_n) (dst_p,dst_n) =>
          '(x,i) <- resolve_PVar src_p ;;
          '(y,o) <- resolve_PVar dst_p ;;
          add_comment
            (genFSHAssign i o x y src_n dst_n nextblock)
        | DSHIMap n x_p y_p f =>
          '(x,i) <- resolve_PVar x_p ;;
          '(y,o) <- resolve_PVar y_p ;;
          loopcontblock <- incBlockNamed "IMap_lcont" ;;
          loopvar <- incLocalNamed "IMap_i" ;;
          '(body_entry, body_blocks) <- genIMapBody i o x y f loopvar loopcontblock ;;
          add_comment
            (genWhileLoop "IMap" (EXP_Integer 0%Z) (EXP_Integer (Z.of_nat n)) loopvar loopcontblock body_entry body_blocks [] nextblock)
        | DSHBinOp n x_p y_p f =>
          loopcontblock <- incBlockNamed "BinOp_lcont" ;;
          '(x,i) <- resolve_PVar x_p ;;
          '(y,o) <- resolve_PVar y_p ;;
          loopvar <- incLocalNamed "BinOp_i" ;;
          '(body_entry, body_blocks) <- genBinOpBody i o n x y f loopvar loopcontblock ;;
          add_comment
            (genWhileLoop "BinOp" (EXP_Integer 0%Z) (EXP_Integer (Z.of_nat n)) loopvar loopcontblock body_entry body_blocks [] nextblock)
        | DSHMemMap2 n x0_p x1_p y_p f =>
          loopcontblock <- incBlockNamed "MemMapTwo_lcont" ;;
          '(x0,i0) <- resolve_PVar x0_p ;;
          '(x1,i1) <- resolve_PVar x1_p ;;
          '(y,o) <- resolve_PVar y_p ;;
          n' <- err2errS (MInt64asNT.from_nat n) ;;
          loopvar <- incLocalNamed "MemMapTwo_i" ;;
          '(body_entry, body_blocks) <- genMemMap2Body i0 i1 o x0 x1 y f loopvar loopcontblock ;;
          add_comment
            (genWhileLoop "MemMapTwo" (EXP_Integer 0%Z) (EXP_Integer (Z.of_nat n)) loopvar loopcontblock body_entry body_blocks [] nextblock)
        | DSHPower n (src_p,src_n) (dst_p,dst_n) f initial =>
          '(x,i) <- resolve_PVar src_p ;;
          '(y,o) <- resolve_PVar dst_p ;;
          add_comment
            (genPower i o x y src_n dst_n n f initial nextblock)
        | DSHLoop n body =>
<<<<<<< HEAD
          (* the following check ensures loop bound fits integer *)
          _ <- err2errS (MInt64asNT.from_nat n) ;;
=======
          (* the following check ensures loop bound fits integer.
          _ <- err2errS (MInt64asNT.from_nat n) ;;
          *)
>>>>>>> 46cf162d
          loopcontblock <- incBlockNamed "Loop_lcont" ;;

          loopvar <- newLocalVar IntType "Loop_i" ;;
          '(child_block_id, child_blocks) <- genIR body loopcontblock ;;
          dropVars 1 ;;
          add_comment
            (genWhileLoop "Loop_loop" (EXP_Integer 0%Z) (EXP_Integer (Z.of_nat n))
                          loopvar loopcontblock child_block_id child_blocks[] nextblock)
        | DSHAlloc size body =>
          aname <- newLocalVar (TYPE_Pointer (getIRType (DSHPtr size))) "a" ;;
          '(bblock, bcode) <- genIR body nextblock ;;
          '(ablock,acode) <- allocTempArrayBlock aname bblock size ;;
          dropVars 1 ;;
          add_comment (ret (ablock, [acode]++bcode))
        | DSHMemInit y_p value =>
          '(y,size) <- resolve_PVar y_p ;; (* ignore actual block size *)
          '(ablock,acode) <- genMemInit size y value nextblock ;;
          add_comment (ret (ablock, acode))
        | DSHSeq f g =>
          '(gb, g') <- genIR g nextblock ;;
          '(fb, f') <- genIR f gb ;;
          add_comment (ret (fb, f'++g'))
        end)
          (fun m => raise (m @@ " in " @@ fshcol_s)).

Definition body_non_empty_cast (body : list (block typ)) : cerr (block typ * list (block typ)) :=
  match body with
  | [] => raise "Attempting to generate a function containing no block"
  | b::body => ret (b,body)
  end.

Definition LLVMGen
           (i o: Int64.int)
           (fshcol: DSHOperator)
           (funname: string)
  : cerr (toplevel_entities typ (block typ * list (block typ)))
  :=
    rid <- incBlock ;;
    rsid <- incBlock ;;
    let retblock :=
        {|
          blk_id    := rid ;
          blk_phis  := [];
          blk_code  := [];
          blk_term  := (IId rsid, TERM_Ret_void);
          blk_comments := None
        |} in

    '(_,body) <- genIR fshcol rid ;;

    bodyt <- body_non_empty_cast (body ++ [retblock]) ;;
    let all_intrinsics:toplevel_entities typ (block typ * list (block typ))
        := [TLE_Comment "Prototypes for intrinsics we use"]
             ++ (List.map (TLE_Declaration) defined_intrinsics_decls)
    in

    let x := Name "X" in
    let xtyp := TYPE_Pointer (getIRType (DSHPtr i)) in
    let y := Name "Y" in
    let ytyp := TYPE_Pointer (getIRType (DSHPtr o)) in

    ret
      (all_intrinsics ++
                      [
                        TLE_Comment "Top-level operator definition" ;
                      TLE_Definition 
                        {|
                          df_prototype   :=
                            {|
                              dc_name        := Name funname;
                              dc_type        := TYPE_Function TYPE_Void [xtyp; ytyp] ;
                              dc_param_attrs := ([],
                                                 [[PARAMATTR_Readonly] ++ ArrayPtrParamAttrs;
                                                 ArrayPtrParamAttrs]);
                              dc_linkage     := None ;
                              dc_visibility  := None ;
                              dc_dll_storage := None ;
                              dc_cconv       := None ;
                              dc_attrs       := []   ;
                              dc_section     := None ;
                              dc_align       := None ;
                              dc_gc          := None
                            |} ;
                          df_args        := [x; y];
                          df_instrs      := bodyt
                        |}
      ]).

Definition initOneIRGlobal
           (data: list binary64)
           (nmt:string * DSHType)
  : cerr (list binary64 * (toplevel_entity typ (block typ * list (block typ))))
  :=
    let (nm,t) := nmt in
    match t with
    | DSHnat =>
      let '(x, data) := rotate Float64Zero data in
      let xi := bits_of_b64 x in (* a potential size overflow here ? *)
      let v_id := Name nm in
      let v_typ := getIRType t in
      let g := TLE_Global {|
                   g_ident        := v_id;
                   g_typ          := v_typ ;
                   g_constant     := true ;
                   g_exp          := Some (EXP_Integer xi);
                   g_linkage      := Some LINKAGE_Internal ;
                   g_visibility   := None ;
                   g_dll_storage  := None ;
                   g_thread_local := None ;
                   g_unnamed_addr := true ;
                   g_addrspace    := None ;
                   g_externally_initialized := false ;
                   g_section      := None ;
                   g_align        := None ; (* TODO: maybe need to alight to 64-bit boundary? *)
                 |} in
      addVars [(ID_Global v_id, TYPE_Pointer v_typ)] ;;
      ret (data, g)

    | DSHCType =>
      let '(x, data) := rotate Float64Zero data in
      let v_id := Name nm in
      let v_typ := getIRType t in
      let g := TLE_Global {|
                   g_ident        := v_id;
                   g_typ          := v_typ ;
                   g_constant     := true ;
                   g_exp          := Some (EXP_Double x);
                   g_linkage      := Some LINKAGE_Internal ;
                   g_visibility   := None ;
                   g_dll_storage  := None ;
                   g_thread_local := None ;
                   g_unnamed_addr := true ;
                   g_addrspace    := None ;
                   g_externally_initialized := false ;
                   g_section      := None ;
                   g_align        := None ; (* TODO: maybe need to alight to 64-bit boundary? *)
                 |} in
      addVars [(ID_Global v_id, TYPE_Pointer v_typ)] ;;
      ret (data, g)
    | DSHPtr n =>
      let (data, arr) := constArray (MInt64asNT.to_nat n) data in
      let v_id := Name nm in
      let v_typ := getIRType t in
      let g := TLE_Global {|
                   g_ident        := v_id;
                   g_typ          := v_typ;
                   g_constant     := true ;
                   g_exp          := Some (EXP_Array arr);
                   g_linkage      := Some LINKAGE_Internal ;
                   g_visibility   := None ;
                   g_dll_storage  := None ;
                   g_thread_local := None ;
                   g_unnamed_addr := true ;
                   g_addrspace    := None ;
                   g_externally_initialized := false ;
                   g_section      := None ;
                   g_align        := Some Utils.PtrAlignment ;
                 |} in
      addVars [(ID_Global v_id, TYPE_Pointer v_typ)] ;;
      ret (data, g)
    end.

Definition globals_name_present
           (name:string)
           (l:list (string * DSHType)) : bool
  :=
    List.fold_right (fun v f => orb f (string_beq (fst v) name)) false l.


Fact nth_to_globals_name_present (globals:list (string * DSHType)) nm :
  (exists res j, (nth_error globals j = Some res /\ fst res = nm))
  ->
  globals_name_present nm globals = true.
Proof.
  revert nm.
  unfold globals_name_present.
  induction globals.
  -
    cbn.
    intros.
    exfalso.
    destruct H as [res [j [H0 H1]]].
    rewrite Util.nth_error_nil in H0.
    inv H0.
  -
    intros.
    destruct H as [res [j H]].
    specialize (IHglobals nm).
    cbn.
    apply orb_true_iff.
    destruct j.
    +
      right.
      cbn in H.
      destruct H.
      inv H.
      unfold Misc.string_beq.
      break_if; auto.
    +
      left.
      apply IHglobals.
      eauto.
Qed.


Definition global_uniq_chk: string * DSHType -> list (string * DSHType) -> cerr unit
  := fun x xs =>
       let nm := (fst x) in
       err2errS (assert_false_to_err
         ("duplicate global name: " @@ nm)
         (globals_name_present nm xs)
         tt).


(*
  Generate IR external definitoins for all globals.
  They are externally linked and not initialized here.
  (c.f [initIRglobals]

  TODO: this is ugly. 2 maps should be replaced with single monadic fold.
 *)
Definition genIRGlobals
           {FnBody: Set}
           (x: list (string*DSHType))
  : cerr (list (toplevel_entity _ FnBody))
  := let l := List.map
                (fun g:(string * DSHType) =>
                   let (n,t) := g in
                   TLE_Global {|
                       g_ident        := Name n;
                       g_typ          := getIRType t ; (* globals are always pointers *)
                       g_constant     := true ;
                       g_exp          := None ;
                       g_linkage      := Some LINKAGE_External ;
                       g_visibility   := None ;
                       g_dll_storage  := None ;
                       g_thread_local := None ;
                       g_unnamed_addr := true ; (* TODO: unsure about this *)
                       g_addrspace    := None ;
                       g_externally_initialized:= true ;
                       g_section      := None ;
                       g_align        := Some PtrAlignment ;
                     |}
                ) x in
     match l with
     | nil => ret []
     | _::_ =>
       (* Add globals *)
       addVars
         (List.map
            (fun g:(string* DSHType) =>
               let (n,t) := g in (ID_Global (Name n), TYPE_Pointer (getIRType t)))
            x) ;;
       ret ([TLE_Comment "Global variables"] ++ l)
     end.


(*
  Generate delclarations for all globals. They are all internally linked
  and initialized in-place.

  (c.f. genIRglobals)

  NOTE: Could not use [monadic_fold_left] here because of error check.
*)
Definition initIRGlobals
         (data: list binary64)
         (x: list (string * DSHType))
  : cerr (list binary64 * list (toplevel_entity typ (block typ * list (block typ))))
  := init_with_data initOneIRGlobal global_uniq_chk (data) x.

(*
   When code genration generates [main], the input
   will be stored in pre-initialized [X] global placeholder variable.
 *)
Definition initXYplaceholders (i o:Int64.int) (data:list binary64) x xtyp y ytyp:
  cerr (list binary64 * (LLVMAst.toplevel_entities _ (LLVMAst.block typ * list (LLVMAst.block typ))))
  :=
    let '(data,ydata) := constArray (MInt64asNT.to_nat o) data in
    let '(data,xdata) := constArray (MInt64asNT.to_nat i) data in
    addVars [(ID_Global y, ytyp); (ID_Global x, xtyp)] ;;
    ret (data,[ TLE_Global
        {|
          g_ident        := y;
          g_typ          := ytyp;
          g_constant     := true;
          g_exp          := Some (EXP_Array ydata);
          g_linkage      := None;
          g_visibility   := None;
          g_dll_storage  := None;
          g_thread_local := None;
          g_unnamed_addr := false;
          g_addrspace    := None;
          g_externally_initialized := false;
          g_section      := None;
          g_align        := None;
        |}
      ; TLE_Global
          {|
            g_ident        := x;
            g_typ          := xtyp;
            g_constant     := true;
            g_exp          := Some (EXP_Array xdata);
            g_linkage      := None;
            g_visibility   := None;
            g_dll_storage  := None;
            g_thread_local := None;
            g_unnamed_addr := false;
            g_addrspace    := None;
            g_externally_initialized := false;
            g_section      := None;
            g_align        := None;
          |}
    ]).

(* Generates "main" function which will call "op_name", passing
   global "x" and "y" as arguments. Returns "y". Pseudo-code:

   global float[i] x;
   global float[y] y;

   float[o] main() {
        tmp = op_name(x,y);
        return y;
   }
*)
Definition genMain
           (op_name: string)
           (* Global X placeholder: *)
           (x:raw_id) (xptyp:typ)
           (* Global Y placeholder: *)
           (y:raw_id) (ytyp:typ)
           (yptyp:typ)
  : LLVMAst.toplevel_entities _ (LLVMAst.block typ * list (LLVMAst.block typ))
  :=
    let z := Name "z" in
    [
      TLE_Comment " Main function"
      ; TLE_Definition
          {|
            df_prototype   :=
              {|
                dc_name        := Name ("main") ;
                dc_type        := TYPE_Function ytyp [] ;
                dc_param_attrs := ([],
                                   []);
                dc_linkage     := None ;
                dc_visibility  := None ;
                dc_dll_storage := None ;
                dc_cconv       := None ;
                dc_attrs       := []   ;
                dc_section     := None ;
                dc_align       := None ;
                dc_gc          := None
              |} ;
            df_args        := [];
            df_instrs      := (
                               {|
                                 blk_id    := Name "main_block" ;
                                 blk_phis  := [];
                                 blk_code  :=
                                   [
                                     (IVoid 0%Z, INSTR_Call (TYPE_Void, EXP_Ident (ID_Global (Name op_name))) [(xptyp, EXP_Ident (ID_Global x)); (yptyp, EXP_Ident (ID_Global y))]) ;
                                   (IId z, INSTR_Load false ytyp (yptyp, EXP_Ident (ID_Global y)) None )
                                   ]
                                 ;

                                 blk_term  := (IId (Name "main_ret"), TERM_Ret (ytyp, EXP_Ident (ID_Local z))) ;
                                 blk_comments := None
                               |}, [])
          |}].


(* Drop 2 vars before the last 2 in Γ *)
Definition dropFakeVars: cerr unit :=
  st <- get ;;
  let l := List.length (Γ st) in
  if Nat.ltb l 4 then raise "Γ too short"
  else
    '(globals, Γ') <- option2errS "Γ too short"
                                 (ListUtil.split (Γ st) (l-4)) ;;
    '(_, Γ'') <- option2errS "Γ too short"
                            (ListUtil.split Γ' 2) ;;
    put {|
        block_count := block_count st ;
        local_count := local_count st ;
        void_count  := void_count st ;
        Γ := (globals ++ Γ'')
      |}.

Definition not_in_globals (g: list (string * DSHType)) (n:string) : bool
  := is_None_bool (List.find (fun x => eqb n (fst x)) g).

(* Return list of names of declrations. E.g. defined_intrinsics_decls *)
Fixpoint declaration_names (decls: list (declaration typ)) : list string :=
  match decls with
  | [] => []
  | (d::ds) => match dc_name d with
             | Name s => s::declaration_names ds
             | _ => declaration_names ds
             end
  end.

Definition valid_program (p: FSHCOLProgram) : bool :=
  (negb (eqb (name p) "main")) &&
  not_in_globals (globals p) "main" &&
  not_in_globals (globals p) (name p) &&
  (let dnames := declaration_names defined_intrinsics_decls in
   (forallb (fun x => not_in_globals (globals p) x) (declaration_names defined_intrinsics_decls)) &&
   (is_None_bool (List.find (fun x => eqb (name p) x) dnames))).

Definition compile (p: FSHCOLProgram) (just_compile:bool) (data:list binary64): cerr (toplevel_entities typ (block typ * list (block typ))) :=
  match p with
  | mkFSHCOLProgram i o name globals op =>
    if valid_program p then
      if just_compile then
        (* While generate operator's function body, add parameters as
         locals X=PVar 1, Y=PVar 0.

        We want them to be in `Γ` before globals *)
        let x := Name "X" in
        let xtyp := TYPE_Pointer (getIRType (DSHPtr i)) in
        let y := Name "Y" in
        let ytyp := TYPE_Pointer (getIRType (DSHPtr o)) in

        addVars [(ID_Local y, ytyp);(ID_Local x, xtyp)] ;;
        ginit <- genIRGlobals (FnBody:= block typ * list (block typ)) globals ;;

        (* Γ := [y; x; fake_y; fake_x] *)
        prog <- LLVMGen i o op name ;;
        ret (ginit ++ prog)
      else
        (* Global placeholders for X,Y *)
        let gx := Anon 0%Z in
        let gxtyp := getIRType (DSHPtr i) in
        let gxptyp := TYPE_Pointer gxtyp in

        let gy := Anon 1%Z in
        let gytyp := getIRType (DSHPtr o) in
        let gyptyp := TYPE_Pointer gytyp in

        '(data,yxinit) <- initXYplaceholders i o data gx gxtyp gy gytyp ;;
        (* Γ := [fake_y; fake_x] *)

        (* While generate operator's function body, add parameters as
         locals X=PVar 1, Y=PVar 0.

        We want them to be in `Γ` before globals *)
        let x := Name "X" in
        let xtyp := TYPE_Pointer (getIRType (DSHPtr i)) in
        let y := Name "Y" in
        let ytyp := TYPE_Pointer (getIRType (DSHPtr o)) in

        addVars [(ID_Local y, ytyp);(ID_Local x, xtyp)] ;;
        (* Γ := [y; x; fake_y; fake_x] *)

        (* Global variables *)
        '(data,ginit) <- initIRGlobals data globals ;;
        (* Γ := [globals; y; x; fake_y; fake_x] *)

        (* operator function *)
        prog <- LLVMGen i o op name ;;

        (* After generation of operator function, we no longer need
         [x] and [y] in [Γ]. *)

        dropFakeVars ;;

        (* Main function *)
        let main := genMain name gx gxptyp gy gytyp gyptyp in
        ret (ginit ++ yxinit ++ prog ++ main)
    else
      raise "invalid program name"
  end.

Definition compile_w_main (p: FSHCOLProgram): list binary64 -> cerr (toplevel_entities typ (block typ * list (block typ))) :=
  compile p false.<|MERGE_RESOLUTION|>--- conflicted
+++ resolved
@@ -957,14 +957,8 @@
           add_comment
             (genPower i o x y src_n dst_n n f initial nextblock)
         | DSHLoop n body =>
-<<<<<<< HEAD
-          (* the following check ensures loop bound fits integer *)
+          (* the following check ensures loop bound fits integer. *)
           _ <- err2errS (MInt64asNT.from_nat n) ;;
-=======
-          (* the following check ensures loop bound fits integer.
-          _ <- err2errS (MInt64asNT.from_nat n) ;;
-          *)
->>>>>>> 46cf162d
           loopcontblock <- incBlockNamed "Loop_lcont" ;;
 
           loopvar <- newLocalVar IntType "Loop_i" ;;
