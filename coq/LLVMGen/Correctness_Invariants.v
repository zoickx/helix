Require Import Helix.LLVMGen.Correctness_Prelude.
Require Import Helix.LLVMGen.LidBound.
Require Import Helix.LLVMGen.IdLemmas.
Require Import Helix.LLVMGen.VariableBinding.
Require Import Helix.LLVMGen.StateCounters.
Require Import Helix.LLVMGen.Context.

From Coq Require Import ZArith.

Set Implicit Arguments.
Set Strict Implicit.

Import ListNotations.
Import AlistNotations.
Section WF_IRState.

  (**
     The compiler maintains a sort of typing context named [IRState].
     This typing context should soundly reflect the content of the [evalContext],
     injecting the types from [DSHCOL] to [VIR].
   *)

  Definition getWFType (id : ident) (t: DSHType): typ :=
    match id, t with
    | ID_Local _  , DSHnat   => IntType
    | ID_Global _ , DSHnat   => TYPE_Pointer IntType
    | ID_Local _  , DSHCType => TYPE_Double
    | ID_Global _ , DSHCType => TYPE_Pointer TYPE_Double
    | _           , DSHPtr n => TYPE_Pointer (TYPE_Array (Z.to_N (Int64.intval n)) TYPE_Double)
    end.

  (* True if σ typechecks in Γ *)
  Definition evalContext_typechecks (σ : evalContext) (Γ : list (ident * typ)) : Prop :=
    forall v n, nth_error σ n ≡ Some v ->
           exists id, (nth_error Γ n ≡ Some (id, getWFType id (DSHType_of_DSHVal v))).

  Definition WF_IRState (σ : evalContext) (s : IRState) : Prop :=
    evalContext_typechecks σ (Γ s).

  Lemma evalContext_typechecks_extend:
    ∀ (σ : evalContext) (s1 s1' : IRState) (x : ident * typ) (v : DSHVal),
      Γ s1' ≡ x :: Γ s1 → evalContext_typechecks (v :: σ) (Γ s1') →
      evalContext_typechecks σ (Γ s1).
  Proof.
    intros σ s1 s1' x v H2 H9.
    red. red in H9. intros.
    rewrite H2 in H9. specialize (H9 _ (S n) H). cbn in *.
    apply H9.
  Qed.

  Lemma WF_IRState_lookups :
    forall σ s n v id τ,
      WF_IRState σ s ->
      nth_error (Γ s) n ≡ Some (id, τ) ->
      nth_error σ n ≡ Some v ->
      τ ≡ getWFType id (DSHType_of_DSHVal v).
  Proof.
    intros * WF LU_IR LU_SIGMA.
    apply WF in LU_SIGMA; destruct LU_SIGMA as (id' & LU); rewrite LU in LU_IR; inv LU_IR.
    reflexivity.
  Qed.

  Lemma WF_IRState_one_of_local_type:
    forall σ x τ s n v,
      WF_IRState σ s ->
      nth_error (Γ s) n ≡ Some (ID_Local x,τ) ->
      nth_error σ n ≡ Some v ->
      τ ≡ IntType \/
      τ ≡ TYPE_Double \/
      exists k, τ ≡ TYPE_Pointer (TYPE_Array (Z.to_N (Int64.intval k)) TYPE_Double).
  Proof.
    intros * WF LU LU'.
    eapply WF in LU'; destruct LU' as (id & LU''); rewrite LU in LU''; inv LU''.
    cbn; break_match_goal; eauto.
  Qed.

  Lemma WF_IRState_one_of_global_type:
    forall σ x τ s n v,
      WF_IRState σ s ->
      nth_error (Γ s) n ≡ Some (ID_Global x,τ) ->
      nth_error σ n ≡ Some v ->
      τ ≡ TYPE_Pointer IntType \/
      τ ≡ TYPE_Pointer TYPE_Double \/
      exists k, τ ≡ TYPE_Pointer (TYPE_Array (Z.to_N (Int64.intval k)) TYPE_Double).
  Proof.
    intros * WF LU LU'.
    edestruct WF as (id & LU''); eauto.
    rewrite LU in LU''; inv LU''.
    cbn in *.
    break_match_goal; eauto.
  Qed.

  Lemma WF_IRState_Γ :
    forall (σ : evalContext) (s1 s2 : IRState),
      WF_IRState σ s1 ->
      Γ s1 ≡ Γ s2 ->
      WF_IRState σ s2.
  Proof.
    intros σ s1 s2 WF GAMMA.
    unfold WF_IRState.
    rewrite <- GAMMA.
    apply WF.
  Qed.

End WF_IRState.

Ltac abs_by_WF :=
  match goal with
  | h  : nth_error (Γ ?s) _ ≡ Some (?id,?τ),
         h': @nth_error DSHVal ?σ _ ≡ Some ?val
    |- _ =>
    let WF := fresh "WF" in
    assert (WF : WF_IRState σ s) by eauto;
    let H := fresh in pose proof (WF_IRState_lookups _ WF h h') as H; now (destruct id; inv H)
  | h : nth_error (Γ ?s) _ ≡ Some (?id,?τ) |- _ =>
    match id with
    | ID_Local _ =>
      eapply WF_IRState_one_of_local_type in h; eauto;
      now (let EQ := fresh in destruct h as [EQ | [EQ | [? EQ]]]; inv EQ)
    | ID_Global _ =>
      eapply WF_IRState_one_of_global_type in h; eauto;
      now (let EQ := fresh in destruct h as [EQ | [EQ | [? EQ]]]; inv EQ)
    end
  end.

Ltac abs_failure :=
  exfalso;
  unfold Dfail, Sfail in *;
  match goal with
  | h: no_failure (interp_helix (throw _) _) |- _ =>
    exact (failure_helix_throw _ _ h)
  | h: no_failure (interp_helix (ITree.bind (throw _) _) _) |- _ =>
    exact (failure_helix_throw' _ _ _ h)
  | h: no_failure (interp_helix (ITree.bind (Ret _) _)  _) |- _ =>
    eapply no_failure_Ret in h; abs_failure
  end.
Ltac try_abs :=
  try (abs_by_WF || abs_failure).


(* Ltac try_abs := *)
(*   try (abs_by_WF || *)
(*        abs_by failure_helix_throw || abs_by failure_helix_throw'). *)

Section SimulationRelations.

  (**
     We define in this section the principal simulation relations used:
     - At the top-level to relate full [FSHCOLProgram]s to the full Vellvm
     program resulting from their compilation: see [compiler_correct]
     - At the top-level to relate these same program after initialization of
     the runtime. (TODOYZ: Do we need one such?)
     - When relating operators to the sub-cfg resulting from their compilation:
     see [compile_FSHCOL_correct]

    These relations also get refined when related sub-structures of the operators,
    we define these refinements in the corresponding sections.
   *)

  (**
     Relation used to relate memories after the initialization phase.
     Recall: [Type_R_memory ≜ memoryH -> LLVM_memory_state_cfg -> Prop]
   *)

  (* Conversion from Helix values to VIR values *)
  Definition dvalue_of_int (v : Int64.int) : dvalue := DVALUE_I64 (DynamicValues.Int64.repr (Int64.intval v)).
  Definition dvalue_of_bin (v: binary64)   : dvalue := DVALUE_Double v.

  (* Check that a pair of [ident] and [dvalue] can be found in the
     appropriate environment. This to be used only for scalar values,
     like [int] or [double] *)
  Definition in_local_or_global_scalar
             (ρ : local_env) (g : global_env) (m : memoryV)
             (x : ident) (dv : dvalue) (τ : typ) : Prop
    := match x with
       | ID_Local  x => ρ @ x ≡ Some (dvalue_to_uvalue dv)
       | ID_Global x =>
         exists ptr τ',
         τ ≡ TYPE_Pointer τ' /\
         g @ x ≡ Some (DVALUE_Addr ptr) /\
         read m ptr (typ_to_dtyp [] τ') ≡ inr (dvalue_to_uvalue dv)
       end.

  (* Check that a pair of [ident] and [dvalue] can be found in the
     appropriate environment. *)
  Definition in_local_or_global_addr
             (ρ : local_env) (g : global_env)
             (x : ident) (a : Addr.addr): Prop
    := match x with
       | ID_Local  x => ρ @ x ≡ Some (UVALUE_Addr a)
       | ID_Global x => g @ x ≡ Some (DVALUE_Addr a)
       end.

  Definition no_dshptr_aliasing (σ : evalContext) : Prop :=
    forall n n' ptr sz sz',
      nth_error σ n ≡ Some (DSHPtrVal ptr sz) ->
      nth_error σ n' ≡ Some (DSHPtrVal ptr sz') ->
      n' ≡ n.

  Definition id_allocated (σ : evalContext) (m : memoryH) : Prop :=
    forall n addr val,
      nth_error σ n ≡ Some (DSHPtrVal addr val) ->
      mem_block_exists addr m.

  Definition no_id_aliasing (σ : evalContext) (s : IRState) : Prop :=
    forall n1 n2 id τ τ' v1 v2,
      nth_error σ n1 ≡ Some v1 ->
      nth_error σ n2 ≡ Some v2 ->
      nth_error (Γ s) n1 ≡ Some (id, τ) ->
      nth_error (Γ s) n2 ≡ Some (id, τ') ->
      n2 ≡ n1. 

  Definition no_llvm_ptr_aliasing (σ : evalContext) (s : IRState) (ρ : local_env) (g : global_env) : Prop :=
    forall (id1 : ident) (ptrv1 : addr) (id2 : ident) (ptrv2 : addr) n1 n2 τ τ' v1 v2,
      nth_error σ n1 ≡ Some v1 ->
      nth_error σ n2 ≡ Some v2 ->
      nth_error (Γ s) n1 ≡ Some (id1, τ) ->
      nth_error (Γ s) n2 ≡ Some (id2, τ') ->
      id1 ≢ id2 ->
      in_local_or_global_addr ρ g id1 ptrv1 ->
      in_local_or_global_addr ρ g id2 ptrv2 ->
      fst ptrv1 ≢ fst ptrv2.

  Definition no_llvm_ptr_aliasing_cfg (σ : evalContext) (s : IRState) : config_cfg -> Prop :=
    fun '(mv, (ρ, g)) => no_llvm_ptr_aliasing σ s ρ g.

  (* TODO: might not keep this *)
  Definition dshptr_no_block_aliasing (σ : evalContext) ρ g dshp1 (ptrv1 : addr) : Prop :=
    forall dshp2 n2 sz2 s id2 ptrv2 τ,
      dshp1 ≢ dshp2 ->
      nth_error σ n2 ≡ Some (DSHPtrVal dshp2 sz2) ->
      nth_error (Γ s) n2 ≡ Some (id2, τ) ->
      in_local_or_global_addr ρ g id2 ptrv2 ->
      fst ptrv1 ≢ fst ptrv2.

  Lemma incLocal_no_id_aliasing :
    forall s1 s2 id σ,
      incLocal s1 ≡ inr (s2, id) ->
      no_id_aliasing σ s1 ->
      no_id_aliasing σ s2.
  Proof.
    intros s1 s2 id * INC ALIAS.
    unfold no_id_aliasing in *.
    apply incLocal_Γ in INC.
    rewrite INC.
    auto.
  Qed.

  Lemma no_id_aliasing_n_eq :
    forall s σ n n' id τ τ' v v',
      no_id_aliasing σ s ->
      nth_error σ n ≡ Some v ->
      nth_error σ n' ≡ Some v' ->
      nth_error (Γ s) n ≡ Some (id, τ) ->
      nth_error (Γ s) n' ≡ Some (id, τ') ->
      n' ≡ n.
  Proof.
    intros s σ n n' id τ τ' ALIAS N1 N2.
    edestruct ALIAS; eauto. 
  Qed.

  Definition no_local_global_alias (l : local_env) (g : global_env) (v : uvalue) : Prop :=
    forall id p p', v ≡ UVALUE_Addr p -> in_local_or_global_addr l g id p' -> fst p ≢ fst p'.

  (* TODO: Move this *)
  Lemma in_local_or_global_addr_neq :
    forall l g id id' v ptr,
      in_local_or_global_addr l g (ID_Local id) ptr ->
      id ≢ id' ->
      in_local_or_global_addr (alist_add id' v l) g (ID_Local id) ptr.
  Proof.
    intros l g id id' v ptr H H0.
    unfold in_local_or_global_addr.
    rewrite alist_find_neq; eauto.
  Qed.

  (* Main memory invariant. Relies on Helix's evaluation context and the [IRState] built by the compiler.
     At any indices, the value and ident/types respectively found are related in that:
     - integers and floats have their translation in the appropriate VIR environment;
     - pointers have a corresponding pointer in the appropriate VIR environment such that they map on identical arrays
   *)
  Definition memory_invariant (σ : evalContext) (s : IRState) : Rel_cfg :=
    fun (mem_helix : MDSHCOLOnFloat64.memory) '(mem_llvm, (ρ,g)) =>
      forall (n: nat) v τ x,
        nth_error σ n ≡ Some v ->
        nth_error (Γ s) n ≡ Some (x,τ) ->
        match v with
        | DSHnatVal v   => in_local_or_global_scalar ρ g mem_llvm x (dvalue_of_int v) τ
        | DSHCTypeVal v => in_local_or_global_scalar ρ g mem_llvm x (dvalue_of_bin v) τ
        | DSHPtrVal ptr_helix ptr_size_helix =>
          exists bk_helix ptr_llvm τ',
          memory_lookup mem_helix ptr_helix ≡ Some bk_helix /\
          τ ≡ TYPE_Pointer τ' /\
          dtyp_fits mem_llvm ptr_llvm (typ_to_dtyp [] τ') /\
          in_local_or_global_addr ρ g x ptr_llvm /\
          (forall (i : Int64.int) v, mem_lookup (MInt64asNT.to_nat i) bk_helix ≡ Some v ->
                       get_array_cell mem_llvm ptr_llvm (MInt64asNT.to_nat i) DTYPE_Double ≡ inr (UVALUE_Double v))
        end.

  (* Lookups in [genv] are fully determined by lookups in [Γ] and [σ] *)
  Lemma memory_invariant_GLU : forall σ s v id memH memV t l g n,
      memory_invariant σ s memH (memV, (l, g)) ->
      nth_error (Γ s) v ≡ Some (ID_Global id, TYPE_Pointer t) ->
      nth_error σ v ≡ Some (DSHnatVal n) ->
      exists ptr, Maps.lookup id g ≡ Some (DVALUE_Addr ptr) /\
                  read memV ptr (typ_to_dtyp [] t) ≡ inr (dvalue_to_uvalue (DVALUE_I64 n)).
  Proof.
    intros * MEM_INV NTH LU; cbn* in *.
    eapply MEM_INV in LU; clear MEM_INV; eauto.
    destruct LU as (ptr & τ & EQ & LU & READ); inv EQ.
    exists ptr; split; auto.
    cbn in *.
    rewrite repr_intval in READ; auto.
  Qed.

  (* Lookups in [local_env] are fully determined by lookups in [Γ] and [σ] *)
  Lemma memory_invariant_LLU : forall σ s v id memH memV t l g n,
      memory_invariant σ s memH (memV, (l, g)) ->
      nth_error (Γ s) v ≡ Some (ID_Local id, t) ->
      nth_error σ v ≡ Some (DSHnatVal n) ->
      Maps.lookup id l ≡ Some (UVALUE_I64 n).
  Proof.
    intros * MEM_INV NTH LU; cbn* in *.
    eapply MEM_INV in LU; clear MEM_INV; eauto.
    unfold in_local_or_global_scalar, dvalue_of_int in LU.
    rewrite repr_intval in LU; auto.
  Qed.

  (* Lookups in [local_env] are fully determined by lookups in [vars] and [σ] *)
  Lemma memory_invariant_LLU_AExpr : forall σ s v id memH memV t l g f,
      memory_invariant σ s memH (memV, (l, g)) ->
      nth_error (Γ s) v ≡ Some (ID_Local id, t) ->
      nth_error σ v ≡ Some (DSHCTypeVal f) ->
      Maps.lookup id l ≡ Some (UVALUE_Double f).
  Proof.
    intros * MEM_INV NTH LU; cbn* in *.
    eapply MEM_INV in LU; clear MEM_INV; eauto.
    unfold in_local_or_global_scalar, dvalue_of_int in LU.
    cbn in LU; auto.
  Qed.

  (* Lookups in [genv] are fully determined by lookups in [vars] and [σ] *)
  Lemma memory_invariant_GLU_AExpr : forall σ s v id memH memV t l g f,
      memory_invariant σ s memH (memV, (l, g)) ->
      nth_error (Γ s) v ≡ Some (ID_Global id, TYPE_Pointer t) ->
      nth_error σ v ≡ Some (DSHCTypeVal f) ->
      exists ptr, Maps.lookup id g ≡ Some (DVALUE_Addr ptr) /\
                  read memV ptr (typ_to_dtyp [] t) ≡ inr (dvalue_to_uvalue (DVALUE_Double f)).
  Proof.
    intros * MEM_INV NTH LU; cbn* in *.
    eapply MEM_INV in LU; clear MEM_INV; eauto.
    destruct LU as (ptr & τ & EQ & LU & READ); inv EQ.
    exists ptr; split; auto.
  Qed.

  Lemma memory_invariant_LLU_Ptr : forall σ s v id memH memV t l g m size,
      memory_invariant σ s memH (memV, (l, g)) ->
      nth_error (Γ s) v ≡ Some (ID_Local id, t) ->
      nth_error σ v ≡ Some (DSHPtrVal m size) ->
      exists (bk_h : mem_block) (ptr_v : Addr.addr) t',
        memory_lookup memH m ≡ Some bk_h
        /\ t ≡ TYPE_Pointer t'
        /\ dtyp_fits memV ptr_v (typ_to_dtyp [] t')
        /\ in_local_or_global_addr l g (ID_Local id) ptr_v
        /\ (forall (i : Int64.int) (v : binary64),
               mem_lookup (MInt64asNT.to_nat i) bk_h ≡ Some v -> get_array_cell memV ptr_v (MInt64asNT.to_nat i) DTYPE_Double ≡ inr (UVALUE_Double v)).
  Proof.
    intros * MEM_INV NTH LU; cbn* in *.
    eapply MEM_INV in LU; clear MEM_INV; eauto.
    auto.
  Qed.

  Lemma ptr_alias_size_eq :
    forall σ n1 n2 sz1 sz2 p,
      no_dshptr_aliasing σ ->
      nth_error σ n1 ≡ Some (DSHPtrVal p sz1) ->
      nth_error σ n2 ≡ Some (DSHPtrVal p sz2) ->
      sz1 ≡ sz2.
  Proof.
    intros σ n1 n2 sz1 sz2 p ALIAS N1 N2.
    pose proof (ALIAS _ _ _ _ _ N1 N2); subst.
    rewrite N1 in N2; inversion N2.
    auto.
  Qed.

  (** ** General state invariant
      The main invariant carried around combine the two properties defined:
      1. the memories satisfy the invariant;
      2. the [IRState] is well formed;
      3. 
   *)
  Record state_invariant (σ : evalContext) (s : IRState) (memH : memoryH) (configV : config_cfg) : Prop :=
    {
    mem_is_inv : memory_invariant σ s memH configV ;
    IRState_is_WF : WF_IRState σ s ;
    st_no_id_aliasing : no_id_aliasing σ s ;
    st_no_dshptr_aliasing : no_dshptr_aliasing σ ;
    st_no_llvm_ptr_aliasing : no_llvm_ptr_aliasing_cfg σ s configV ;
    st_id_allocated : id_allocated σ memH
    }.

  (* Predicate stating that an (llvm) local variable is relevant to the memory invariant *)
  Variant in_Gamma : evalContext -> IRState -> raw_id -> Prop :=
  | mk_in_Gamma : forall σ s id τ n v,
      nth_error σ n ≡ Some v ->
      nth_error (Γ s) n ≡ Some (ID_Local id,τ) ->
      WF_IRState σ s ->
      in_Gamma σ s id.

  (* Given a range defined by [s1;s2], ensures that the whole range is irrelevant to the memory invariant *)
  Definition Gamma_safe σ (s1 s2 : IRState) : Prop :=
    forall id, lid_bound_between s1 s2 id ->
               ~ in_Gamma σ s1 id.

  (* Given an initial local env [l1] that reduced to [l2], ensures that no variable relevant to the memory invariant has been modified *)
  Definition Gamma_preserved σ s (l1 l2 : local_env) : Prop :=
    forall id, in_Gamma σ s id ->
               l1 @ id ≡ l2 @ id.

  (* Given an initial local env [l1] that reduced to [l2], and a range given by [s1;s2], ensures
   that all modified variables came from this range *)
  Definition local_scope_modif (s1 s2 : IRState) (l1 : local_env) : local_env -> Prop :=
    fun l2 =>
      forall id,
        alist_find id l2 <> alist_find id l1 ->
        lid_bound_between s1 s2 id.

  (* Given an initial local env [l1] that reduced to [l2], and a range given by [s1;s2], ensures
   that this range has been left untouched *)
  Definition local_scope_preserved (s1 s2 : IRState) (l1 : local_env) : local_env -> Prop :=
    fun l2 => forall id,
        lid_bound_between s1 s2 id ->
        l2 @ id ≡ l1 @ id.

  (* Expresses that only the llvm local env has been modified *)
  Definition almost_pure {R S} : config_helix -> config_cfg -> Rel_cfg_T R S :=
    fun mh '(mi,(li,gi)) '(mh',_) '(m,(l,(g,_))) =>
      mh ≡ mh' /\ mi ≡ m /\ gi ≡ g.

  Definition is_pure {R S}: memoryH -> config_cfg -> Rel_cfg_T R S :=
    fun mh '(mi,(li,gi)) '(mh',_) '(m,(l,(g,_))) => mh ≡ mh' /\ mi ≡ m /\ gi ≡ g /\ li ≡ l.

  Lemma is_pure_refl:
    forall {R S} memH memV l g n v,
      @is_pure R S memH (mk_config_cfg memV l g) (memH, n) (memV, (l, (g, v))).
  Proof.
    intros; repeat split; reflexivity.
  Qed.

  Lemma no_llvm_ptr_aliasing_not_in_gamma :
    forall σ s id v l g,
      no_llvm_ptr_aliasing σ s l g ->
      WF_IRState σ s ->
      ~ in_Gamma σ s id ->
      no_llvm_ptr_aliasing σ s (alist_add id v l) g.
  Proof.
    intros σ s id v l g ALIAS WF FRESH.
    unfold no_llvm_ptr_aliasing in *.
    intros id1 ptrv1 id2 ptrv2 n1 n2 τ0 τ' v1 v2 H H0 H1 H2 H3 H4 H5.
    destruct id1, id2.
    - epose proof (ALIAS _ _ _ _ _ _ _ _ _ _ H H0 H1 H2 H3 H4 H5).
      eauto.
    - epose proof (ALIAS _ _ _ ptrv2 _ _ _ _ _ _ H H0 H1 H2 H3 H4).
      destruct (rel_dec_p id1 id) as [EQ | NEQ]; unfold Eqv.eqv, eqv_raw_id in *.
      + subst.
        assert (in_Gamma σ s id).
        econstructor; eauto.
        exfalso; apply FRESH; auto.
      + eapply H6.
        cbn in *.
        pose proof NEQ.
        rewrite alist_find_neq in H5; auto.
    - epose proof (ALIAS _ ptrv1 _ ptrv2 _ _ _ _ _ _ H H0 H1 H2 H3).
      destruct (rel_dec_p id0 id).
      + subst.
        assert (in_Gamma σ s id).
        { econstructor.
          2: eapply H1.
          all:eauto.
        }
        exfalso; apply FRESH; auto.
      + cbn in *.
        apply In_add_ineq_iff in H4; eauto.
    - unfold alist_fresh in *.
      destruct (rel_dec_p id0 id).
      + subst.
        destruct (rel_dec_p id1 id).
        * subst.
          contradiction.
        * epose proof (ALIAS _ ptrv1 _ ptrv2 _ _ _ _ _ _ H H0 H1 H2 H3).
          assert (in_Gamma σ s id).
          { econstructor.
            2: eapply H1.
            all:eauto.
          }
          exfalso; apply FRESH; auto.
      + destruct (rel_dec_p id1 id).
        * subst.
          epose proof (ALIAS _ ptrv1 _ ptrv2 _ _ _ _ _ _ H H0 H1 H2 H3).
          assert (in_Gamma σ s id).
          econstructor; eauto.
          exfalso; apply FRESH; auto.
        * cbn in *.
          apply In_add_ineq_iff in H4; eauto.
          apply In_add_ineq_iff in H5; eauto.
  Qed.

  (* The memory invariant is stable by evolution of IRStates that preserve Γ *)
  Lemma state_invariant_same_Γ :
    ∀ (σ : evalContext) (s1 s2 : IRState) (id : raw_id) (memH : memoryH) (memV : memoryV) 
      (l : local_env) (g : global_env) (v : uvalue),
      Γ s1 ≡ Γ s2 ->
      ~ in_Gamma σ s1 id →
      state_invariant σ s1 memH (memV, (l, g)) →
      state_invariant σ s2 memH (memV, (alist_add id v l, g)).
  Proof.
    intros * EQ NIN INV; inv INV.
    assert (WF_IRState σ s2) as WF.
    { red; rewrite <- EQ; auto. }
    constructor; auto.
    - cbn; rewrite <- EQ.
      intros * LUH LUV.
      generalize LUV; intros INLG;
        eapply mem_is_inv0 in INLG; eauto.
      destruct v0; cbn in *; auto.
      + destruct x; cbn in *; auto.
        unfold alist_add; cbn.
        break_match_goal.
        * rewrite rel_dec_correct in Heqb; subst.
          exfalso; eapply NIN.
          econstructor; eauto.
        * apply neg_rel_dec_correct in Heqb.
          rewrite remove_neq_alist; eauto.
          all: typeclasses eauto.
      + destruct x; cbn; auto.
        unfold alist_add; cbn.
        break_match_goal.
        * rewrite rel_dec_correct in Heqb; subst.
          exfalso; eapply NIN.
          econstructor; eauto.
        * apply neg_rel_dec_correct in Heqb.
          rewrite remove_neq_alist; eauto.
          all: typeclasses eauto.
      + destruct x; cbn in *; auto.
        destruct INLG as (? & ? & ? & ? & ? & ? & ? & ?).
        do 3 eexists; split; [eauto | split]; eauto.
        unfold alist_add; cbn.
        break_match_goal.
        * rewrite rel_dec_correct in Heqb; subst.
          exfalso; eapply NIN.
          econstructor; eauto.
        * apply neg_rel_dec_correct in Heqb.
          rewrite remove_neq_alist; eauto.
          all: typeclasses eauto.
    - red; rewrite <- EQ; auto.
    - apply no_llvm_ptr_aliasing_not_in_gamma; eauto.
      red; rewrite <- EQ; auto.

      intros INGAMMA.
      destruct INGAMMA.
      apply NIN.
      rewrite <- EQ in H0.
      econstructor; eauto.
  Qed.

  Lemma state_invariant_memory_invariant :
    forall σ s mH mV l g,
      state_invariant σ s mH (mV,(l,g)) ->
      memory_invariant σ s mH (mV,(l,g)).
  Proof.
    intros * H; inv H; auto.
  Qed.

  (* The memory invariant is stable by extension of the local environment
   if the variable belongs to a Γ safe interval
   *)
  Lemma state_invariant_add_fresh :
    ∀ (σ : evalContext) (s1 s2 : IRState) (id : raw_id) (memH : memoryH) (memV : memoryV) 
      (l : local_env) (g : global_env) (v : uvalue),
      incLocal s1 ≡ inr (s2, id)
      -> WF_IRState σ s2
      -> Gamma_safe σ s1 s2
      → state_invariant σ s1 memH (memV, (l, g))
      → state_invariant σ s2 memH (memV, (alist_add id v l, g)).
  Proof.
    intros * INC SAFE INV.
    eapply state_invariant_same_Γ; eauto using lid_bound_between_incLocal.
    symmetry; eapply incLocal_Γ; eauto.
  Qed.

  Lemma incVoid_no_id_aliasing :
    forall s1 s2 id σ,
      incVoid s1 ≡ inr (s2, id) ->
      no_id_aliasing σ s1 ->
      no_id_aliasing σ s2.
  Proof.
    intros s1 s2 id SIG INC ALIAS.
    unfold no_id_aliasing in *.
    apply incVoid_Γ in INC.
    rewrite INC.
    auto.
  Qed.

  Lemma incVoid_no_llvm_ptr_aliasing :
    forall σ s1 s2 id l g,
      incVoid s1 ≡ inr (s2, id) ->
      no_llvm_ptr_aliasing σ s1 l g ->
      no_llvm_ptr_aliasing σ s2 l g.
  Proof.
    intros σ s1 s2 id l g INC ALIAS.
    unfold no_llvm_ptr_aliasing in *.
    apply incVoid_Γ in INC.
    rewrite INC.
    auto.
  Qed.

  Lemma state_invariant_incVoid :
    forall σ s s' k memH stV,
      incVoid s ≡ inr (s', k) ->
      state_invariant σ s memH stV ->
      state_invariant σ s' memH stV.
  Proof.
    intros * INC INV; inv INV.
    split; eauto.
    - red; repeat break_let; intros * LUH LUV.
      assert (Γ s' ≡ Γ s) as GAMMA by (eapply incVoid_Γ; eauto).
      rewrite GAMMA in *.
      generalize LUV; intros INLG;
        eapply mem_is_inv0 in INLG; eauto. 
    - unfold WF_IRState; erewrite incVoid_Γ; eauto; apply WF.
    - eapply incVoid_no_id_aliasing; eauto.
    - destruct stV as [m [l g]].
      eapply incVoid_no_llvm_ptr_aliasing; eauto.
  Qed.

  (* If no change has been made, all changes are certainly in the interval *)
  Lemma local_scope_modif_refl: forall s1 s2 l, local_scope_modif s1 s2 l l.
  Proof.
    intros; red; intros * NEQ.
    contradiction NEQ; auto.
  Qed.

  (* If a single change has been made, we just need to check that it was in the interval *)
  Lemma local_scope_modif_add: forall s1 s2 l r v,
      lid_bound_between s1 s2 r ->   
      local_scope_modif s1 s2 l (alist_add r v l).
  Proof.
    intros * BET.
    red; intros * NEQ.
    destruct (rel_dec_p r id).
    - subst; rewrite alist_find_add_eq in NEQ; auto.
    - rewrite alist_find_neq in NEQ; auto.
      contradiction NEQ; auto.
  Qed.

  (* Gives a way to work with multiple changes made to locals *)
  Lemma local_scope_modif_add': forall s1 s2 l l' r v,
      lid_bound_between s1 s2 r ->
      local_scope_modif s1 s2 l l' ->
      local_scope_modif s1 s2 l (alist_add r v l').
  Proof.
    intros * BET MODIF.
    red; intros * NEQ.
    destruct (rel_dec_p r id).
    - subst; rewrite alist_find_add_eq in NEQ; auto.
    - rewrite alist_find_neq in NEQ; auto.
  Qed.

  (* If all changes made are in the empty interval, then no change has been made *)
  Lemma local_scope_modif_empty_scope:
    forall (l1 l2 : local_env) id s,
      local_scope_modif s s l1 l2 ->
      l2 @ id ≡ l1 @ id.
  Proof.
    intros * SCOPE.
    red in SCOPE.
    edestruct @alist_find_eq_dec_local_env as [EQ | NEQ]; [eassumption|].
    exfalso; apply SCOPE in NEQ; clear SCOPE.
    destruct NEQ as (? & ? & ? & ? & ? & ? & ?).
    cbn in *; inv H2.
    lia.
  Qed.

  (* If I know that all changes came from [s2;s3] and that I consider a variable from another interval, then it hasn't changed *)
  Lemma local_scope_modif_out:
    forall (l1 l2 : local_env) id s1 s2 s3,
      s1 << s2 ->
      lid_bound_between s1 s2 id ->
      local_scope_modif s2 s3 l1 l2 ->
      l2 @ id ≡ l1 @ id.
  Proof.
    intros * LT BOUND SCOPE.
    red in SCOPE.
    edestruct @alist_find_eq_dec_local_env as [EQ | NEQ]; [eassumption |].
    exfalso; apply SCOPE in NEQ; clear SCOPE.
    destruct NEQ as (? & ? & ? & ? & ? & ? & ?).
    destruct BOUND as (? & ? & ? & ? & ? & ? & ?).
    cbn in *.
    inv H2; inv H6.
    exfalso; eapply IdLemmas.valid_prefix_neq_differ; [| | | eassumption]; auto.
    lia.
  Qed.

  Lemma local_scope_modif_external :
    forall l1 l2 id s1 s2,
      local_scope_modif s1 s2 l1 l2 ->
      ~ lid_bound_between s1 s2 id ->
      l1 @ id ≡ l2 @ id.
  Proof.
    intros l1 l2 id s1 s2 MODIF NBOUND.
    edestruct @alist_find_eq_dec_local_env as [EQ | NEQ]; [eassumption |].
    exfalso; apply NBOUND; apply MODIF; eauto.
  Qed.

  (* If no change occurred, it left any interval untouched *)
  Lemma local_scope_preserved_refl : forall s1 s2 l,
      local_scope_preserved s1 s2 l l.
  Proof.
    intros; red; intros; reflexivity.
  Qed.

  (* If no change occurred, it left Gamma safe *)
  Lemma Gamma_preserved_refl : forall s1 s2 l,
      Gamma_preserved s1 s2 l l.
  Proof.
    intros; red; intros; reflexivity.
  Qed.

  (* TODO: move this? *)
  Lemma maps_add_neq :
    forall {K} {V} {eqk : K -> K -> Prop} {RD : RelDec eqk} `{RelDec_Correct _ eqk} `{Symmetric _ eqk} `{Transitive _ eqk} (x id : K) (v : V) m,
      ~ eqk id x ->
      Maps.add x v m @ id ≡ m @ id.
  Proof.
    intros K V eqk RD RDC SYM TRANS H x id v m H0.
    cbn. unfold alist_add; cbn. 
    rewrite rel_dec_neq_false; eauto.
    eapply remove_neq_alist; eauto.
  Qed.

  Lemma Gamma_preserved_add_not_in_Gamma:
    forall σ s l l' r v,
      Gamma_preserved σ s l l' ->
      ~ in_Gamma σ s r ->
      Gamma_preserved σ s l (Maps.add r v l').
  Proof.
    intros σ s l l' r v PRES NGAM.
    unfold Gamma_preserved in *.
    intros id H.
    assert (id ≢ r) by (intros CONTRA; subst; contradiction).
    setoid_rewrite maps_add_neq; eauto.
  Qed.

  (* If I know that an interval leaves Gamma safe, I can shrink it on either side and it still lives Gamma safe *)
  Lemma Gamma_safe_shrink : forall σ s1 s2 s3 s4,
      Gamma_safe σ s1 s4 ->
      Γ s1 ≡ Γ s2 ->
      s1 <<= s2 ->
      s3 <<= s4 ->
      Gamma_safe σ s2 s3.
  Proof.
    unfold Gamma_safe; intros * SAFE EQ LE1 LE2 * (? & s & s' & ? & ? & ? & ?) IN.
    apply SAFE with id.
    exists x, s, s'.
    repeat split; eauto.
    solve_local_count.
    solve_local_count.
    inv IN.
    econstructor.
    eauto.
    rewrite EQ; eauto.
    eapply WF_IRState_Γ; eauto.
  Qed.

  Lemma Gamma_safe_Context_extend :
    forall σ s1 s2,
      Gamma_safe σ s1 s2 ->
      forall s1' s2' x v xτ,
        (local_count s1 <= local_count s1')%nat ->
        (local_count s2 >= local_count s2')%nat ->
        Γ s1' ≡ (ID_Local x, v) :: Γ s1 ->
        Γ s2' ≡ (ID_Local x, v) :: Γ s2 ->
        (∀ id : local_id, lid_bound_between s1' s2' id → x ≢ id) ->
        Gamma_safe (xτ :: σ) s1' s2'.
  Proof.
    intros. do 2 red. intros.
    unfold Gamma_safe in H. red in H.
    inversion H3; subst.
    unfold lid_bound_between, state_bound_between in *.
    eapply H.
    - destruct H5 as (? & ? & ? & ? & ? & ? & ?).
      cbn* in *. inversion e; subst. clear e.
      exists x0, x1. eexists. split; auto.
      split. clear H.
      lia. split; auto. lia.
    - inversion H6; subst.
      econstructor.
      3 : {
        unfold WF_IRState in *.
        clear -H10 H2 H4.

        eapply evalContext_typechecks_extend; eauto.
      }

      rewrite H2 in H9.
      destruct n eqn: n' .
      + cbn in *. inversion H9. subst. specialize (H4 id H5).
        contradiction.
      + cbn in *. Unshelve.
        3 : exact (n - 1)%nat. cbn.
        rewrite Nat.sub_0_r. apply H7. eauto.
      + rewrite H2 in H9. cbn in *. inversion H9. subst.
        destruct n. cbn in *.
        specialize (H4 id H5). inversion H9. subst. contradiction.
        cbn. rewrite Nat.sub_0_r. cbn in *. auto.
  Qed.

  (* If I have modified an interval, other intervals are preserved *)
  Lemma local_scope_preserve_modif:
    forall s1 s2 s3 l1 l2,
      s2 << s3 ->
      local_scope_modif s2 s3 l1 l2 ->
      local_scope_preserved s1 s2 l1 l2. 
  Proof.
    intros * LE MOD.
    red. intros * BOUND.
    red in MOD.
    edestruct @alist_find_eq_dec_local_env as [EQ | NEQ]; [eassumption |].
    apply MOD in NEQ; clear MOD.
    destruct NEQ as (msg & s & s' & ? & ? & ? & ?).
    cbn in *; inv H2.
    destruct BOUND as (msg' & s' & s'' & ? & ? & ? & ?).
    cbn in *; inv H5.
    destruct s as [a s b]; cbn in *; clear a b.
    destruct s' as [a s' b]; cbn in *; clear a b.
    destruct s1 as [a s1 b]; cbn in *; clear a b.
    destruct s2 as [a s2 b], s3 as [a' s3 b']; cbn in *.
    red in LE; cbn in *.
    clear a b a' b'.
    exfalso; eapply IdLemmas.valid_prefix_neq_differ; [| | | eassumption]; auto.
    lia.
  Qed.

  Lemma in_Gamma_Gamma_eq:
    forall σ s1 s2 id,
      Γ s1 ≡ Γ s2 ->
      in_Gamma σ s1 id ->
      in_Gamma σ s2 id.
  Proof.
    intros * EQ IN; inv IN; econstructor; eauto.
    rewrite <- EQ; eauto.
    eapply WF_IRState_Γ; eauto.
  Qed.

  Lemma not_in_Gamma_Gamma_eq:
    forall σ s1 s2 id,
      Γ s1 ≡ Γ s2 ->
      ~ in_Gamma σ s1 id ->
      ~ in_Gamma σ s2 id.
  Proof.
    intros σ s1 s2 id EQ NGAM.
    intros GAM.
    apply NGAM.
    inversion GAM; subst.
    econstructor; eauto.
    rewrite EQ. eauto.
    eapply WF_IRState_Γ; eauto.
  Qed.

  Lemma Gamma_preserved_Gamma_eq:
    forall σ s1 s2 l1 l2,
      Γ s1 ≡ Γ s2 ->
      Gamma_preserved σ s1 l1 l2 ->
      Gamma_preserved σ s2 l1 l2.
  Proof.
    unfold Gamma_preserved. intros * EQ PRE * IN.
    apply PRE.
    eauto using in_Gamma_Gamma_eq.
  Qed.

  (* If an interval is Gamma safe, and that all changes occurred in this interval, then the changes preserved Gamma. *)
  Lemma Gamma_preserved_if_safe :
    forall σ s1 s2 l1 l2,
      Gamma_safe σ s1 s2 ->
      local_scope_modif s1 s2 l1 l2 ->
      Gamma_preserved σ s1 l1 l2.
  Proof.
    intros * GS L.
    red.
    intros ? IN.
    red in GS.
    red in L.
    edestruct @alist_find_eq_dec_local_env as [EQ | NEQ]; [eassumption |].
    exfalso; eapply GS; eauto.
  Qed.

  (* Belonging to an interval can relaxed down *)
  Lemma lid_bound_between_shrink_down :
    forall s1 s2 s3 id,
      s1 <<= s2 ->
      lid_bound_between s2 s3 id ->
      lid_bound_between s1 s3 id.
  Proof.
    intros * LE (? & ? & ? & ? & ? & ? & ?).
    do 3 eexists.
    repeat split; eauto.
    solve_local_count.
  Qed.

  (* Belonging to an interval can relaxed up *)
  Lemma lid_bound_between_shrink_up :
    forall s1 s2 s3 id,
      s2 <<= s3 ->
      lid_bound_between s1 s2 id ->
      lid_bound_between s1 s3 id.
  Proof.
    intros * EQ (? & s & s' & ? & ? & ? & ?).
    do 3 eexists.
    repeat split; eauto.
    solve_local_count.
  Qed.

  Lemma lid_bound_between_shrink :
    ∀ (s1 s2 s3 s4 : IRState) (id : local_id),
      lid_bound_between s2 s3 id →
      s1 <<= s2 →
      s3 <<= s4 ->
      lid_bound_between s1 s4 id.
  Proof.
    intros s1 s2 s3 s4 id H H0 H1.
    eapply lid_bound_between_shrink_down; [|eapply lid_bound_between_shrink_up];
      eauto.
  Qed.

  (* Transitivity of the changes belonging to intervals *)
  Lemma local_scope_modif_trans :
    forall s1 s2 s3 l1 l2 l3,
      s1 <<= s2 ->
      s2 <<= s3 ->
      local_scope_modif s1 s2 l1 l2 ->
      local_scope_modif s2 s3 l2 l3 ->
      local_scope_modif s1 s3 l1 l3.
  Proof.
    unfold local_scope_modif; intros * LE1 LE2 MOD1 MOD2 * INEQ.
    destruct (alist_find_eq_dec_local_env id l1 l2) as [EQ | NEQ].
    - destruct (alist_find_eq_dec_local_env id l2 l3) as [EQ' | NEQ'].
      + contradiction INEQ; rewrite <- EQ; auto.
      + apply MOD2 in NEQ'.
        eauto using lid_bound_between_shrink_down.
    - apply MOD1 in NEQ.
      eauto using lid_bound_between_shrink_up.
  Qed.

  (* Alternate notion of transitivity, with respect to a fix interval *)
  Lemma local_scope_modif_trans' :
    forall s1 s2 l1 l2 l3,
      local_scope_modif s1 s2 l1 l2 ->
      local_scope_modif s1 s2 l2 l3 ->
      local_scope_modif s1 s2 l1 l3.
  Proof.
    unfold local_scope_modif; intros * MOD1 MOD2 * INEQ.
    destruct (alist_find_eq_dec_local_env id l1 l2) as [EQ | NEQ].
    - destruct (alist_find_eq_dec_local_env id l2 l3) as [EQ' | NEQ'].
      + contradiction INEQ; rewrite <- EQ; auto.
      + apply MOD2 in NEQ'.
        eauto using lid_bound_between_shrink_down.
    - apply MOD1 in NEQ.
      eauto using lid_bound_between_shrink_up.
  Qed.

  Lemma local_scope_modif_shrink :
    forall (s1 s2 s3 s4 : IRState) l1 l2,
      local_scope_modif s2 s3 l1 l2 ->
      s1 <<= s2 ->
      s3 <<= s4 ->
      local_scope_modif s1 s4 l1 l2.
  Proof.
    intros s1 s2 s3 s4 l1 l2 MODIF LT1 LT2.
    unfold local_scope_modif in *.
    intros id NEQ.
    eapply lid_bound_between_shrink; eauto.
  Qed.

  Lemma memory_invariant_Ptr : forall vid σ s memH memV l g a size x sz,
      state_invariant σ s memH (memV, (l, g)) ->
      nth_error σ vid ≡ Some (DSHPtrVal a size) ->
      nth_error (Γ s) vid ≡ Some (x, TYPE_Pointer (TYPE_Array sz TYPE_Double)) ->
      ∃ (bk_helix : mem_block) (ptr_llvm : Addr.addr),
        memory_lookup memH a ≡ Some bk_helix
        ∧ dtyp_fits memV ptr_llvm
                    (typ_to_dtyp [] (TYPE_Array sz TYPE_Double))
        ∧ in_local_or_global_addr l g x ptr_llvm
        ∧ (∀ (i : Int64.int) (v : binary64), mem_lookup (MInt64asNT.to_nat i) bk_helix ≡ Some v → get_array_cell memV ptr_llvm (MInt64asNT.to_nat i) DTYPE_Double ≡ inr (UVALUE_Double v)).
  Proof.
    intros * MEM LU1 LU2; inv MEM; eapply mem_is_inv0 in LU1; eapply LU1 in LU2; eauto.
    destruct LU2 as (bk & ptr & τ' & ? & ? & ? & ? & ?).
    exists bk. exists ptr.
    inv H0.
    repeat split; eauto.  
  Qed.


  (* Named function pointer exists in global environemnts *)
  Definition global_named_ptr_exists (fnname:string) : Pred_cfg :=
    fun '(mem_llvm, (ρ,g)) => exists mf, g @ (Name fnname) ≡ Some (DVALUE_Addr mf).

  (* For compiled FHCOL programs we need to ensure we have 2 declarations:
     1. "main" function
     2. function, implementing compiled expression.
   *)
  Definition declarations_invariant (fnname:string) : Pred_cfg :=
    fun c =>
      global_named_ptr_exists "main" c /\
      global_named_ptr_exists fnname c.

  (** An invariant which must hold after initialization stage *)
  Record post_init_invariant (fnname:string) (σ : evalContext) (s : IRState) (memH : memoryH) (configV : config_cfg) : Prop :=
    {
    state_inv: state_invariant σ s memH configV;
    decl_inv:  declarations_invariant fnname configV
    }.

  (**
   Lifting of [memory_invariant] to include return values in the relation.
   This relation is used to prove the correctness of the compilation of operators.
   The value on the Helix side is trivially [unit]. The value on the Vellvm-side however
   is non trivial, we will most likely have to mention it.
   *)
  (* TODO: Currently this relation just preserves memory invariant.
   Maybe it needs to do something more?
   *)
  Definition bisim_partial (σ : evalContext) (s : IRState) : Type_R_partial
    :=
      fun '(mem_helix, _) '(mem_llvm, x) =>
        let '(ρ, (g, _)) := x in
        memory_invariant σ s mem_helix (mem_llvm, (ρ, g)).

  (**
   Relation over memory and invariant for a full [cfg], i.e. to relate states at
   the top-level. lift_R_memory_mcfg
   Currently a simple lifting of [bisim_partial].
   *)
  Definition bisim_full (σ : evalContext) (s : IRState) : Type_R_full  :=
    fun '(mem_helix, _) mem_llvm =>
      let '(m, ((ρ,_), (g, v))) := mem_llvm in
      bisim_partial σ s (mem_helix, tt) (mk_config_cfg_T (inr v) (m, (ρ, g))).

  (** Relation bewteen the final states of evaluation and execution
    of DHCOL program.

    At this stage we do not care about memory or environemnts, and
    just compare return value of [main] function in LLVM with
    evaulation results of DSHCOL.
   *)
  Definition bisim_final (σ : evalContext) : Type_R_full :=
    fun '(_, h_result) '(_,(_,(_,llvm_result))) =>
      match llvm_result with
      | UVALUE_Array arr => @List.Forall2 _ _
                                          (fun ve de =>
                                             match de with
                                             | UVALUE_Double d =>
                                               Floats.Float.cmp Integers.Ceq d ve
                                             | _ => False
                                             end)
                                          h_result arr
      | _ => False
      end.

End SimulationRelations.

Lemma state_invariant_WF_IRState :
  forall σ s memH st, state_invariant σ s memH st -> WF_IRState σ s.
Proof.
  intros ? ? ? (? & ? & ?) INV; inv INV; auto.
Qed.

Lemma in_local_or_global_scalar_same_global : forall l g l' m id dv τ,
    in_local_or_global_scalar l g m (ID_Global id) dv τ ->
    in_local_or_global_scalar l' g m (ID_Global id) dv τ.
Proof.
  cbn; intros; auto.
Qed.

Lemma in_local_or_global_addr_same_global : forall l g l' id ptr,
    in_local_or_global_addr l g (ID_Global id) ptr ->
    in_local_or_global_addr l' g (ID_Global id) ptr.
Proof.
  cbn; intros; auto.
Qed.

Lemma in_local_or_global_scalar_add_fresh_old :
  forall (id : raw_id) (l : local_env) (g : global_env) m (x : ident) dv dv' τ,
    x <> ID_Local id ->
    in_local_or_global_scalar l g m x dv τ ->
    in_local_or_global_scalar (alist_add id dv' l) g m x dv τ.
Proof.
  intros * INEQ LUV'.
  destruct x; cbn in *; auto.
  unfold alist_add; cbn.
  rewrite rel_dec_neq_false; try typeclasses eauto; [| intros ->; auto].
  rewrite remove_neq_alist; auto; try typeclasses eauto; intros ->; auto.
Qed.

Lemma in_local_or_global_addr_add_fresh_old :
  forall (id : raw_id) (l : local_env) (g : global_env) (x : ident) ptr dv',
    x <> ID_Local id ->
    in_local_or_global_addr l g x ptr ->
    in_local_or_global_addr (alist_add id dv' l) g x ptr.
Proof.
  intros * INEQ LUV'.
  destruct x; cbn in *; auto.
  unfold alist_add; cbn.
  rewrite rel_dec_neq_false; try typeclasses eauto; [| intros ->; auto].
  rewrite remove_neq_alist; auto; try typeclasses eauto; intros ->; auto.
Qed.

Lemma append_factor_left : forall s s1 s2,
    s @@ s1 ≡ s @@ s2 ->
    s1 ≡ s2.
Proof.
  induction s as [| c s IH]; cbn; intros * EQ; auto.
  apply IH.
  inv EQ; auto.
Qed.

Lemma state_invariant_incLocal :
  forall σ s s' k memH stV,
    incLocal s ≡ inr (s', k) ->
    state_invariant σ s memH stV ->
    state_invariant σ s' memH stV.
Proof.
  intros * INC [MEM_INV WF].
  split; eauto.
  - red; repeat break_let; intros * LUH LUV.
    pose proof INC as INC'.
    apply incLocal_Γ in INC; rewrite INC in *.
    generalize LUV; intros INLG;
      eapply MEM_INV in INLG; eauto.
  - unfold WF_IRState; erewrite incLocal_Γ; eauto; apply WF.
  - eapply incLocal_no_id_aliasing; eauto.
  - apply incLocal_Γ in INC.
    unfold no_llvm_ptr_aliasing_cfg, no_llvm_ptr_aliasing in *.
    destruct stV as [mv [l g]].
    rewrite INC in *.
    eauto.
Qed.

Lemma incLocalNamed_no_id_aliasing :
  forall s1 s2 msg id σ,
    incLocalNamed msg s1 ≡ inr (s2, id) ->
    no_id_aliasing σ s1 ->
    no_id_aliasing σ s2.
Proof.
  intros s1 s2 msg id * INC ALIAS.
  unfold no_id_aliasing in *.
  apply incLocalNamed_Γ in INC.
  rewrite INC.
  auto.
Qed.

Lemma state_invariant_incLocalNamed :
  forall σ msg s s' k memH stV,
    incLocalNamed msg s ≡ inr (s', k) ->
    state_invariant σ s memH stV ->
    state_invariant σ s' memH stV.
Proof.
  intros * INC [MEM_INV WF].
  split; eauto.
  - red; repeat break_let; intros * LUH LUV.
    pose proof INC as INC'.
    apply incLocalNamed_Γ in INC; rewrite INC in *.
    generalize LUV; intros INLG;
      eapply MEM_INV in INLG; eauto.
  - unfold WF_IRState; erewrite incLocalNamed_Γ; eauto; apply WF.
  - eapply incLocalNamed_no_id_aliasing; eauto.
  - apply incLocalNamed_Γ in INC.
    unfold no_llvm_ptr_aliasing_cfg, no_llvm_ptr_aliasing in *.
    destruct stV as [mv [l g]].
    rewrite INC in *.
    eauto.
Qed.

Lemma incBlockNamed_no_id_aliasing :
  forall s1 s2 msg id σ,
    incBlockNamed msg s1 ≡ inr (s2, id) ->
    no_id_aliasing σ s1 ->
    no_id_aliasing σ s2.
Proof.
  intros s1 s2 msg id * INC ALIAS.
  unfold no_id_aliasing in *.
  apply incBlockNamed_Γ in INC.
  rewrite INC.
  auto.
Qed.

Lemma state_invariant_incBlockNamed :
  forall σ s s' k msg memH stV,
    incBlockNamed msg s ≡ inr (s', k) ->
    state_invariant σ s memH stV ->
    state_invariant σ s' memH stV.
Proof.
  intros * INC [MEM_INV WF].
  split; eauto.
  - red; repeat break_let; intros * LUH LUV.
    pose proof INC as INC'.
    apply incBlockNamed_Γ in INC; rewrite INC in *.
    generalize LUV; intros INLG;
      eapply MEM_INV in INLG; eauto.
  - unfold WF_IRState; erewrite incBlockNamed_Γ; eauto; apply WF.
  - eapply incBlockNamed_no_id_aliasing; eauto.
  - apply incBlockNamed_Γ in INC.
    unfold no_llvm_ptr_aliasing_cfg, no_llvm_ptr_aliasing in *.
    destruct stV as [mv [l g]].
    rewrite INC in *.
    eauto.
Qed.

Lemma state_invariant_no_llvm_ptr_aliasing :
  forall σ s mh mv l g,
    state_invariant σ s mh (mv, (l, g)) ->
    no_llvm_ptr_aliasing σ s l g.
Proof.
  intros σ s mh mv l g SINV.
  destruct SINV. cbn in *.
  auto.
Qed.

Lemma no_id_aliasing_gamma :
  forall s1 s2 σ,
    no_id_aliasing σ s1 ->
    Γ s1 ≡ Γ s2 ->
    no_id_aliasing σ s2.
Proof.
  intros s1 s2 σ ALIAS GAMMA.
  unfold no_id_aliasing.
  rewrite <- GAMMA.
  auto.
Qed.

Lemma no_llvm_ptr_aliasing_gamma :
  forall σ s1 s2 l g,
    no_llvm_ptr_aliasing σ s1 l g ->
    Γ s1 ≡ Γ s2 ->
    no_llvm_ptr_aliasing σ s2 l g.
Proof.
  intros σ s1 s2 l g ALIAS GAMMA.
  unfold no_llvm_ptr_aliasing.
  rewrite <- GAMMA.
  auto.
Qed.

Lemma state_invariant_Γ :
  forall σ s1 s2 memH stV,
    state_invariant σ s1 memH stV ->
    Γ s2 ≡ Γ s1 ->
    state_invariant σ s2 memH stV.
Proof.
  intros * INV EQ; inv INV.
  split; cbn; eauto.
  - red; rewrite EQ; apply mem_is_inv0.
  - red. rewrite EQ; apply IRState_is_WF0.
  - eapply no_id_aliasing_gamma; eauto.
  - destruct stV as (? & ? & ?); cbn in *; eapply no_llvm_ptr_aliasing_gamma; eauto.
Qed.

Lemma state_invariant_add_fresh' :
  ∀ (σ : evalContext) (s1 s2 : IRState) (id : raw_id) (memH : memoryH) (memV : memoryV) 
    (l : local_env) (g : global_env) (v : uvalue),
    Gamma_safe σ s1 s2
    -> lid_bound_between s1 s2 id
    → state_invariant σ s1 memH (memV, (l, g))
    → state_invariant σ s1 memH (memV, (alist_add id v l, g)).
Proof.
  intros * GAM BOUND INV.
  apply GAM in BOUND.
  eapply state_invariant_same_Γ; eauto.
Qed.

Lemma state_invariant_escape_scope : forall σ v x s1 s2 stH stV,
    Γ s1 ≡ x :: Γ s2 ->
    state_invariant (v::σ) s1 stH stV ->
    state_invariant σ s2 stH stV.
Proof.
  intros * EQ [MEM WF ALIAS1 ALIAS2 ALIAS3].
  destruct stV as (? & ? & ?).
  split.
  - red; intros * LU1 LU2.
    red in MEM.
    specialize (MEM (S n)).
    rewrite EQ, 2nth_error_Sn in MEM.
    specialize (MEM _ _ _ LU1 LU2).
    destruct v0; cbn; auto.
  - repeat intro.
    do 2 red in WF.
    edestruct WF with (n := S n) as (?id & LU).
    rewrite nth_error_Sn;eauto.
    exists id.
    rewrite EQ in LU.
    rewrite nth_error_Sn in LU;eauto.

  - red; intros * LU1 LU2 LU3 LU4.
    specialize (ALIAS1 (S n1) (S n2)).
    rewrite EQ, 2nth_error_Sn in ALIAS1.
    eapply ALIAS1 in LU1; eauto.
  - red; intros * LU1 LU2.
    specialize (ALIAS2 (S n) (S n')).
    rewrite 2nth_error_Sn in ALIAS2.
    eapply ALIAS2 in LU1; eauto.

  - do 2 red. intros * LU1 LU2 LU3 LU4 INEQ IN1 IN2.
    do 2 red in ALIAS3.
    specialize (ALIAS3 id1 ptrv1 id2 ptrv2 (S n1) (S n2)).
    rewrite !EQ, !nth_error_Sn in ALIAS3.
    eapply ALIAS3 in LU1; eauto.

  - red.
    intros * LU.
    eapply (st_id_allocated0 (S n)); eauto.
Qed.

(* TO MOVE *)
Definition uvalue_of_nat k := UVALUE_I64 (Int64.repr (Z.of_nat k)).

Lemma state_invariant_enter_scope_DSHnat : 
  forall σ v prefix x s1 s2 stH mV l g,
    newLocalVar IntType prefix s1 ≡ inr (s2, x) ->
    ~ in_Gamma σ s1 x ->
    l @ x ≡ Some (uvalue_of_nat v) ->
    state_invariant σ s1 stH (mV,(l,g)) ->
    state_invariant (DSHnatVal (Int64.repr (Z.of_nat v))::σ) s2 stH (mV,(l,g)).
Proof.
  intros * EQ GAM LU [MEM WF ALIAS1 ALIAS2 ALIAS3]; inv EQ; cbn in *.
  split.
  - red; intros * LU1 LU2.
    destruct n as [| n].
    + cbn in *; inv LU1; inv LU2; auto.
      cbn; rewrite repr_intval; auto.
    + rewrite nth_error_Sn in LU1.
      cbn in *.
      eapply MEM in LU2; eauto.
  -  do 2 red.
     cbn.
     intros ? [| n] LU'.
     + cbn in LU'.
       inv LU'.
       cbn.
       exists (ID_Local (Name (prefix @@ string_of_nat (local_count s1)))); reflexivity.
     + rewrite nth_error_Sn in LU'.
       rewrite nth_error_Sn.
       apply WF in LU'; auto.

  - red; intros * LU1 LU2 LU3 LU4.
    destruct n1 as [| n1], n2 as [| n2]; auto.
    + exfalso. cbn in *.
      apply GAM.
      inv LU3; eapply mk_in_Gamma; eauto.
    + exfalso.
      apply GAM; inv LU4; eapply mk_in_Gamma; eauto.
    + inv LU3; inv LU4; eapply ALIAS1 in LU1; apply LU1 in LU2; eauto.

  - red; intros * LU1 LU2.
    destruct n as [| n], n' as [| n']; auto.
    + inv LU1.
    + inv LU2.
    + rewrite nth_error_Sn in LU1.
      rewrite nth_error_Sn in LU2.
      eapply ALIAS2 in LU1; apply LU1 in LU2; eauto.

  - do 2 red. intros * LU1 LU2 LU3 LU4 INEQ IN1 IN2.
    cbn in *.
    destruct n1 as [| n1], n2 as [| n2]; auto.
    + cbn in *. inv LU1; inv LU2; inv LU3; inv LU4; auto.
    + cbn in *; inv LU1; inv LU3; eauto.
      cbn in *.
      rewrite LU in IN1; inv IN1.
    + cbn in *; inv LU2; inv LU4.
      cbn in *; rewrite LU in IN2; inv IN2.
    + cbn in *.
      eapply ALIAS3; [exact LU1 | exact LU2 |..]; eauto.
  - intros [| n] * LUn; [inv LUn |].
    eapply st_id_allocated0; eauto.
Qed.

(* TO FIX, although for now it us not used anywhere, so first check if we need it *)
Lemma state_invariant_enter_scope_DSHCType : forall σ v x τ s1 s2 stH mV l g,
    τ ≡ getWFType x DSHCType ->
    Γ s1 ≡ (x,τ) :: Γ s2 ->
    ~ In x (map fst (Γ s2)) ->
    in_local_or_global_scalar l g mV x (dvalue_of_bin v) τ ->
    state_invariant σ s2 stH (mV,(l,g)) ->
    state_invariant (DSHCTypeVal v::σ) s1 stH (mV,(l,g)).
Proof.
(*   intros * -> EQ fresh IN [MEM WF ALIAS1 ALIAS2 ALIAS3]. *)
(*   split. *)
(*   - red; intros * LU1 LU2. *)
(*     destruct n as [| n]. *)
(*     + rewrite EQ in LU2; cbn in *. *)
(*       inv LU1; inv LU2; auto. *)
(*     + rewrite nth_error_Sn in LU1. *)
(*       rewrite EQ, nth_error_Sn in LU2. *)
(*       eapply MEM in LU2; eauto. *)
(*   -  do 2 red. *)
(*      intros ? [| n] LU. *)
(*      + cbn in LU. *)
(*        inv LU. *)
(*        rewrite EQ; cbn; eauto. *)
(*      + rewrite nth_error_Sn in LU. *)
(*        rewrite EQ,nth_error_Sn. *)
(*        apply WF in LU; auto. *)

(*   - red; intros * LU1 LU2 LU3 LU4. *)
(*     destruct n1 as [| n1], n2 as [| n2]; auto. *)
(*     + exfalso. *)
(*       inv LU3; apply GAM. *)
(*       apply nth_error_In in LU2. *)
(*       replace id with (fst (id,τ')) by reflexivity. *)
(*       apply in_map; auto. *)

(*     + exfalso. *)
(*       rewrite EQ, nth_error_Sn in LU1. *)
(*       rewrite EQ in LU2. *)
(*       cbn in *. *)
(*       inv LU2. *)
(*       apply fresh. *)
(*       apply nth_error_In in LU1. *)
(*       replace id with (fst (id,τ)) by reflexivity. *)
(*       apply in_map; auto. *)

(*     + rewrite EQ, nth_error_Sn in LU1. *)
(*       rewrite EQ, nth_error_Sn in LU2. *)
(*       eapply ALIAS1 in LU1; apply LU1 in LU2; eauto. *)
(*       destruct LU2; split; auto. *)

(*   - red; intros * LU1 LU2. *)
(*     destruct n as [| n], n' as [| n']; auto. *)
(*     + inv LU1. *)

(*     + inv LU2. *)


(*     + rewrite nth_error_Sn in LU1. *)
(*       rewrite nth_error_Sn in LU2. *)
(*       eapply ALIAS2 in LU1; apply LU1 in LU2; eauto. *)

(*   - do 2 red. intros * LU1 LU2 LU3 LU4 INEQ. *)
(*     destruct n1 as [| n1], n2 as [| n2]; auto. *)
(*     + cbn in *. *)
(*       inv LU1; inv LU2. *)
(*       admit. *)
(*     + cbn in *; inv LU1. *)
(*       admit. *)
(*     + cbn in *; inv LU2. *)
(*       admit. *)
Admitted.

Lemma state_invariant_enter_scope_DSHPtr :
  forall σ ptrh sizeh ptrv x τ s1 s2 stH mV mV_a l g,
    τ ≡ getWFType (ID_Local x) (DSHPtr sizeh) ->
    Γ s2 ≡ (ID_Local x,τ) :: Γ s1 ->

    (* Freshness *)
    ~ in_Gamma σ s1 x ->
    (* ~ In (ID_Local x) (map fst (Γ s2)) ->          (* The new ident is fresh *) *)
    (forall sz, ~ In (DSHPtrVal ptrh sz) σ) -> (* The new Helix address is fresh *)

    (* We know that a certain ptr has been allocated *)
    allocate mV (DTYPE_Array (Z.to_N (Int64.intval sizeh)) DTYPE_Double) ≡ inr (mV_a, ptrv) ->

    state_invariant σ s1 stH (mV,(l,g)) ->

    state_invariant (DSHPtrVal ptrh sizeh :: σ) s2
                    (memory_set stH ptrh mem_empty)
                    (mV_a, (alist_add x (UVALUE_Addr ptrv) l,g)).
Proof.
  Opaque add_logical_block. Opaque next_logical_key.
  intros * -> EQ GAM fresh alloc [MEM WF ALIAS1 ALIAS2 ALIAS3 ALLOC].
  split.
  - red; intros * LU1 LU2.
    destruct n as [| n].
    + rewrite EQ in LU2; cbn in *.
      inv LU1; inv LU2; eauto.
      exists mem_empty. eexists ptrv. eexists.
      split; auto.
      apply memory_lookup_memory_set_eq.

      split. reflexivity.
      split. red.
      inv alloc.
      rewrite get_logical_block_of_add_to_frame. cbn.
      rewrite get_logical_block_of_add_logical_block.
      
      auto. eexists. eexists. eexists. split; auto.
      reflexivity. cbn. rewrite typ_to_dtyp_D_array. cbn. lia.
      split; auto. inv alloc.
      red.
      rewrite alist_find_add_eq. reflexivity.
      inv alloc.
      intros. inversion H.

    + pose proof LU1 as LU1'.
      pose proof LU2 as LU2'.
      rewrite nth_error_Sn in LU1.
      rewrite EQ, nth_error_Sn in LU2.
      eapply MEM in LU2; eauto.

      (* There is some reasoning on the memory (on [alloc] in particular) to be done here *)
      (* I've allocated a new pointer, and added it to the local environment.
       *)
      pose proof (allocate_correct alloc) as (ALLOC_FRESH & ALLOC_NEW & ALLOC_OLD).
      { destruct v.
        - destruct x0.
          + (* The only complication here is read mV_a *)
            destruct LU2 as (ptr & τ' & TEQ & G & READ).
            exists ptr. exists τ'.
            repeat (split; auto).
            erewrite ALLOC_OLD; eauto.

            eapply can_read_allocated; eauto.
            eapply freshly_allocated_no_overlap_dtyp; eauto.
            eapply can_read_allocated; eauto.
          + cbn. cbn in LU2.
            destruct (Eqv.eqv_dec_p x id) as [EQid | NEQid].
            * do 2 red in EQid; subst.
              (* Need a contradiction *)
              exfalso. apply GAM.
              rewrite EQ, nth_error_Sn in LU2'.
              econstructor; eauto.
            * unfold Eqv.eqv, eqv_raw_id in NEQid.
              rewrite alist_find_neq; eauto.
        - destruct x0.
          + (* The only complication here is read mV_a *)
            destruct LU2 as (ptr & τ' & TEQ & G & READ).
            exists ptr. exists τ'.
            repeat (split; auto).
            erewrite ALLOC_OLD; eauto.

            eapply can_read_allocated; eauto.
            eapply freshly_allocated_no_overlap_dtyp; eauto.
            eapply can_read_allocated; eauto.
          + cbn. cbn in LU2.
            destruct (Eqv.eqv_dec_p x id) as [EQid | NEQid].
            * do 2 red in EQid; subst.
              (* Need a contradiction *)
              exfalso. apply GAM.
              rewrite EQ, nth_error_Sn in LU2'.
              econstructor; eauto.
            * unfold Eqv.eqv, eqv_raw_id in NEQid.
              rewrite alist_find_neq; eauto.
        - destruct LU2 as (bkh & ptr_llvm & τ' & MLUP & TEQ & FITS & INLG & GET).
          exists bkh. exists ptr_llvm. exists τ'.
          assert (ptrh ≢ a) as NEQa.
          { intros CONTRA.
            subst.
            apply nth_error_In in LU1.
            apply (fresh size). auto.
          }
          repeat (split; eauto).
          + rewrite memory_lookup_memory_set_neq; auto.
          + eapply dtyp_fits_after_allocated; eauto.
          + destruct x0; auto.
            destruct (Eqv.eqv_dec_p x id) as [EQid | NEQid].
            * do 2 red in EQid; subst.
              exfalso. apply GAM.
              rewrite EQ, nth_error_Sn in LU2'.
              econstructor; eauto.
            * unfold Eqv.eqv, eqv_raw_id in NEQid.
              cbn.
              rewrite alist_find_neq; eauto.
          + intros i v H.
            unfold get_array_cell in *.

            (* TODO: is there a better way to do this...? *)
            assert ((let
                       '(b, o) := ptr_llvm in
                     match get_logical_block mV_a b with
                     | Some (LBlock _ bk _) => get_array_cell_mem_block bk o (MInt64asNT.to_nat i) 0 DTYPE_Double
                     | None => failwith "Memory function [get_array_cell] called at a non-allocated address"
                     end) ≡
                     (
                         match get_logical_block mV_a (fst ptr_llvm) with
                         | Some (LBlock _ bk _) => get_array_cell_mem_block bk (snd ptr_llvm) (MInt64asNT.to_nat i) 0 DTYPE_Double
                         | None => failwith "Memory function [get_array_cell] called at a non-allocated address"
                         end)).
            { destruct ptr_llvm. cbn. reflexivity. }

            assert ((let
                       '(b, o) := ptr_llvm in
                     match get_logical_block mV b with
                     | Some (LBlock _ bk _) => get_array_cell_mem_block bk o (MInt64asNT.to_nat i) 0 DTYPE_Double
                     | None => failwith "Memory function [get_array_cell] called at a non-allocated address"
                     end) ≡
                     (
                         match get_logical_block mV (fst ptr_llvm) with
                         | Some (LBlock _ bk _) => get_array_cell_mem_block bk (snd ptr_llvm) (MInt64asNT.to_nat i) 0 DTYPE_Double
                         | None => failwith "Memory function [get_array_cell] called at a non-allocated address"
                         end)).
            { destruct ptr_llvm. cbn. reflexivity. }

            rewrite H0.
            erewrite get_logical_block_allocated.
            rewrite <- H1.
            eauto.
            eauto.
            eapply dtyp_fits_allocated; eauto.
      }

  - do 2 red.
    intros ? [| n] LU.
    + cbn in LU.
      inv LU.
      rewrite EQ; cbn; eauto.
      exists (ID_Local x). cbn. reflexivity.
    + rewrite nth_error_Sn in LU.
      rewrite EQ,nth_error_Sn.
      apply WF in LU; auto.

  - red; intros * LU1 LU2 LU3 LU4.
    destruct n1 as [| n1], n2 as [| n2]; auto.

    + exfalso.
      inv LU1; rewrite EQ in LU3; inv LU3.
      rewrite EQ in LU4.
      cbn in LU2.
      cbn in LU4.
      apply GAM; eapply mk_in_Gamma; eauto.
 
    + exfalso.
      inv LU2; rewrite EQ in LU4; inv LU4.
      rewrite EQ in LU3.
      apply GAM; eapply mk_in_Gamma; eauto.

    + rewrite EQ in LU3,LU4; cbn in *.
      f_equal. eapply ALIAS1; eauto.

  - red; intros * LU1 LU2.
    destruct n as [| n], n' as [| n']; auto.
    + cbn in *. inv LU1. exfalso.
      eapply fresh.
      apply nth_error_In in LU2. eauto.
    + cbn in *. inv LU2. exfalso.
      eapply fresh.
      apply nth_error_In in LU1. eauto.
    + cbn in *.
      f_equal; eapply ALIAS2; eauto.

  - cbn in ALIAS3.
    do 2 red. intros * LU1 LU2 LU3 LU4 INEQ IN1 IN2.

    rewrite EQ in *.
    destruct n1 as [| n1], n2 as [| n2]; auto.
    + (* Both pointers are the same *)
      inv LU1; inv LU2; inv LU3; inv LU4.
      contradiction.
    + (* One pointer from Γ s2, one from Γ s1 *)
      inv LU3.
      unfold WF_IRState, evalContext_typechecks in WF.
      pose proof LU2.
      apply WF in H.
      destruct H. cbn in LU4. rewrite LU4 in H.
      cbn in H.
      inv H.

      apply alist_In_add_eq in IN1.
      inv IN1.
      epose proof (MEM _ _ _ _ LU2 LU4).
      destruct v2.
      * destruct x0.
        -- destruct H as (ptr & τ' & TEQ & G & READ).
           inv TEQ.
           rewrite typ_to_dtyp_I in READ.
           rewrite IN2 in G. inv G.
           apply can_read_allocated in READ.
           eapply freshly_allocated_different_blocks in alloc; eauto.
        -- assert (x ≢ id) as NEQ by (intros CONTRA; subst; contradiction).
           apply In_add_ineq_iff in IN2; auto.
           unfold alist_In in IN2.
           cbn in H.
           rewrite IN2 in H.
           inv H.
      * destruct x0.
        -- destruct H as (ptr & τ' & TEQ & G & READ).
           inv TEQ.
           rewrite typ_to_dtyp_D in READ.
           rewrite IN2 in G. inv G.
           apply can_read_allocated in READ.
           eapply freshly_allocated_different_blocks in alloc; eauto.
        -- assert (x ≢ id) as NEQ by (intros CONTRA; subst; contradiction).
           apply In_add_ineq_iff in IN2; auto.
           unfold alist_In in IN2.
           cbn in H.
           rewrite IN2 in H.
           inv H.
      * destruct H as (bk_helix & ptr & τ' & MLUP & WFT & FITS & INLG & GETARRAY).
        destruct x0.
        -- cbn in INLG. rewrite IN2 in INLG. inv INLG.
           apply dtyp_fits_allocated in FITS.
           eapply freshly_allocated_different_blocks in alloc; eauto.
        -- assert (x ≢ id) as NEQ by (intros CONTRA; subst; contradiction).
           apply In_add_ineq_iff in IN2; auto.
           unfold alist_In in IN2.
           cbn in INLG.
           rewrite IN2 in INLG.
           inv INLG.
           apply dtyp_fits_allocated in FITS.
           eapply freshly_allocated_different_blocks in alloc; eauto.
    + (* One pointer from Γ s2, one from Γ s1 *)
      inv LU4.
      unfold WF_IRState, evalContext_typechecks in WF.
      pose proof LU1.
      apply WF in H.
      destruct H. cbn in LU3. rewrite LU3 in H.
      cbn in H.
      inv H.

      apply alist_In_add_eq in IN2.
      inv IN2.
      epose proof (MEM _ _ _ _ LU1 LU3).
      destruct v1.
      * destruct x0.
        -- destruct H as (ptr & τ' & TEQ & G & READ).
           inv TEQ.
           rewrite typ_to_dtyp_I in READ.
           rewrite IN1 in G. inv G.
           apply can_read_allocated in READ.
           eapply freshly_allocated_different_blocks in alloc; eauto.
        -- assert (x ≢ id) as NEQ by (intros CONTRA; subst; contradiction).
           apply In_add_ineq_iff in IN1; auto.
           unfold alist_In in IN1.
           cbn in H.
           rewrite IN1 in H.
           inv H.
      * destruct x0.
        -- destruct H as (ptr & τ' & TEQ & G & READ).
           inv TEQ.
           rewrite typ_to_dtyp_D in READ.
           rewrite IN1 in G. inv G.
           apply can_read_allocated in READ.
           eapply freshly_allocated_different_blocks in alloc; eauto.
        -- assert (x ≢ id) as NEQ by (intros CONTRA; subst; contradiction).
           apply In_add_ineq_iff in IN1; auto.
           unfold alist_In in IN1.
           cbn in H.
           rewrite IN1 in H.
           inv H.
      * destruct H as (bk_helix & ptr & τ' & MLUP & WFT & FITS & INLG & GETARRAY).
        destruct x0.
        -- cbn in INLG. rewrite IN1 in INLG. inv INLG.
           apply dtyp_fits_allocated in FITS.
           eapply freshly_allocated_different_blocks in alloc; eauto.
        -- assert (x ≢ id) as NEQ by (intros CONTRA; subst; contradiction).
           apply In_add_ineq_iff in IN1; auto.
           unfold alist_In in IN1.
           cbn in INLG.
           rewrite IN1 in INLG.
           inv INLG.
           apply dtyp_fits_allocated in FITS.
           eapply freshly_allocated_different_blocks in alloc; eauto.
    + (* Both pointers from Γ s1, can fall back to assumption (ALIAS3) *)
      rewrite nth_error_Sn in LU1, LU2.
      rewrite nth_error_Sn in LU3, LU4.
      assert (id2 ≢ id1) as INEQ' by auto.

      eapply (no_llvm_ptr_aliasing_not_in_gamma (UVALUE_Addr ptrv) ALIAS3 WF GAM).

      eapply LU1.
      eapply LU2.
      all: eauto.
  - unfold id_allocated.
    intros n addr0 val H.
    destruct n.
    + cbn in H. inv H.
      apply mem_block_exists_memory_set_eq.
      reflexivity.
    + cbn in H.
      pose proof (nth_error_In _ _ H).
      assert (addr0 ≢ ptrh) as NEQ.
      { intros CONTRA; subst.
        apply fresh in H0.
        contradiction.
      }

      apply (@mem_block_exists_memory_set_neq _ _ stH mem_empty NEQ).
      eauto.
Qed.

Lemma vellvm_helix_ptr_size:
  forall σ s memH memV ρ g n id (sz : N) dsh_ptr (dsh_sz : Int64.int),
    nth_error (Γ s) n ≡ Some (id, TYPE_Pointer (TYPE_Array sz TYPE_Double)) ->
    nth_error σ n ≡ Some (DSHPtrVal dsh_ptr dsh_sz) ->
    state_invariant σ s memH (memV, (ρ, g)) ->
    sz ≡ Z.to_N (Int64.intval dsh_sz).
Proof.
  intros σ s memH memV ρ g n id sz dsh_ptr dsh_sz GAM SIG SINV.
  apply IRState_is_WF in SINV.
  unfold WF_IRState in SINV.
  unfold evalContext_typechecks in SINV.
  pose proof (SINV (DSHPtrVal dsh_ptr dsh_sz) n SIG) as H.
  destruct H as (id' & NTH).
  cbn in NTH.
  rewrite GAM in NTH.
  inv NTH.
  destruct id'; inv H1; reflexivity.
Qed.

Lemma unsigned_is_zero: forall a, Int64.unsigned a ≡ Int64.unsigned Int64.zero ->
                                  a = Int64.zero.
Proof.
  intros a H.
  unfold Int64.unsigned, Int64.intval in H.
  repeat break_let; subst.
  destruct Int64.zero.
  inv Heqi0.
  unfold equiv, MInt64asNT.NTypeEquiv, Int64.eq, Int64.unsigned, Int64.intval.
  apply Coqlib.zeq_true.
Qed.

Lemma no_local_global_alias_non_pointer:
  forall l g v,
    (forall p, v ≢ UVALUE_Addr p) ->
    no_local_global_alias l g v.
Proof.
  intros l g v PTR.
  unfold no_local_global_alias.
  intros id p0 p' H0 H1.
  specialize (PTR p0).
  contradiction.
Qed.

Ltac solve_alist_in := first [apply In_add_eq | idtac].
Ltac solve_lu :=
  (try now eauto);
  match goal with
  | |- @Maps.lookup _ _ local_env _ ?id ?l ≡ Some _ =>
    eapply memory_invariant_LLU; [| eassumption | eassumption]; eauto
  | h: _ ⊑ ?l |- @Maps.lookup _ _ local_env _ ?id ?l ≡ Some _ =>
    eapply h; solve_lu
  | |- @Maps.lookup _ _ global_env _ ?id ?l ≡ Some _ =>
    eapply memory_invariant_GLU; [| eassumption | eassumption]; eauto
  | _ => solve_alist_in
  end.

Ltac solve_in_gamma :=
  match goal with
  | GAM : nth_error (Γ ?s) ?n ≡ Some (ID_Local ?id, _),
          SIG : nth_error ?σ ?n ≡ Some _ |-
    in_Gamma _ _ ?id
    => econstructor; [eapply SIG | eapply GAM | eauto]
  end.

(* TODO: expand this *)
Ltac solve_lid_bound_between :=
  eapply lid_bound_between_shrink; [eapply lid_bound_between_incLocal | | ]; eauto; solve_local_count.

Ltac solve_not_in_gamma :=
  first [ now eauto
        |
      match goal with
      | GAM : Gamma_safe ?σ ?si ?sf |- 
        ~ in_Gamma ?σ ?si ?id =>
        eapply GAM; solve_lid_bound_between
      end
    | solve [eapply not_in_Gamma_Gamma_eq; [eassumption | solve_not_in_gamma]]
    ].

Hint Resolve state_invariant_memory_invariant : core.
Hint Resolve memory_invariant_GLU memory_invariant_LLU memory_invariant_LLU_AExpr memory_invariant_GLU_AExpr : core.

Hint Resolve is_pure_refl: core.
Hint Resolve local_scope_modif_refl: core.

Hint Resolve genNExpr_Γ : helix_context.
Hint Resolve genMExpr_Γ : helix_context.
Hint Resolve incVoid_Γ        : helix_context.
Hint Resolve incLocal_Γ       : helix_context.
Hint Resolve incBlockNamed_Γ  : helix_context.
Hint Resolve genAExpr_Γ : helix_context.
Hint Resolve genIR_Γ  : helix_context.

(* TODO: expand this *)
Ltac solve_gamma_safe :=
  eapply Gamma_safe_shrink; eauto; try solve_gamma; cbn; solve_local_count.

(* TODO: expand this *)
Ltac solve_local_scope_modif :=
  eauto;
  first
    [ eapply local_scope_modif_refl
    | solve [eapply local_scope_modif_shrink; [eassumption | solve_local_count | solve_local_count]]
    | solve [eapply local_scope_modif_add'; [solve_lid_bound_between | solve_local_scope_modif]]
    | eapply local_scope_modif_trans; cycle 2; eauto; solve_local_count
    ].

Ltac solve_gamma_preserved :=
  first
    [ solve [eapply Gamma_preserved_refl]
    | solve [eapply Gamma_preserved_add_not_in_Gamma; [solve_gamma_preserved | solve_not_in_gamma]]
    | solve [eapply Gamma_preserved_if_safe; [solve_gamma_safe | solve_local_scope_modif]]
    ].

Opaque alist_add.

(* TODO: move these *)
Lemma in_local_or_global_scalar_not_in_gamma :
  forall r v ρ g m id v_id τ σ s,
    in_Gamma σ s id ->
    ~ in_Gamma σ s r ->
    in_local_or_global_scalar ρ g m (ID_Local id) v_id τ ->
    in_local_or_global_scalar (alist_add r v ρ) g m (ID_Local id) v_id τ.
Proof.
  intros r v ρ g m id v_id τ σ s GAM NGAM INLG.
  destruct (Eqv.eqv_dec_p r id) as [EQ | NEQ].
  - do 2 red in EQ.
    subst.
    contradiction.
  - unfold Eqv.eqv, eqv_raw_id in NEQ.
    cbn in *.
    erewrite alist_find_neq; eauto.
Qed.

(* TODO: move this? *)
Lemma incLocal_id_neq :
  forall s1 s2 s3 s4 id1 id2,
    incLocal s1 ≡ inr (s2, id1) ->
    incLocal s3 ≡ inr (s4, id2) ->
    local_count s1 ≢ local_count s3 ->
    id1 ≢ id2.
Proof.
  intros s1 s2 s3 s4 id1 id2 GEN1 GEN2 COUNT.
  eapply incLocalNamed_count_gen_injective.
  symmetry; eapply GEN1.
  symmetry; eapply GEN2.
  solve_local_count.
  solve_prefix.
  solve_prefix.
Qed.

Lemma incLocal_id_neq_flipped :
  forall s1 s2 s3 s4 id1 id2,
    incLocal s1 ≡ inr (s2, id1) ->
    incLocal s3 ≡ inr (s4, id2) ->
    local_count s1 ≢ local_count s3 ->
    id2 ≢ id1.
Proof.
  intros s1 s2 s3 s4 id1 id2 GEN1 GEN2 COUNT.
  intros EQ. symmetry in EQ. revert EQ.
  eapply incLocal_id_neq; eauto.
Qed.

Lemma in_gamma_not_in_neq :
  forall σ s id r,
    in_Gamma σ s id ->
    ~ in_Gamma σ s r ->
    id ≢ r.
Proof.
  intros σ s id r GAM NGAM.
  destruct (Eqv.eqv_dec_p r id) as [EQ | NEQ].
  - do 2 red in EQ.
    subst.
    contradiction.
  - unfold Eqv.eqv, eqv_raw_id in NEQ.
    eauto.
Qed.


Ltac solve_id_neq :=
  first [ solve [eapply incLocal_id_neq; eauto; solve_local_count]
        | solve [eapply in_gamma_not_in_neq; [solve_in_gamma | solve_not_in_gamma]]
        ].

Ltac solve_local_lookup :=
  first
    [ now eauto
    | solve [erewrite alist_find_add_eq; eauto]
    | solve [erewrite alist_find_neq; [solve_local_lookup|solve_id_neq]]
    ].

Ltac solve_in_local_or_global_scalar :=
  first
    [ now eauto
    | solve [eapply in_local_or_global_scalar_not_in_gamma; [solve_in_gamma | solve_not_in_gamma | solve_in_local_or_global_scalar]]
    ].

Hint Resolve state_invariant_memory_invariant state_invariant_WF_IRState : core.

Lemma local_scope_preserved_bound_earlier :
  forall s1 s2 s3 x v l l',
    lid_bound s1 x ->
    s1 <<= s2 ->
    local_scope_preserved s2 s3 l l' ->
    local_scope_preserved s2 s3 l (Maps.add x v l').
Proof.
  intros s1 s2 s3 x v l l' BOUND LT PRES.
  unfold local_scope_preserved.
  intros id BETWEEN.

  epose proof (lid_bound_earlier BOUND BETWEEN LT) as NEQ.
  unfold local_scope_preserved in PRES.
  setoid_rewrite maps_add_neq; eauto.
Qed.

Ltac solve_lid_bound :=
  eapply incLocal_lid_bound; eauto.

Ltac solve_local_scope_preserved :=
  first [ apply local_scope_preserved_refl
        | eapply local_scope_preserved_bound_earlier;
          [solve_lid_bound | solve_local_count | solve_local_scope_preserved]
        ].

Ltac solve_state_invariant := eauto with SolveStateInv.
Hint Extern 2 (state_invariant _ _ _ _) => eapply state_invariant_incBlockNamed; [eassumption | solve_state_invariant] : SolveStateInv.
Hint Extern 2 (state_invariant _ _ _ _) => eapply state_invariant_incLocal; [eassumption | solve_state_invariant] : SolveStateInv.
<<<<<<< HEAD
Hint Extern 2 (state_invariant _ _ _ _) => eapply state_invariant_incLocalNamed; [eassumption | solve_state_invariant] : SolveStateInv.
Hint Extern 2 (state_invariant _ _ _ _) => eapply state_invariant_incVoid; [eassumption | solve_state_invariant] : SolveStateInv.
=======
Hint Extern 2 (state_invariant _ _ _ _) => eapply state_invariant_incVoid; [eassumption | solve_state_invariant] : SolveStateInv.
Hint Extern 2 (state_invariant _ _ _ _) => eapply state_invariant_incLocalNamed; [eassumption | solve_state_invariant] : SolveStateInv.
>>>>>>> 63c7c92a
<|MERGE_RESOLUTION|>--- conflicted
+++ resolved
@@ -2010,10 +2010,6 @@
 Ltac solve_state_invariant := eauto with SolveStateInv.
 Hint Extern 2 (state_invariant _ _ _ _) => eapply state_invariant_incBlockNamed; [eassumption | solve_state_invariant] : SolveStateInv.
 Hint Extern 2 (state_invariant _ _ _ _) => eapply state_invariant_incLocal; [eassumption | solve_state_invariant] : SolveStateInv.
-<<<<<<< HEAD
 Hint Extern 2 (state_invariant _ _ _ _) => eapply state_invariant_incLocalNamed; [eassumption | solve_state_invariant] : SolveStateInv.
 Hint Extern 2 (state_invariant _ _ _ _) => eapply state_invariant_incVoid; [eassumption | solve_state_invariant] : SolveStateInv.
-=======
-Hint Extern 2 (state_invariant _ _ _ _) => eapply state_invariant_incVoid; [eassumption | solve_state_invariant] : SolveStateInv.
-Hint Extern 2 (state_invariant _ _ _ _) => eapply state_invariant_incLocalNamed; [eassumption | solve_state_invariant] : SolveStateInv.
->>>>>>> 63c7c92a
+Hint Extern 2 (state_invariant _ _ _ _) => eapply state_invariant_incLocalNamed; [eassumption | solve_state_invariant] : SolveStateInv.