Require Import Helix.LLVMGen.Correctness_Prelude.
Require Import Helix.LLVMGen.Freshness.
Require Import Helix.LLVMGen.LidBound.

Set Implicit Arguments.
Set Strict Implicit.

Import ListNotations.
Section WF_IRState.

  (**
     The compiler maintains a sort of typing context named [IRState].
     This typing context should soundly reflect the content of the [evalContext],
     injecting the types from [DSHCOL] to [VIR].
   *)

  Definition getWFType (id : ident) (t: DSHType): typ :=
    match id, t with
    | ID_Local _  , DSHnat   => IntType
    | ID_Global _ , DSHnat   => TYPE_Pointer IntType
    | ID_Local _  , DSHCType => TYPE_Double
    | ID_Global _ , DSHCType => TYPE_Pointer TYPE_Double
    | _           , DSHPtr n => TYPE_Pointer (TYPE_Array (Int64.intval n) TYPE_Double)
    end.

  (* True if σ typechecks in Γ *)
  Definition evalContext_typechecks (σ : evalContext) (Γ : list (ident * typ)) : Prop :=
    forall v n, nth_error σ n ≡ Some v ->
           exists id, (nth_error Γ n ≡ Some (id, getWFType id (DSHType_of_DSHVal v))).

  Definition WF_IRState (σ : evalContext) (s : IRState) : Prop :=
    evalContext_typechecks σ (Γ s).

  Lemma WF_IRState_lookups :
    forall σ s n v id τ,
      WF_IRState σ s ->
      nth_error (Γ s) n ≡ Some (id, τ) ->
      nth_error σ n ≡ Some v ->
      τ ≡ getWFType id (DSHType_of_DSHVal v).
  Proof.
    intros * WF LU_IR LU_SIGMA.
    apply WF in LU_SIGMA; destruct LU_SIGMA as (id' & LU); rewrite LU in LU_IR; inv LU_IR.
    reflexivity.
  Qed.

  Lemma WF_IRState_one_of_local_type:
    forall σ x τ s n v,
      WF_IRState σ s ->
      nth_error (Γ s) n ≡ Some (ID_Local x,τ) ->
      nth_error σ n ≡ Some v ->
      τ ≡ IntType \/
      τ ≡ TYPE_Double \/
      exists k, τ ≡ TYPE_Pointer (TYPE_Array (Int64.intval k) TYPE_Double).
  Proof.
    intros * WF LU LU'.
    eapply WF in LU'; destruct LU' as (id & LU''); rewrite LU in LU''; inv LU''.
    cbn; break_match_goal; eauto.
  Qed.

  Lemma WF_IRState_one_of_global_type:
    forall σ x τ s n v,
      WF_IRState σ s ->
      nth_error (Γ s) n ≡ Some (ID_Global x,τ) ->
      nth_error σ n ≡ Some v ->
      τ ≡ TYPE_Pointer IntType \/
      τ ≡ TYPE_Pointer TYPE_Double \/
      exists k, τ ≡ TYPE_Pointer (TYPE_Array (Int64.intval k) TYPE_Double).
  Proof.
    intros * WF LU LU'.
    edestruct WF as (id & LU''); eauto.
    rewrite LU in LU''; inv LU''.
    cbn in *.
    break_match_goal; eauto.
  Qed.

  Lemma WF_IRState_Γ :
    forall (σ : evalContext) (s1 s2 : IRState),
      WF_IRState σ s1 ->
      Γ s1 ≡ Γ s2 ->
      WF_IRState σ s2.
  Proof.
    intros σ s1 s2 WF GAMMA.
    unfold WF_IRState.
    rewrite <- GAMMA.
    apply WF.
  Qed.

End WF_IRState.

Ltac abs_by_WF :=
  match goal with
  | h  : nth_error (Γ ?s) _ ≡ ?rhs,
    h': @nth_error DSHVal ?σ _ ≡ ?rhs'
    |- _ =>
    match rhs with
    | Some (?id,?τ) =>
      match rhs' with
      | None => fail
      | Some ?val =>
        let WF := fresh "WF" in
        assert (WF : WF_IRState σ s) by eauto;
        let H := fresh in pose proof (WF_IRState_lookups _ WF h h') as H; now (destruct id; inv H)
      end
    | None =>
      match rhs' with
      | None => fail
      | Some ?val => fail
      end
    end
  | h : nth_error (Γ ?s) _ ≡ Some (?id,?τ) |- _ =>
    match id with
    | ID_Local _ =>
      eapply WF_IRState_one_of_local_type in h; eauto;
      now (let EQ := fresh in destruct h as [EQ | [EQ | [? EQ]]]; inv EQ)
    | ID_Global _ =>
      eapply WF_IRState_one_of_global_type in h; eauto;
      now (let EQ := fresh in destruct h as [EQ | [EQ | [? EQ]]]; inv EQ)
    end
   end.


Ltac try_abs :=
  try (abs_by_WF ||
        abs_by failure_helix_throw || abs_by failure_helix_throw').

Section SimulationRelations.

  (**
     We define in this section the principal simulation relations used:
     - At the top-level to relate full [FSHCOLProgram]s to the full Vellvm
     program resulting from their compilation: see [compiler_correct]
     - At the top-level to relate these same program after initialization of
     the runtime. (TODOYZ: Do we need one such?)
     - When relating operators to the sub-cfg resulting from their compilation:
     see [compile_FSHCOL_correct]

    These relations also get refined when related sub-structures of the operators,
    we define these refinements in the corresponding sections.
   *)

  (**
     Relation used to relate memories after the initialization phase.
     Recall: [Type_R_memory ≜ memoryH -> LLVM_memory_state_cfg -> Prop]
  *)

  (* Conversion from Helix values to VIR values *)
  Definition dvalue_of_int (v : Int64.int) : dvalue := DVALUE_I64 (DynamicValues.Int64.repr (Int64.intval v)).
  Definition dvalue_of_bin (v: binary64)   : dvalue := DVALUE_Double v.

  (* Check that a pair of [ident] and [dvalue] can be found in the
     appropriate environment. This to be used only for scalar values,
     like [int] or [double] *)
  Definition in_local_or_global_scalar
             (ρ : local_env) (g : global_env) (m : memoryV)
             (x : ident) (dv : dvalue) (τ : typ) : Prop
    := match x with
       | ID_Local  x => ρ @ x ≡ Some (dvalue_to_uvalue dv)
       | ID_Global x =>
         exists ptr τ',
         τ ≡ TYPE_Pointer τ' /\
         g @ x ≡ Some (DVALUE_Addr ptr) /\
         read m ptr (typ_to_dtyp [] τ') ≡ inr (dvalue_to_uvalue dv)
       end.

  (* Check that a pair of [ident] and [dvalue] can be found in the
     appropriate environment. *)
  Definition in_local_or_global_addr
             (ρ : local_env) (g : global_env)
             (x : ident) (a : Addr.addr): Prop
    := match x with
       | ID_Local  x => ρ @ x ≡ Some (UVALUE_Addr a)
       | ID_Global x => g @ x ≡ Some (DVALUE_Addr a)
       end.

  Definition mem_lookup_succeeds bk size :=
    forall i, 0 <= i /\ i < MInt64asNT.to_nat size -> exists v, mem_lookup i bk ≡ Some v.

  Definition no_dshptr_aliasing (σ : evalContext) : Prop :=
    forall n n' ptr sz sz',
      nth_error σ n ≡ Some (DSHPtrVal ptr sz) ->
      nth_error σ n' ≡ Some (DSHPtrVal ptr sz') ->
      n' ≡ n.

  Definition no_id_aliasing (s : IRState) : Prop :=
    forall n n' id τ τ',
      nth_error (Γ s) n ≡ Some (id, τ) ->
      nth_error (Γ s) n' ≡ Some (id, τ') ->
      n' ≡ n.

  Definition no_llvm_ptr_aliasing (σ : evalContext) (s : IRState) (ρ : local_env) (g : global_env) : Prop :=
    forall (id1 : ident) (ptrv1 : addr) (id2 : ident) (ptrv2 : addr) n1 n2 τ τ' sz1 sz2 ptrh1 ptrh2,
      nth_error σ n1 ≡ Some (DSHPtrVal ptrh1 sz1) ->
      nth_error σ n2 ≡ Some (DSHPtrVal ptrh2 sz2) ->
      nth_error (Γ s) n1 ≡ Some (id1, τ) ->
      nth_error (Γ s) n2 ≡ Some (id2, τ') ->
      id1 ≢ id2 ->
      in_local_or_global_addr ρ g id1 ptrv1 /\
      in_local_or_global_addr ρ g id2 ptrv2 /\
      fst ptrv1 ≢ fst ptrv2.

  Definition no_llvm_ptr_aliasing_cfg (σ : evalContext) (s : IRState) : config_cfg -> Prop :=
    fun '(mv, (ρ, g)) => no_llvm_ptr_aliasing σ s ρ g.

  (* TODO: might not keep this *)
  Definition dshptr_no_block_aliasing (σ : evalContext) ρ g dshp1 (ptrv1 : addr) : Prop :=
    forall dshp2 n2 sz2 s id2 ptrv2 τ,
      dshp1 ≢ dshp2 ->
      nth_error σ n2 ≡ Some (DSHPtrVal dshp2 sz2) ->
      nth_error (Γ s) n2 ≡ Some (id2, τ) ->
      in_local_or_global_addr ρ g id2 ptrv2 ->
      fst ptrv1 ≢ fst ptrv2.

  (* Main memory invariant. Relies on Helix's evaluation context and the [IRState] built by the compiler.
     At any indices, the value and ident/types respectively found are related in that:
     - integers and floats have their translation in the appropriate VIR environment;
     - pointers have a corresponding pointer in the appropriate VIR environment such that they map on identical arrays
   *)
  Definition memory_invariant (σ : evalContext) (s : IRState) : Rel_cfg :=
    fun (mem_helix : MDSHCOLOnFloat64.memory) '(mem_llvm, (ρ,g)) =>
      forall (n: nat) v τ x,
        nth_error σ n ≡ Some v ->
        nth_error (Γ s) n ≡ Some (x,τ) ->
        match v with
        | DSHnatVal v   => in_local_or_global_scalar ρ g mem_llvm x (dvalue_of_int v) τ
        | DSHCTypeVal v => in_local_or_global_scalar ρ g mem_llvm x (dvalue_of_bin v) τ
        | DSHPtrVal ptr_helix ptr_size_helix =>
          exists bk_helix ptr_llvm,
          memory_lookup mem_helix ptr_helix ≡ Some bk_helix /\
          mem_lookup_succeeds bk_helix ptr_size_helix /\
          dtyp_fits mem_llvm ptr_llvm (typ_to_dtyp (Γ s) τ) /\ (* TODO: might not need this *)
          in_local_or_global_addr ρ g x ptr_llvm /\
          (forall i v, mem_lookup i bk_helix ≡ Some v ->
                  get_array_cell mem_llvm ptr_llvm i DTYPE_Double ≡ inr (UVALUE_Double v))
        end.

  (* Lookups in [genv] are fully determined by lookups in [Γ] and [σ] *)
  Lemma memory_invariant_GLU : forall σ s v id memH memV t l g n,
      memory_invariant σ s memH (memV, (l, g)) ->
      nth_error (Γ s) v ≡ Some (ID_Global id, TYPE_Pointer t) ->
      nth_error σ v ≡ Some (DSHnatVal n) ->
      exists ptr, Maps.lookup id g ≡ Some (DVALUE_Addr ptr) /\
             read memV ptr (typ_to_dtyp [] t) ≡ inr (dvalue_to_uvalue (DVALUE_I64 n)).
  Proof.
    intros * MEM_INV NTH LU; cbn* in *.
    eapply MEM_INV in LU; clear MEM_INV; eauto.
    destruct LU as (ptr & τ & EQ & LU & READ); inv EQ.
    exists ptr; split; auto.
    cbn in *.
    rewrite repr_intval in READ; auto.
  Qed.

  (* Lookups in [local_env] are fully determined by lookups in [Γ] and [σ] *)
  Lemma memory_invariant_LLU : forall σ s v id memH memV t l g n,
      memory_invariant σ s memH (memV, (l, g)) ->
      nth_error (Γ s) v ≡ Some (ID_Local id, t) ->
      nth_error σ v ≡ Some (DSHnatVal n) ->
      Maps.lookup id l ≡ Some (UVALUE_I64 n).
  Proof.
    intros * MEM_INV NTH LU; cbn* in *.
    eapply MEM_INV in LU; clear MEM_INV; eauto.
    unfold in_local_or_global_scalar, dvalue_of_int in LU.
    rewrite repr_intval in LU; auto.
  Qed.

  (* Lookups in [local_env] are fully determined by lookups in [vars] and [σ] *)
  Lemma memory_invariant_LLU_AExpr : forall σ s v id memH memV t l g f,
      memory_invariant σ s memH (memV, (l, g)) ->
      nth_error (Γ s) v ≡ Some (ID_Local id, t) ->
      nth_error σ v ≡ Some (DSHCTypeVal f) ->
      Maps.lookup id l ≡ Some (UVALUE_Double f).
  Proof.
    intros * MEM_INV NTH LU; cbn* in *.
    eapply MEM_INV in LU; clear MEM_INV; eauto.
    unfold in_local_or_global_scalar, dvalue_of_int in LU.
    cbn in LU; auto.
  Qed.

  (* Lookups in [genv] are fully determined by lookups in [vars] and [σ] *)
  Lemma memory_invariant_GLU_AExpr : forall σ s v id memH memV t l g f,
      memory_invariant σ s memH (memV, (l, g)) ->
      nth_error (Γ s) v ≡ Some (ID_Global id, TYPE_Pointer t) ->
      nth_error σ v ≡ Some (DSHCTypeVal f) ->
      exists ptr, Maps.lookup id g ≡ Some (DVALUE_Addr ptr) /\
             read memV ptr (typ_to_dtyp [] t) ≡ inr (dvalue_to_uvalue (DVALUE_Double f)).
  Proof.
    intros * MEM_INV NTH LU; cbn* in *.
    eapply MEM_INV in LU; clear MEM_INV; eauto.
    destruct LU as (ptr & τ & EQ & LU & READ); inv EQ.
    exists ptr; split; auto.
  Qed.

  Lemma memory_invariant_LLU_Ptr : forall σ s v id memH memV t l g m size,
      memory_invariant σ s memH (memV, (l, g)) ->
      nth_error (Γ s) v ≡ Some (ID_Local id, t) ->
      nth_error σ v ≡ Some (DSHPtrVal m size) ->
      exists (bk_h : mem_block) (ptr_v : Addr.addr),
        memory_lookup memH m ≡ Some bk_h
        /\ mem_lookup_succeeds bk_h size
        /\ dtyp_fits memV ptr_v (typ_to_dtyp (Γ s) t)
        /\ in_local_or_global_addr l g (ID_Local id) ptr_v
        /\ (forall (i : Memory.NM.key) (v : binary64),
              mem_lookup i bk_h ≡ Some v -> get_array_cell memV ptr_v i DTYPE_Double ≡ inr (UVALUE_Double v)).
  Proof.
    intros * MEM_INV NTH LU; cbn* in *.
    eapply MEM_INV in LU; clear MEM_INV; eauto.
    auto.
  Qed.

  Lemma ptr_alias_size_eq :
    forall σ n1 n2 sz1 sz2 p,
      no_dshptr_aliasing σ ->
      nth_error σ n1 ≡ Some (DSHPtrVal p sz1) ->
      nth_error σ n2 ≡ Some (DSHPtrVal p sz2) ->
      sz1 ≡ sz2.
  Proof.
    intros σ n1 n2 sz1 sz2 p ALIAS N1 N2.
    pose proof (ALIAS _ _ _ _ _ N1 N2); subst.
    rewrite N1 in N2; inversion N2.
    auto.
  Qed.

  (** ** General state invariant
      The main invariant carried around combine the two properties defined:
      1. the memories satisfy the invariant;
      2. the [IRState] is well formed;
   *)
<<<<<<< HEAD
  Variant state_invariant (σ : evalContext) (s : IRState): memoryH -> config_cfg -> Prop :=
  | mk_state_invariant : forall mH mV l g
                           (MINV : memory_invariant σ s mH (mV, (l, g)))
                           (WF   : WF_IRState σ s),
      state_invariant σ s mH (mV,(l,g)).

(* Predicate stating that an (llvm) local variable is relevant to the memory invariant *)
Variant in_Gamma : evalContext -> IRState -> raw_id -> Prop :=
| mk_in_Gamma : forall σ s id τ n v,
    nth_error σ n ≡ Some v ->
    nth_error (Γ s) n ≡ Some (ID_Local id,τ) ->
    WF_IRState σ s ->
    in_Gamma σ s id.

(* Given a range defined by [s1;s2], ensures that the whole range is irrelevant to the memory invariant *)
Definition Gamma_safe σ (s1 s2 : IRState) : Prop :=
  forall id, lid_bound_between s1 s2 id ->
        ~ in_Gamma σ s1 id.

(* Given an initial local env [l1] that reduced to [l2], ensures that no variable relevant to the memory invariant has been modified *)
Definition Gamma_preserved σ s (l1 l2 : local_env) : Prop :=
  forall id, in_Gamma σ s id ->
        l1 @ id ≡ l2 @ id.

(* Given an initial local env [l1] that reduced to [l2], and a range given by [s1;s2], ensures
   that all modified variables came from this range *)
Definition local_scope_modif (s1 s2 : IRState) (l1 : local_env) : local_env -> Prop :=
  fun l2 =>
    forall id,
      alist_find id l2 <> alist_find id l1 ->
      lid_bound_between s1 s2 id.

(* Given an initial local env [l1] that reduced to [l2], and a range given by [s1;s2], ensures
   that this range has been left untouched *)
Definition local_scope_preserved (s1 s2 : IRState) (l1 : local_env) : local_env -> Prop :=
  fun l2 => forall id,
      lid_bound_between s1 s2 id ->
      l2 @ id ≡ l1 @ id.

(* Expresses that only the llvm local env has been modified *)
Definition almost_pure {R S} : config_helix -> config_cfg -> Rel_cfg_T R S :=
  fun mh '(mi,(li,gi)) '(mh',_) '(m,(l,(g,_))) =>
    mh ≡ mh' /\ mi ≡ m /\ gi ≡ g.

Definition is_pure {R S}: memoryH -> config_cfg -> Rel_cfg_T R S :=
  fun mh '(mi,(li,gi)) '(mh',_) '(m,(l,(g,_))) => mh ≡ mh' /\ mi ≡ m /\ gi ≡ g /\ li ≡ l.

Lemma is_pure_refl:
  forall {R S} memH memV l g n v,
    @is_pure R S memH (mk_config_cfg memV l g) (memH, n) (memV, (l, (g, v))).
Proof.
  intros; repeat split; reflexivity.
Qed.

(* The memory invariant is stable by evolution of IRStates that preserve Γ *)
Lemma state_invariant_same_Γ :
  ∀ (σ : evalContext) (s1 s2 : IRState) (id : raw_id) (memH : memoryH) (memV : memoryV) 
    (l : local_env) (g : global_env) (v : uvalue),
    Γ s1 ≡ Γ s2 ->
    ~ in_Gamma σ s1 id →
    state_invariant σ s1 memH (memV, (l, g)) →
    state_invariant σ s2 memH (memV, (alist_add id v l, g)).
Proof.
  intros * EQ NIN INV; inv INV.
  constructor; auto.
  - cbn; rewrite <- EQ.
    intros * LUH LUV.
    generalize LUV; intros INLG;
      eapply MINV in INLG; eauto.
    destruct v0; cbn in *; auto.
    + destruct x; cbn in *; auto.
      break_match_goal.
      * rewrite rel_dec_correct in Heqb; subst.
        exfalso; eapply NIN.
        econstructor; eauto.
      * apply neg_rel_dec_correct in Heqb.
        rewrite remove_neq_alist; eauto.
        all: typeclasses eauto.
    + destruct x; cbn; auto.
      break_match_goal.
      * rewrite rel_dec_correct in Heqb; subst.
        exfalso; eapply NIN.
        econstructor; eauto.
      * apply neg_rel_dec_correct in Heqb.
        rewrite remove_neq_alist; eauto.
        all: typeclasses eauto.
    + destruct x; cbn in *; auto.
      destruct INLG as (? & ? & ? & ? &?).
      do 2 eexists; split; [| split]; eauto.
      break_match_goal.
      * rewrite rel_dec_correct in Heqb; subst.
        exfalso; eapply NIN.
        econstructor; eauto.
      * apply neg_rel_dec_correct in Heqb.
        rewrite remove_neq_alist; eauto.
        all: typeclasses eauto.
  - red; rewrite <- EQ; apply WF.
Qed.

Lemma state_invariant_memory_invariant :
  forall σ s mH mV l g,
    state_invariant σ s mH (mV,(l,g)) ->
    memory_invariant σ s mH (mV,(l,g)).
Proof.
  intros * H; inv H; auto.
Qed.

Lemma incLocal_Γ:
  forall s s' id,
    incLocal s ≡ inr (s', id) ->
    Γ s' ≡ Γ s.
Proof.
  intros; cbn in *; inv_sum; reflexivity.
Qed.

(* The memory invariant is stable by extension of the local environment
   if the variable belongs to a Γ safe interval
 *)
Lemma state_invariant_add_fresh :
  ∀ (σ : evalContext) (s1 s2 : IRState) (id : raw_id) (memH : memoryH) (memV : memoryV) 
    (l : local_env) (g : global_env) (v : uvalue),
    incLocal s1 ≡ inr (s2, id)
    -> Gamma_safe σ s1 s2
    → state_invariant σ s1 memH (memV, (l, g))
    → state_invariant σ s2 memH (memV, (alist_add id v l, g)).
Proof.
  intros * INC SAFE INV.
  eapply state_invariant_same_Γ; [| | eauto].
  symmetry; eapply incLocal_Γ; eauto.
  apply SAFE.
  auto using lid_bound_between_incLocal.
Qed.

Lemma incVoid_Γ:
  forall s s' id,
    incVoid s ≡ inr (s', id) ->
    Γ s' ≡ Γ s.
Proof.
  intros; cbn in *; inv_sum; reflexivity.
Qed.

Lemma state_invariant_incVoid :
  forall σ s s' k memH stV,
    incVoid s ≡ inr (s', k) ->
    state_invariant σ s memH stV ->
    state_invariant σ s' memH stV.
Proof.
  intros * INC INV; inv INV.
  split.
  - red; repeat break_let; intros * LUH LUV.
    erewrite incVoid_Γ in LUV; eauto.
    generalize LUV; intros INLG;
      eapply MINV in INLG; eauto.
  - unfold WF_IRState; erewrite incVoid_Γ; eauto; apply WF.
Qed.

(* If no change has been made, all changes are certainly in the interval *)
Lemma local_scope_modif_refl: forall s1 s2 l, local_scope_modif s1 s2 l l.
Proof.
  intros; red; intros * NEQ.
  contradiction NEQ; auto.
Qed.

(* If a single change has been made, we just need to check that it was in the interval *)
Lemma local_scope_modif_add: forall s1 s2 l r v,
    lid_bound_between s1 s2 r ->   
    local_scope_modif s1 s2 l (alist_add r v l).
Proof.
  intros * BET.
  red; intros * NEQ.
  destruct (rel_dec_p r id).
  - subst; rewrite alist_find_add_eq in NEQ; auto.
  - rewrite alist_find_neq in NEQ; auto.
    contradiction NEQ; auto.
Qed.

(* If all changes made are in the empty interval, then no change has been made *)
Lemma local_scope_modif_empty_scope:
  forall (l1 l2 : local_env) id s,
    local_scope_modif s s l1 l2 ->
    l2 @ id ≡ l1 @ id.
Proof.
  intros * SCOPE.
  red in SCOPE.
  edestruct @alist_find_eq_dec_local_env as [EQ | NEQ]; [eassumption|].
  exfalso; apply SCOPE in NEQ; clear SCOPE.
  destruct NEQ as (? & ? & ? & ? & ? & ? & ?).
  cbn in *; inv H2.
  lia.
Qed.

(* If I know that all changes came from [s2;s3] and that I consider a variable from another interval, then it hasn't changed *)
Lemma local_scope_modif_out:
  forall (l1 l2 : local_env) id s1 s2 s3,
    s1 << s2 ->
    lid_bound_between s1 s2 id ->
    local_scope_modif s2 s3 l1 l2 ->
    l2 @ id ≡ l1 @ id.
Proof.
  intros * LT BOUND SCOPE.
  red in SCOPE.
  edestruct @alist_find_eq_dec_local_env as [EQ | NEQ]; [eassumption |].
  exfalso; apply SCOPE in NEQ; clear SCOPE.
  destruct NEQ as (? & ? & ? & ? & ? & ? & ?).
  destruct BOUND as (? & ? & ? & ? & ? & ? & ?).
  cbn in *.
  inv H2; inv H6.
  unfold IRState_lt in *.
  exfalso; eapply IdLemmas.valid_prefix_neq_differ; [| | | eassumption]; auto.
  lia.
Qed.

(* If no change occurred, it left any interval untouched *)
Lemma local_scope_preserved_refl : forall s1 s2 l,
    local_scope_preserved s1 s2 l l.
Proof.
  intros; red; intros; reflexivity.
Qed.

(* If no change occurred, it left Gamma safe *)
Lemma Gamma_preserved_refl : forall s1 s2 l,
    Gamma_preserved s1 s2 l l.
Proof.
  intros; red; intros; reflexivity.
Qed.

(* If I know that an interval leaves Gamma safe, I can shrink it on either side and it still lives Gamma safe *)
Lemma Gamma_safe_shrink : forall σ s1 s2 s3 s4,
    Gamma_safe σ s1 s4 ->
    Γ s1 ≡ Γ s2 ->
    s1 <<= s2 ->
    s3 <<= s4 ->
    Gamma_safe σ s2 s3.
Proof.
  unfold Gamma_safe; intros * SAFE EQ LE1 LE2 * (? & s & s' & ? & ? & ? & ?) IN.
  apply SAFE with id.
  exists x, s, s'.
  repeat split; eauto.
  solve_local_count.
  solve_local_count.
  inv IN.
  econstructor.
  eauto.
  rewrite EQ; eauto.
  eapply WF_IRState_Γ; eauto.
Qed.

(* If I have modified an interval, other intervals are preserved *)
Lemma local_scope_preserve_modif:
  forall s1 s2 s3 l1 l2,
    s2 << s3 ->
    local_scope_modif s2 s3 l1 l2 ->
    local_scope_preserved s1 s2 l1 l2. 
Proof.
  intros * LE MOD.
  red. intros * BOUND.
  red in MOD.
  edestruct @alist_find_eq_dec_local_env as [EQ | NEQ]; [eassumption |].
  apply MOD in NEQ; clear MOD.
  destruct NEQ as (msg & s & s' & ? & ? & ? & ?).
  cbn in *; inv H2.
  destruct BOUND as (msg' & s' & s'' & ? & ? & ? & ?).
  cbn in *; inv H5.
  destruct s as [a s b]; cbn in *; clear a b.
  destruct s' as [a s' b]; cbn in *; clear a b.
  destruct s1 as [a s1 b]; cbn in *; clear a b.
  destruct s2 as [a s2 b], s3 as [a' s3 b']; cbn in *.
  red in LE; cbn in *.
  clear a b a' b'.
  exfalso; eapply IdLemmas.valid_prefix_neq_differ; [| | | eassumption]; auto.
  lia.
Qed.

Lemma in_Gamma_Gamma_eq:
  forall σ s1 s2 id,
    Γ s1 ≡ Γ s2 ->
    in_Gamma σ s1 id ->
    in_Gamma σ s2 id.
Proof.
  intros * EQ IN; inv IN; econstructor; eauto.
  rewrite <- EQ; eauto.
  eapply WF_IRState_Γ; eauto.
Qed.

Lemma Gamma_preserved_Gamma_eq:
  forall σ s1 s2 l1 l2,
    Γ s1 ≡ Γ s2 ->
    Gamma_preserved σ s1 l1 l2 ->
    Gamma_preserved σ s2 l1 l2.
Proof.
  unfold Gamma_preserved. intros * EQ PRE * IN.
  apply PRE.
  eauto using in_Gamma_Gamma_eq.
Qed.

(* If an interval is Gamma safe, and that all changes occurred in this interval, then the changes preserved Gamma. *)
Lemma Gamma_preserved_if_safe :
  forall σ s1 s2 l1 l2,
    Gamma_safe σ s1 s2 ->
    local_scope_modif s1 s2 l1 l2 ->
    Gamma_preserved σ s1 l1 l2.
Proof.
  intros * GS L.
  red.
  intros ? IN.
  red in GS.
  red in L.
  edestruct @alist_find_eq_dec_local_env as [EQ | NEQ]; [eassumption |].
  exfalso; eapply GS; eauto.
Qed.

(* Belonging to an interval can relaxed down *)
Lemma lid_bound_between_shrink_down :
  forall s1 s2 s3 id,
    s1 <<= s2 ->
    lid_bound_between s2 s3 id ->
    lid_bound_between s1 s3 id.
Proof.
  intros * LE (? & ? & ? & ? & ? & ? & ?).
  do 3 eexists.
  repeat split; eauto.
  solve_local_count.
Qed.

(* Belonging to an interval can relaxed up *)
Lemma lid_bound_between_shrink_up :
  forall s1 s2 s3 id,
    s2 <<= s3 ->
    lid_bound_between s1 s2 id ->
    lid_bound_between s1 s3 id.
Proof.
  intros * EQ (? & s & s' & ? & ? & ? & ?).
  do 3 eexists.
  repeat split; eauto.
  solve_local_count.
Qed.

(* Transitivity of the changes belonging to intervals *)
Lemma local_scope_modif_trans :
  forall s1 s2 s3 l1 l2 l3,
    s1 <<= s2 ->
    s2 <<= s3 ->
    local_scope_modif s1 s2 l1 l2 ->
    local_scope_modif s2 s3 l2 l3 ->
    local_scope_modif s1 s3 l1 l3.
Proof.
  unfold local_scope_modif; intros * LE1 LE2 MOD1 MOD2 * INEQ.
  destruct (alist_find_eq_dec_local_env id l1 l2) as [EQ | NEQ].
  - destruct (alist_find_eq_dec_local_env id l2 l3) as [EQ' | NEQ'].
    + contradiction INEQ; rewrite <- EQ; auto.
    + apply MOD2 in NEQ'.
      eauto using lid_bound_between_shrink_down.
  - apply MOD1 in NEQ.
    eauto using lid_bound_between_shrink_up.
Qed.

Lemma memory_invariant_Ptr : forall vid σ s memH memV l g a size x sz,
    state_invariant σ s memH (memV, (l, g)) ->
    nth_error σ vid ≡ Some (DSHPtrVal a size) ->
    nth_error (Γ s) vid ≡ Some (x, TYPE_Pointer (TYPE_Array sz TYPE_Double)) ->
    ∃ (bk_helix : mem_block) (ptr_llvm : Addr.addr),
      memory_lookup memH a ≡ Some bk_helix
      ∧ in_local_or_global_addr l g x ptr_llvm
      ∧ (∀ (i : Memory.NM.key) (v : binary64), mem_lookup i bk_helix ≡ Some v → get_array_cell memV ptr_llvm i DTYPE_Double ≡ inr (UVALUE_Double v)).
Proof.
  intros * MEM LU1 LU2; inv MEM; eapply MINV in LU1; eapply LU1 in LU2; eauto.
Qed.

=======
  Record state_invariant (σ : evalContext) (s : IRState) (memH : memoryH) (configV : config_cfg) : Prop :=
    {
    mem_is_inv : memory_invariant σ s memH configV ;
    IRState_is_WF : WF_IRState σ s ;
    st_no_id_aliasing : no_id_aliasing s ;
    st_no_dshptr_aliasing : no_dshptr_aliasing σ ;
    st_no_llvm_ptr_aliasing : no_llvm_ptr_aliasing_cfg σ s configV
    }.
>>>>>>> 128578eb

(* Named function pointer exists in global environemnts *)
Definition global_named_ptr_exists (fnname:string) : Pred_cfg :=
  fun '(mem_llvm, (ρ,g)) => exists mf, g @ (Name fnname) ≡ Some (DVALUE_Addr mf).

  (* For compiled FHCOL programs we need to ensure we have 2 declarations:
     1. "main" function
     2. function, implementing compiled expression.
   *)
  Definition declarations_invariant (fnname:string) : Pred_cfg :=
    fun c =>
      global_named_ptr_exists "main" c /\
      global_named_ptr_exists fnname c.

  (** An invariant which must hold after initialization stage *)
  Record post_init_invariant (fnname:string) (σ : evalContext) (s : IRState) (memH : memoryH) (configV : config_cfg) : Prop :=
    {
    state_inv: state_invariant σ s memH configV;
    decl_inv:  declarations_invariant fnname configV
    }.

  (**
   Lifting of [memory_invariant] to include return values in the relation.
   This relation is used to prove the correctness of the compilation of operators.
   The value on the Helix side is trivially [unit]. The value on the Vellvm-side however
   is non trivial, we will most likely have to mention it.
   *)
  (* TODO: Currently this relation just preserves memory invariant.
   Maybe it needs to do something more?
   *)
  Definition bisim_partial (σ : evalContext) (s : IRState) : Type_R_partial
    :=
      fun '(mem_helix, _) '(mem_llvm, x) =>
        let '(ρ, (g, _)) := x in
        memory_invariant σ s mem_helix (mem_llvm, (ρ, g)).

  (**
   Relation over memory and invariant for a full [cfg], i.e. to relate states at
   the top-level. lift_R_memory_mcfg
   Currently a simple lifting of [bisim_partial].
   *)
  Definition bisim_full (σ : evalContext) (s : IRState) : Type_R_full  :=
    fun '(mem_helix, _) mem_llvm =>
      let '(m, ((ρ,_), (g, v))) := mem_llvm in
      bisim_partial σ s (mem_helix, tt) (mk_config_cfg_T (inr v) (m, (ρ, g))).

  (** Relation bewteen the final states of evaluation and execution
    of DHCOL program.

    At this stage we do not care about memory or environemnts, and
    just compare return value of [main] function in LLVM with
    evaulation results of DSHCOL.
   *)
  Definition bisim_final (σ : evalContext) : Type_R_full :=
    fun '(_, h_result) '(_,(_,(_,llvm_result))) =>
      match llvm_result with
      | UVALUE_Array arr => @List.Forall2 _ _
                                         (fun ve de =>
                                            match de with
                                            | UVALUE_Double d =>
                                              Floats.Float.cmp Integers.Ceq d ve
                                            | _ => False
                                            end)
                                         h_result arr
      | _ => False
      end.

End SimulationRelations.

Section Ext_Local.

  (** When compiling expressions, we need to carry on the invariant that
      the meaning of the generated expression will be stable by execution of the
      intermediate code corresponding to the evaluation of the second operand.
      To this end, we rely on the fact that this code does not alter the configuration
      except to extend it with fresh bindings.
   *)
  Definition ext_local {R S}: config_helix -> config_cfg -> Rel_cfg_T R S :=
    fun mh '(mi,(li,gi)) '(mh',_) '(m,(l,(g,_))) => mh ≡ mh' /\ mi ≡ m /\ gi ≡ g /\ li ⊑ l.

  Definition sub_local_no_aliasing (σ : evalContext) (s : IRState) (ρ1 ρ2 : local_env) (g : global_env) :=
    ρ1 ⊑ ρ2 /\
    (forall id id' ptr ptr' n1 n2 ptrh1 ptrh2 τ τ' sz1 sz2,
        nth_error σ n1 ≡ Some (DSHPtrVal ptrh1 sz1) ->
        nth_error σ n2 ≡ Some (DSHPtrVal ptrh2 sz2) ->
        nth_error (Γ s) n1 ≡ Some (id, τ) ->
        nth_error (Γ s) n2 ≡ Some (id', τ') ->
        id ≢ id' ->
        in_local_or_global_addr ρ2 g id ptr /\
        in_local_or_global_addr ρ2 g id' ptr' /\
        fst ptr ≢ fst ptr').

  Definition ext_local_no_aliasing {R S}
             (σ : evalContext) (s  : IRState) :
    config_helix -> config_cfg -> Rel_cfg_T R S
    := fun mh '(mi,(li,gi)) '(mh',_) '(m,(l,(g,_))) =>
         mh ≡ mh' /\ mi ≡ m /\ gi ≡ g /\ sub_local_no_aliasing σ s li l g.

 Lemma in_local_or_global_scalar_ext_local :
    forall ρ1 ρ2 g m x dv τ,
      in_local_or_global_scalar ρ1 g m x dv τ ->
      ρ1 ⊑ ρ2 ->
      in_local_or_global_scalar ρ2 g m x dv τ.
  Proof.
    unfold in_local_or_global_scalar; intros ? ? ? ? [] ? ? IN MONO; auto.
    apply MONO; auto.
  Qed.

 Lemma in_local_or_global_addr_ext_local :
    forall ρ1 ρ2 g x ptr,
      in_local_or_global_addr ρ1 g x ptr ->
      ρ1 ⊑ ρ2 ->
      in_local_or_global_addr ρ2 g x ptr.
  Proof.
    unfold in_local_or_global_addr; intros ρ1 ρ2 g [] ptr IN MONO; auto.
    apply MONO; auto.
  Qed.

  Lemma no_llvm_ptr_aliasing_ext_local :
    forall σ s ρ1 ρ2 g,
      no_llvm_ptr_aliasing σ s ρ1 g ->
      sub_local_no_aliasing σ s ρ1 ρ2 g ->
      no_llvm_ptr_aliasing σ s ρ2 g.
  Proof.
    intros σ s ρ1 ρ2 g ALIAS [EXT EXT_ALIAS].
    unfold no_llvm_ptr_aliasing in *.

    intros id1 ptrv1 id2 ptrv2 INP1 INP2 NEQ.
    eauto.
  Qed.


  Lemma memory_invariant_ext_local :
    forall σ s memH memV ρ1 ρ2 g,
      memory_invariant σ s memH (memV, (ρ1, g)) ->
      ρ1 ⊑ ρ2 ->
      memory_invariant σ s memH (memV, (ρ2, g)).
  Proof.
    intros * MEM_INV EXT_LOCAL.
    red; intros * NTH NTH'.
    specialize (MEM_INV _ _ _ _ NTH NTH').
    destruct v; eauto.
    eapply in_local_or_global_scalar_ext_local; eauto.
    eapply in_local_or_global_scalar_ext_local; eauto.
    repeat destruct MEM_INV as (? & MEM_INV).
    do 3 eexists; splits; eauto.
    eapply in_local_or_global_addr_ext_local; eauto.
  Qed.

End Ext_Local.

Lemma state_invariant_WF_IRState :
  forall σ s memH st, state_invariant σ s memH st -> WF_IRState σ s.
Proof.
  intros ? ? ? (? & ? & ?) INV; inv INV; auto.
Qed.

Lemma ext_local_refl:
  forall {R S} memH memV l g n v,
    @ext_local R S memH (mk_config_cfg memV l g) (memH, n) (memV, (l, (g, v))).
Proof.
  intros; repeat split; reflexivity.
Qed.

Lemma in_local_or_global_scalar_same_global : forall l g l' m id dv τ,
    in_local_or_global_scalar l g m (ID_Global id) dv τ ->
    in_local_or_global_scalar l' g m (ID_Global id) dv τ.
Proof.
  cbn; intros; auto.
Qed.

Lemma in_local_or_global_addr_same_global : forall l g l' id ptr,
    in_local_or_global_addr l g (ID_Global id) ptr ->
    in_local_or_global_addr l' g (ID_Global id) ptr.
Proof.
  cbn; intros; auto.
Qed.

Lemma in_local_or_global_scalar_add_fresh_old :
  forall (id : raw_id) (l : local_env) (g : global_env) m (x : ident) dv dv' τ,
    x <> ID_Local id ->
    in_local_or_global_scalar l g m x dv τ ->
    in_local_or_global_scalar (alist_add id dv' l) g m x dv τ.
Proof.
  intros * INEQ LUV'.
  destruct x; cbn in *; auto.
  rewrite rel_dec_neq_false; try typeclasses eauto; [| intros ->; auto].
  rewrite remove_neq_alist; auto; try typeclasses eauto; intros ->; auto.
Qed.

Lemma in_local_or_global_addr_add_fresh_old :
  forall (id : raw_id) (l : local_env) (g : global_env) (x : ident) ptr dv',
    x <> ID_Local id ->
    in_local_or_global_addr l g x ptr ->
    in_local_or_global_addr (alist_add id dv' l) g x ptr.
Proof.
  intros * INEQ LUV'.
  destruct x; cbn in *; auto.
  rewrite rel_dec_neq_false; try typeclasses eauto; [| intros ->; auto].
  rewrite remove_neq_alist; auto; try typeclasses eauto; intros ->; auto.
Qed.

Lemma fresh_no_lu :
  forall s s' id l g m x dv τ,
    incLocal s ≡ inr (s', id) ->
    incLocal_fresh l s ->
    in_local_or_global_scalar l g m x dv τ ->
    x <> ID_Local id.
Proof.
  intros * INC FRESH IN abs; subst.
  apply FRESH in INC.
  unfold alist_fresh in *.
  cbn in *; rewrite INC in IN; inv IN.
Qed.

Lemma fresh_no_lu_addr :
  forall s s' id l g x ptr,
    incLocal s ≡ inr (s', id) ->
    incLocal_fresh l s ->
    in_local_or_global_addr l g x ptr ->
    x <> ID_Local id.
Proof.
  intros * INC FRESH IN abs; subst.
  apply FRESH in INC.
  unfold alist_fresh in *.
  cbn in *; rewrite INC in IN; inv IN.
Qed.

Lemma append_factor_left : forall s s1 s2,
    s @@ s1 ≡ s @@ s2 ->
    s1 ≡ s2.
Proof.
  induction s as [| c s IH]; cbn; intros * EQ; auto.
  apply IH.
  inv EQ; auto.
Qed.

Lemma incLocal_no_id_aliasing :
  forall s1 s2 id,
    incLocal s1 ≡ inr (s2, id) ->
    no_id_aliasing s1 ->
    no_id_aliasing s2.
Proof.
  intros s1 s2 id INC ALIAS.
  unfold no_id_aliasing in *.
  apply incLocal_Γ in INC.
  rewrite INC.
  auto.
Qed.

Definition no_local_global_alias (l : local_env) (g : global_env) (v : uvalue) : Prop :=
  forall id p p', v ≡ UVALUE_Addr p -> in_local_or_global_addr l g id p' -> fst p ≢ fst p'.

(* TODO: Move this *)
Lemma alist_add_find_eq :
  forall {K V} `{RelDec K} (id : K) (v : V) (l : alist K V),
    alist_add id v l @ id ≡ Some v.
Proof.
  intros V id v l.
Admitted.

(* TODO: Move this *)
Lemma in_local_or_global_addr_neq :
  forall l g id id' v ptr,
  in_local_or_global_addr l g (ID_Local id) ptr ->
  id ≢ id' ->
  in_local_or_global_addr (alist_add id' v l) g (ID_Local id) ptr.
Proof.
  intros l g id id' v ptr H H0.
  unfold in_local_or_global_addr.
  rewrite alist_find_neq; eauto.
Qed.

Lemma no_llvm_ptr_aliasing_not_in_gamma :
  forall σ s id v l g,
    no_llvm_ptr_aliasing σ s l g ->
    alist_fresh id l ->
    no_llvm_ptr_aliasing σ s (alist_add id v l) g.
Proof.
  intros σ s id v l g ALIAS FRESH.
  unfold no_llvm_ptr_aliasing in *.
  intros id1 ptrv1 id2 ptrv2 n1 n2 τ0 τ' sz1 sz2 ptrh1 ptrh2 H H0 H1 H2 H3.
  destruct id1, id2.
  - epose proof (ALIAS _ _ _ _ _ _ _ _ _ _ _ _ H H0 H1 H2 H3) as (? & ? & ?).
    eauto.
  - epose proof (ALIAS _ _ _ _ _ _ _ _ _ _ _ _ H H0 H1 H2 H3) as (? & ? & ?).
    assert ({id1 ≡ id} + {id1 ≢ id}) by admit. destruct H7.
    + subst.
      cbn in H5.
      rewrite FRESH in H5. discriminate.
    + eauto using in_local_or_global_addr_neq.
  - epose proof (ALIAS _ _ _ _ _ _ _ _ _ _ _ _ H H0 H1 H2 H3) as (? & ? & ?).
    assert ({id0 ≡ id} + {id0 ≢ id}) by admit. destruct H7.
    + subst.
      cbn in H4.
      rewrite FRESH in H4. discriminate.
    + eauto using in_local_or_global_addr_neq.
  - unfold alist_fresh in *.
    assert ({id0 ≡ id} + {id0 ≢ id}) by admit. destruct H4.
    + subst.
      assert ({id1 ≡ id} + {id1 ≢ id}) by admit. destruct H4.
      * subst.
        contradiction.
      * epose proof (ALIAS _ _ _ _ _ _ _ _ _ _ _ _ H H0 H1 H2 H3) as (? & ? & ?).
        cbn in H4. rewrite FRESH in H4. discriminate.
    + assert ({id1 ≡ id} + {id1 ≢ id}) by admit. destruct H4.      
      * subst.
        epose proof (ALIAS _ _ _ _ _ _ _ _ _ _ _ _ H H0 H1 H2 H3) as (? & ? & ?).
        cbn in H5. rewrite FRESH in H5. discriminate.
      * epose proof (ALIAS _ _ _ _ _ _ _ _ _ _ _ _ H H0 H1 H2 H3) as (? & ? & ?).
        eauto using in_local_or_global_addr_neq.
Admitted.

(**
     [memory_invariant] is stable by fresh extension of the local environment.
 *)
<<<<<<< HEAD
(* Lemma state_invariant_add_fresh : *)
(*   ∀ (σ : evalContext) (s1 s2 : IRState) (id : raw_id) (memH : memoryH) (memV : memoryV)  *)
(*     (l : local_env) (g : global_env) (v : uvalue), *)
(*     incLocal s1 ≡ inr (s2, id) *)
(*     → state_invariant σ s1 memH (memV, (l, g)) *)
(*     → is_fresh s1 s2 l *)
(*     → state_invariant σ s2 memH (memV, (alist_add id v l, g)). *)
(* Proof. *)
(*   intros * INC [MEM_INV WF] FRESH. *)
(*   split. *)
(*   - red; intros * LUH LUV. *)
(*     erewrite incLocal_Γ in LUV; eauto. *)
(*     generalize LUV; intros INLG; *)
(*       eapply MEM_INV in INLG; eauto. *)
(*     break_match. *)
(*     + subst. *)
(*       eapply in_local_or_global_scalar_add_fresh_old; eauto. *)
(*       eapply fresh_no_lu; eauto. *)
(*       eapply freshness_fresh; eauto using incLocal_lt. *)
(*     + subst. *)
(*       eapply in_local_or_global_scalar_add_fresh_old; eauto. *)
(*       eapply fresh_no_lu; eauto. *)
(*       eapply freshness_fresh; eauto using incLocal_lt. *)
(*     + subst. *)
(*       repeat destruct INLG as [? INLG]. *)
(*       do 3 eexists; splits; eauto. *)
(*       eapply in_local_or_global_addr_add_fresh_old; eauto. *)
(*       eapply fresh_no_lu_addr; eauto. *)
(*       eapply freshness_fresh; eauto using incLocal_lt. *)
(*   - unfold WF_IRState; erewrite incLocal_Γ; eauto; apply WF. *)
(* Qed. *)
=======
Lemma state_invariant_add_fresh :
  ∀ (σ : evalContext) (s1 s2 : IRState) (id : raw_id) (memH : memoryH) (memV : memoryV) 
    (l : local_env) (g : global_env) (v : uvalue),
    incLocal s1 ≡ inr (s2, id)
    -> alist_fresh id l
    → state_invariant σ s1 memH (memV, (l, g))
    → freshness_pre s1 s2 l
    → state_invariant σ s2 memH (memV, (alist_add id v l, g)).
Proof.
  intros * INC ALIAS [MEM_INV WF] FRESH.
  split; eauto.
  - red; intros * LUH LUV.
    erewrite incLocal_Γ in LUV; eauto.
    generalize LUV; intros INLG;
      eapply MEM_INV in INLG; eauto.
    break_match.
    + subst.
      repeat (split; auto).
      eapply in_local_or_global_scalar_add_fresh_old; eauto.
      eapply fresh_no_lu; eauto.
      eapply freshness_fresh; eauto using incLocal_lt.
    + subst.
      repeat (split; auto).
      eapply in_local_or_global_scalar_add_fresh_old; eauto.
      eapply fresh_no_lu; eauto.
      eapply freshness_fresh; eauto using incLocal_lt.
    + subst.
      repeat destruct INLG as [? INLG].
      repeat (split; eauto).
      do 3 eexists; splits; eauto.
      { apply incLocal_Γ in INC; rewrite INC in *; auto. }
      eapply in_local_or_global_addr_add_fresh_old; eauto.
      eapply fresh_no_lu_addr; eauto.
      eapply freshness_fresh; eauto using incLocal_lt.
  - unfold WF_IRState; erewrite incLocal_Γ; eauto; apply WF.
  - eapply incLocal_no_id_aliasing; eauto.
  - cbn. eapply no_llvm_ptr_aliasing_not_in_gamma; eauto.    
    unfold no_llvm_ptr_aliasing in *.
    apply incLocal_Γ in INC. rewrite INC.
    eauto.
Qed.
>>>>>>> 128578eb

Lemma ext_local_subalist : forall {R S} memH memV l1 g vH vV l2,
    l1 ⊑ l2 ->
    @ext_local R S memH (mk_config_cfg memV l1 g) (memH, vH) (memV, (l2, (g, vV))).
Proof.
  intros * SUB; cbn; splits; auto.
Qed.

<<<<<<< HEAD
(* Lemma state_invariant_incVoid : *)
(*   forall σ s s' k memH stV, *)
(*     incVoid s ≡ inr (s', k) -> *)
(*     state_invariant σ s memH stV -> *)
(*     state_invariant σ s' memH stV. *)
(* Proof. *)
(*   intros * INC [MEM_INV WF]. *)
(*   split. *)
(*   - red; repeat break_let; intros * LUH LUV. *)
(*     erewrite incVoid_Γ in LUV; eauto. *)
(*     generalize LUV; intros INLG; *)
(*       eapply MEM_INV in INLG; eauto. *)
(*   - unfold WF_IRState; erewrite incVoid_Γ; eauto; apply WF. *)
(* Qed. *)
=======
Lemma incVoid_Γ:
  forall s s' id,
    incVoid s ≡ inr (s', id) ->
    Γ s' ≡ Γ s.
Proof.
  intros; cbn in *; inv_sum; reflexivity.
Qed.

Lemma incVoid_no_id_aliasing :
  forall s1 s2 id,
    incVoid s1 ≡ inr (s2, id) ->
    no_id_aliasing s1 ->
    no_id_aliasing s2.
Proof.
  intros s1 s2 id INC ALIAS.
  unfold no_id_aliasing in *.
  apply incVoid_Γ in INC.
  rewrite INC; auto.
Qed.

Lemma state_invariant_incVoid :
  forall σ s s' k memH stV,
    incVoid s ≡ inr (s', k) ->
    state_invariant σ s memH stV ->
    state_invariant σ s' memH stV.
Proof.
  intros * INC [MEM_INV WF].
  split; eauto.
  - red; repeat break_let; intros * LUH LUV.
    pose proof INC as INC'.
    apply incVoid_Γ in INC; rewrite INC in *.
    generalize LUV; intros INLG;
      eapply MEM_INV in INLG; eauto.
  - unfold WF_IRState; erewrite incVoid_Γ; eauto; apply WF.
  - eapply incVoid_no_id_aliasing; eauto.
  - apply incVoid_Γ in INC.
    unfold no_llvm_ptr_aliasing_cfg, no_llvm_ptr_aliasing in *.
    destruct stV as [mv [l g]].
    rewrite INC in *.
    eauto.
Qed.
>>>>>>> 128578eb

Lemma state_invariant_incLocal :
  forall σ s s' k memH stV,
    incLocal s ≡ inr (s', k) ->
    state_invariant σ s memH stV ->
    state_invariant σ s' memH stV.
Proof.
<<<<<<< HEAD
  intros * INC INV; inv INV.
  split.
=======
  intros * INC [MEM_INV WF].
  split; eauto.
>>>>>>> 128578eb
  - red; repeat break_let; intros * LUH LUV.
    pose proof INC as INC'.
    apply incLocal_Γ in INC; rewrite INC in *.
    generalize LUV; intros INLG;
      eapply MINV in INLG; eauto.
  - unfold WF_IRState; erewrite incLocal_Γ; eauto; apply WF.
  - eapply incLocal_no_id_aliasing; eauto.
  - apply incLocal_Γ in INC.
    unfold no_llvm_ptr_aliasing_cfg, no_llvm_ptr_aliasing in *.
    destruct stV as [mv [l g]].
    rewrite INC in *.
    eauto.
Qed.

Lemma incLocalNamed_Γ:
  forall s s' msg id,
    incLocalNamed msg s ≡ inr (s', id) ->
    Γ s' ≡ Γ s.
Proof.
  intros; cbn in *; inv_sum; reflexivity.
Qed.

Lemma incLocalNamed_no_id_aliasing :
  forall s1 s2 msg id,
    incLocalNamed msg s1 ≡ inr (s2, id) ->
    no_id_aliasing s1 ->
    no_id_aliasing s2.
Proof.
  intros s1 s2 msg id INC ALIAS.
  unfold no_id_aliasing in *.
  apply incLocalNamed_Γ in INC.
  rewrite INC.
  auto.
Qed.

Lemma state_invariant_incLocalNamed :
  forall σ msg s s' k memH stV,
    incLocalNamed msg s ≡ inr (s', k) ->
    state_invariant σ s memH stV ->
    state_invariant σ s' memH stV.
Proof.
<<<<<<< HEAD
  intros * INC INV; inv INV.
  split.
=======
  intros * INC [MEM_INV WF].
  split; eauto.
>>>>>>> 128578eb
  - red; repeat break_let; intros * LUH LUV.
    pose proof INC as INC'.
    apply incLocalNamed_Γ in INC; rewrite INC in *.
    generalize LUV; intros INLG;
<<<<<<< HEAD
      eapply MINV in INLG; eauto. 
=======
      eapply MEM_INV in INLG; eauto.
>>>>>>> 128578eb
  - unfold WF_IRState; erewrite incLocalNamed_Γ; eauto; apply WF.
  - eapply incLocalNamed_no_id_aliasing; eauto.
  - apply incLocalNamed_Γ in INC.
    unfold no_llvm_ptr_aliasing_cfg, no_llvm_ptr_aliasing in *.
    destruct stV as [mv [l g]].
    rewrite INC in *.
    eauto.
Qed.

Lemma incBlockNamed_no_id_aliasing :
  forall s1 s2 msg id,
    incBlockNamed msg s1 ≡ inr (s2, id) ->
    no_id_aliasing s1 ->
    no_id_aliasing s2.
Proof.
  intros s1 s2 msg id INC ALIAS.
  unfold no_id_aliasing in *.
  apply incBlockNamed_Γ in INC.
  rewrite INC.
  auto.
Qed.

Lemma state_invariant_incBlockNamed :
  forall σ s s' k msg memH stV,
    incBlockNamed msg s ≡ inr (s', k) ->
    state_invariant σ s memH stV ->
    state_invariant σ s' memH stV.
Proof.
<<<<<<< HEAD
  intros * INC INV; inv INV.
  split.
=======
  intros * INC [MEM_INV WF].
  split; eauto.
>>>>>>> 128578eb
  - red; repeat break_let; intros * LUH LUV.
    pose proof INC as INC'.
    apply incBlockNamed_Γ in INC; rewrite INC in *.
    generalize LUV; intros INLG;
      eapply MINV in INLG; eauto.
  - unfold WF_IRState; erewrite incBlockNamed_Γ; eauto; apply WF.
  - eapply incBlockNamed_no_id_aliasing; eauto.
  - apply incBlockNamed_Γ in INC.
    unfold no_llvm_ptr_aliasing_cfg, no_llvm_ptr_aliasing in *.
    destruct stV as [mv [l g]].
    rewrite INC in *.
    eauto.
Qed.

Lemma state_invariant_no_llvm_ptr_aliasing :
  forall σ s mh mv l g,
    state_invariant σ s mh (mv, (l, g)) ->
    no_llvm_ptr_aliasing σ s l g.
Proof.
  intros σ s mh mv l g SINV.
  destruct SINV. cbn in *.
  auto.
Qed.

Lemma state_invariant_sub_local_no_aliasing_refl :
  forall l g s mh mv σ,
    state_invariant σ s mh (mv, (l, g)) ->
    sub_local_no_aliasing σ s l l g.
Proof.
  intros l g s mh mv σ SINV.
  destruct SINV. cbn in *.
  split; [reflexivity | eauto].
Qed.

Hint Resolve state_invariant_sub_local_no_aliasing_refl: core.

Lemma unsigned_is_zero: forall a, Int64.unsigned a ≡ Int64.unsigned Int64.zero ->
                             a = Int64.zero.
Proof.
  intros a H.
  unfold Int64.unsigned, Int64.intval in H.
  repeat break_let; subst.
  destruct Int64.zero.
  inv Heqi0.
  unfold equiv, MInt64asNT.NTypeEquiv, Int64.eq, Int64.unsigned, Int64.intval.
  (* apply Coqlib.zeq_true. *)
  (* Qed. *)
Admitted.


Lemma no_local_global_alias_non_pointer:
  forall l g v,
    (forall p, v ≢ UVALUE_Addr p) ->
    no_local_global_alias l g v.
Proof.
  intros l g v PTR.
  unfold no_local_global_alias.
  intros id p0 p' H0 H1.
  specialize (PTR p0).
  contradiction.
Qed.

Lemma sub_local_no_aliasing_add_non_ptr :
  forall σ s id v l g,
    alist_fresh id l ->
    no_llvm_ptr_aliasing σ s l g ->
    sub_local_no_aliasing σ s l (alist_add id v l) g.
Proof.
  intros σ s id v l g FRESH ALIAS.
  unfold sub_local_no_aliasing.
  split.

  - apply sub_alist_add; auto.
  - epose proof (no_llvm_ptr_aliasing_not_in_gamma _ ALIAS FRESH).
    unfold no_llvm_ptr_aliasing in ALIAS.
    intros id0 id' ptr ptr' n1 n2 ptrh1 ptrh2 τ τ' sz1 sz2 H0 H1 H2 H3 H4.
    unfold no_llvm_ptr_aliasing in H.
    eapply H; [apply H0 | apply H1 | apply H2 | apply H3 | apply H4 ].
Qed.

Lemma sub_local_no_aliasing_transitive :
  forall σ s l0 l1 l2 g,
    sub_local_no_aliasing σ s l0 l1 g ->
    sub_local_no_aliasing σ s l1 l2 g ->
    sub_local_no_aliasing σ s l0 l2 g.
Proof.
  intros σ s l0 l1 l2 g [L0L1 ALIAS1] [L1L2 ALIAS2].
  split; eauto.
  etransitivity; eauto.
Qed.

Lemma sub_local_no_aliasing_add_non_ptr' :
  forall σ s id v l l' g,
    alist_fresh id l ->
    no_llvm_ptr_aliasing σ s l g ->
    sub_local_no_aliasing σ s l' l g ->
    sub_local_no_aliasing σ s l' (alist_add id v l) g.
Proof.
  intros σ s id v l l' g FRESH ALIAS [L'L ALIAS'].
  unfold sub_local_no_aliasing.
  split.

  - rewrite L'L. apply sub_alist_add; auto.
  - epose proof (no_llvm_ptr_aliasing_not_in_gamma _ ALIAS FRESH).
    unfold no_llvm_ptr_aliasing in ALIAS.
    intros id0 id' ptr ptr' H0 H1 H2.
    intros ptrh2 τ τ' sz1 sz2 H3 H4 H5 H6 H7.
    eapply H; [apply H3 | apply H4 | apply H5 | apply H6 | apply H7 ].
Qed.

Lemma sub_local_no_aliasing_Γ :
  forall σ s1 s2 l1 l2 g,
    sub_local_no_aliasing σ s1 l1 l2 g ->
    Γ s2 ≡ Γ s1 ->
    sub_local_no_aliasing σ s2 l1 l2 g.
Proof.
  intros σ s1 s2 l1 l2 g [L1L2 SUB] GAMMA.
  unfold sub_local_no_aliasing in *.
  rewrite GAMMA.
  auto.
Qed.

Lemma no_llvm_ptr_aliasing_gamma :
  forall σ s1 s2 l g,
    no_llvm_ptr_aliasing σ s1 l g ->
    Γ s1 ≡ Γ s2 ->
    no_llvm_ptr_aliasing σ s2 l g.
Proof.
  intros σ s1 s2 l g ALIAS GAMMA.
  unfold no_llvm_ptr_aliasing.
  rewrite <- GAMMA.
  auto.
Qed.

Lemma no_id_aliasing_gamma :
  forall s1 s2,
    no_id_aliasing s1 ->
    Γ s1 ≡ Γ s2 ->
    no_id_aliasing s2.
Proof.
  intros s1 s2 ALIAS GAMMA.
  unfold no_id_aliasing.
  rewrite <- GAMMA.
  auto.
Qed.


(* TODO: might not need this anymore *)
(* Ltac solve_no_local_global_alias := *)
(*   solve *)
(*     [ let H := fresh in *)
(*       apply no_local_global_alias_non_pointer; intros ? H; discriminate H ]. *)

Ltac solve_alist_in := first [apply In_add_eq | idtac].
Ltac solve_lu :=
  (try now eauto);
  match goal with
  | |- @Maps.lookup _ _ local_env _ ?id ?l ≡ Some _ =>
    eapply memory_invariant_LLU; [| eassumption | eassumption]; eauto
  | h: _ ⊑ ?l |- @Maps.lookup _ _ local_env _ ?id ?l ≡ Some _ =>
    eapply h; solve_lu
  | |- @Maps.lookup _ _ global_env _ ?id ?l ≡ Some _ =>
    eapply memory_invariant_GLU; [| eassumption | eassumption]; eauto
  | _ => solve_alist_in
  end.

Ltac solve_state_invariant :=
  cbn; try eassumption;
  match goal with
  | |- state_invariant _ _ _ (_, (alist_add _ _ _, _)) =>
    eapply state_invariant_add_fresh; [now eauto | solve_alist_fresh | (eassumption || solve_state_invariant) | solve_fresh]
  | |- state_invariant _ _ _ _ =>
    solve [eauto with SolveStateInv]
  end.

Hint Extern 2 (state_invariant _ _ _ _) => eapply state_invariant_incBlockNamed; [eassumption | solve_state_invariant] : SolveStateInv.
Hint Extern 2 (state_invariant _ _ _ _) => eapply state_invariant_incLocal; [eassumption | solve_state_invariant] : SolveStateInv.
Hint Extern 2 (state_invariant _ _ _ _) => eapply state_invariant_incVoid; [eassumption | solve_state_invariant] : SolveStateInv.

Ltac solve_sub_local_no_aliasing_gamma :=
  match goal with
  | H: incLocal ?s1 ≡ inr (?s2, _) |- sub_local_no_aliasing ?σ ?s2 ?l1 ?l2 ?g
    => let GAMMA := fresh "GAMMA"
      in assert (Γ s2 ≡ Γ s1) as GAMMA by eauto with helix_context;
         eapply sub_local_no_aliasing_Γ;
         eauto;
         clear GAMMA

  | H: genNExpr _ ?s1 ≡ inr (?s2, _) |- sub_local_no_aliasing ?σ ?s2 ?l1 ?l2 ?g
    => let GAMMA := fresh "GAMMA"
      in assert (Γ s2 ≡ Γ s1) as GAMMA by eauto with helix_context;
         eapply sub_local_no_aliasing_Γ;
         eauto;
         clear GAMMA

  | H: genNExpr _ ?s1 ≡ inr (?s2, _),
       SUB: sub_local_no_aliasing ?σ ?s2 ?l1 ?l2 ?g |- _
    => let GAMMA := fresh "GAMMA" in
      let SUB2  := fresh "SUB" in
      assert (Γ s1 ≡ Γ s2) as GAMMA by eauto with helix_context;
      epose proof (sub_local_no_aliasing_Γ _ SUB GAMMA);
      clear SUB;
      eauto
  end.

Ltac solve_sub_local_no_aliasing :=
  first [ solve [eapply state_invariant_sub_local_no_aliasing_refl; solve_state_invariant]
        | solve_sub_local_no_aliasing_gamma; solve_sub_local_no_aliasing
        | eapply sub_local_no_aliasing_add_non_ptr';
          [ solve_alist_fresh
          | eapply state_invariant_no_llvm_ptr_aliasing; solve_state_invariant
          | solve_sub_local_no_aliasing
          ]
        | solve [eapply sub_local_no_aliasing_transitive; eauto]].
Definition state_invariant_pre σ s1 s2 := (state_invariant σ s1 ⩕ fresh_pre s1 s2).
Definition state_invariant_post σ s1 s2 l := (state_invariant σ s2 ⩕ fresh_post s1 s2 l).

<<<<<<< HEAD
Hint Resolve state_invariant_memory_invariant : core.

Hint Resolve memory_invariant_GLU memory_invariant_LLU memory_invariant_LLU_AExpr memory_invariant_GLU_AExpr : core.

Hint Resolve is_pure_refl: core.
Hint Resolve state_invariant_memory_invariant state_invariant_WF_IRState ext_local_refl: core.
Hint Resolve local_scope_modif_refl: core.
Hint Resolve memory_invariant_ext_local: core.
=======
  (* TODO: Move this, and remove Transparent / Opaque *)
  Lemma incLocal_unfold :
    forall s,
      incLocal s ≡ inr
               ({|
                   block_count := block_count s;
                   local_count := S (local_count s);
                   void_count := void_count s;
                   Γ := Γ s
                 |}
                , Name ("l" @@ string_of_nat (local_count s))).
  Proof.
    intros s.
    Transparent incLocal.
    cbn.
    reflexivity.
    Opaque incLocal.
  Qed.

  (* TODO: Move this, and remove Transparent / Opaque *)
  Lemma incVoid_unfold :
    forall s,
      incVoid s ≡ inr
              ({|
                  block_count := block_count s;
                  local_count := local_count s;
                  void_count := S (void_count s);
                  Γ := Γ s
                |}
               , Z.of_nat (void_count s)).
  Proof.
    intros s.
    Transparent incVoid.
    cbn.
    reflexivity.
    Opaque incVoid.
  Qed.

  Lemma genNExpr_context :
    forall nexp s1 s2 e c,
      genNExpr nexp s1 ≡ inr (s2, (e,c)) ->
      Γ s1 ≡ Γ s2.
  Proof.
    induction nexp;
      intros s1 s2 e c GEN;
      cbn in GEN; simp;
        repeat
          match goal with
          | H: ErrorWithState.option2errS _ (nth_error (Γ ?s1) ?n) ?s1 ≡ inr (?s2, _) |- _ =>
            destruct (nth_error (Γ s1) n); inversion H; subst
          | H: incLocal ?s1 ≡ inr (?s2, _) |- _ =>
            rewrite incLocal_unfold in H; cbn in H; inversion H; cbn; auto
          | IH: ∀ (s1 s2 : IRState) (e : exp typ) (c : code typ), genNExpr ?nexp s1 ≡ inr (s2, (e, c)) → Γ s1 ≡ Γ s2,
      GEN: genNExpr ?nexp _ ≡ inr _ |- _ =>
    rewrite (IH _ _ _ _ GEN)
    end; auto.
  Qed.

  Lemma genMExpr_context :
    forall mexp s1 s2 e c,
      genMExpr mexp s1 ≡ inr (s2, (e,c)) ->
      Γ s1 ≡ Γ s2.
  Proof.
    induction mexp;
      intros s1 s2 e c GEN;
      cbn in GEN; simp;
        repeat
          match goal with
          | H: ErrorWithState.option2errS _ (nth_error (Γ ?s1) ?n) ?s1 ≡ inr (?s2, _) |- _ =>
            destruct (nth_error (Γ s1) n); inversion H; subst
          | H: incLocal ?s1 ≡ inr (?s2, _) |- _ =>
            rewrite incLocal_unfold in H; cbn in H; inversion H; cbn; auto
          | IH: ∀ (s1 s2 : IRState) (e : exp typ) (c : code typ), genMExpr ?nexp s1 ≡ inr (s2, (e, c)) → Γ s1 ≡ Γ s2,
      GEN: genMExpr ?nexp _ ≡ inr _ |- _ =>
    rewrite (IH _ _ _ _ GEN)
    end; auto.
  Qed.

  Hint Resolve genNExpr_context : helix_context.
  Hint Resolve genMExpr_context : helix_context.
  Hint Resolve incVoid_Γ        : helix_context.
  Hint Resolve incLocal_Γ       : helix_context.
  Hint Resolve incBlockNamed_Γ  : helix_context.

  Lemma genAExpr_context :
    forall aexp s1 s2 e c,
      genAExpr aexp s1 ≡ inr (s2, (e,c)) ->
      Γ s1 ≡ Γ s2.
  Proof.
    induction aexp;
      intros s1 s2 e c GEN;
      cbn in GEN; simp;
        repeat
          match goal with
          | H: ErrorWithState.option2errS _ (nth_error (Γ ?s1) ?n) ?s1 ≡ inr (?s2, _) |- _ =>
            destruct (nth_error (Γ s1) n); inversion H; subst
          | H: incLocal ?s1 ≡ inr (?s2, _) |- _ =>
            rewrite incLocal_unfold in H; cbn in H; inversion H; cbn; auto
          | H: incVoid ?s1 ≡ inr (?s2, _) |- _ =>
            rewrite incVoid_unfold in H; cbn in H; inversion H; cbn; auto
          | IH: ∀ (s1 s2 : IRState) (e : exp typ) (c : code typ), genAExpr ?aexp s1 ≡ inr (s2, (e, c)) → Γ s1 ≡ Γ s2,
      GEN: genAExpr ?aexp _ ≡ inr _ |- _ =>
    rewrite (IH _ _ _ _ GEN)
  | GEN: genNExpr _ _ ≡ inr _ |- _ =>
    rewrite (genNExpr_context _ _ GEN)
  | GEN: genMExpr _ _ ≡ inr _ |- _ =>
    rewrite (genMExpr_context _ _ GEN)
    end; subst; auto.
  Qed.

  Hint Resolve genAExpr_context : helix_context.

  Ltac subst_contexts :=
    repeat match goal with
           | H : Γ ?s1 ≡ Γ ?s2 |- _ =>
             rewrite H in *; clear H
           end.
>>>>>>> 128578eb
<|MERGE_RESOLUTION|>--- conflicted
+++ resolved
@@ -210,6 +210,90 @@
       in_local_or_global_addr ρ g id2 ptrv2 ->
       fst ptrv1 ≢ fst ptrv2.
 
+  Lemma incLocal_Γ:
+    forall s s' id,
+      incLocal s ≡ inr (s', id) ->
+      Γ s' ≡ Γ s.
+  Proof.
+    intros; cbn in *; inv_sum; reflexivity.
+  Qed.
+
+  Lemma incLocal_no_id_aliasing :
+    forall s1 s2 id,
+      incLocal s1 ≡ inr (s2, id) ->
+      no_id_aliasing s1 ->
+      no_id_aliasing s2.
+  Proof.
+    intros s1 s2 id INC ALIAS.
+    unfold no_id_aliasing in *.
+    apply incLocal_Γ in INC.
+    rewrite INC.
+    auto.
+  Qed.
+
+  Definition no_local_global_alias (l : local_env) (g : global_env) (v : uvalue) : Prop :=
+    forall id p p', v ≡ UVALUE_Addr p -> in_local_or_global_addr l g id p' -> fst p ≢ fst p'.
+
+  (* TODO: Move this *)
+  Lemma alist_add_find_eq :
+    forall {K V} `{RelDec K} (id : K) (v : V) (l : alist K V),
+      alist_add id v l @ id ≡ Some v.
+  Proof.
+    intros V id v l.
+  Admitted.
+
+  (* TODO: Move this *)
+  Lemma in_local_or_global_addr_neq :
+    forall l g id id' v ptr,
+      in_local_or_global_addr l g (ID_Local id) ptr ->
+      id ≢ id' ->
+      in_local_or_global_addr (alist_add id' v l) g (ID_Local id) ptr.
+  Proof.
+    intros l g id id' v ptr H H0.
+    unfold in_local_or_global_addr.
+    rewrite alist_find_neq; eauto.
+  Qed.
+
+  Lemma no_llvm_ptr_aliasing_not_in_gamma' :
+    forall σ s id v l g,
+      no_llvm_ptr_aliasing σ s l g ->
+      alist_fresh id l ->
+      no_llvm_ptr_aliasing σ s (alist_add id v l) g.
+  Proof.
+    intros σ s id v l g ALIAS FRESH.
+    unfold no_llvm_ptr_aliasing in *.
+    intros id1 ptrv1 id2 ptrv2 n1 n2 τ0 τ' sz1 sz2 ptrh1 ptrh2 H H0 H1 H2 H3.
+    destruct id1, id2.
+    - epose proof (ALIAS _ _ _ _ _ _ _ _ _ _ _ _ H H0 H1 H2 H3) as (? & ? & ?).
+      eauto.
+    - epose proof (ALIAS _ _ _ _ _ _ _ _ _ _ _ _ H H0 H1 H2 H3) as (? & ? & ?).
+      assert ({id1 ≡ id} + {id1 ≢ id}) by admit. destruct H7.
+      + subst.
+        cbn in H5.
+        rewrite FRESH in H5. discriminate.
+      + eauto using in_local_or_global_addr_neq.
+    - epose proof (ALIAS _ _ _ _ _ _ _ _ _ _ _ _ H H0 H1 H2 H3) as (? & ? & ?).
+      assert ({id0 ≡ id} + {id0 ≢ id}) by admit. destruct H7.
+      + subst.
+        cbn in H4.
+        rewrite FRESH in H4. discriminate.
+      + eauto using in_local_or_global_addr_neq.
+    - unfold alist_fresh in *.
+      assert ({id0 ≡ id} + {id0 ≢ id}) by admit. destruct H4.
+      + subst.
+        assert ({id1 ≡ id} + {id1 ≢ id}) by admit. destruct H4.
+        * subst.
+          contradiction.
+        * epose proof (ALIAS _ _ _ _ _ _ _ _ _ _ _ _ H H0 H1 H2 H3) as (? & ? & ?).
+          cbn in H4. rewrite FRESH in H4. discriminate.
+      + assert ({id1 ≡ id} + {id1 ≢ id}) by admit. destruct H4.      
+        * subst.
+          epose proof (ALIAS _ _ _ _ _ _ _ _ _ _ _ _ H H0 H1 H2 H3) as (? & ? & ?).
+          cbn in H5. rewrite FRESH in H5. discriminate.
+        * epose proof (ALIAS _ _ _ _ _ _ _ _ _ _ _ _ H H0 H1 H2 H3) as (? & ? & ?).
+          eauto using in_local_or_global_addr_neq.
+  Admitted.
+
   (* Main memory invariant. Relies on Helix's evaluation context and the [IRState] built by the compiler.
      At any indices, the value and ident/types respectively found are related in that:
      - integers and floats have their translation in the appropriate VIR environment;
@@ -324,121 +408,178 @@
       1. the memories satisfy the invariant;
       2. the [IRState] is well formed;
    *)
-<<<<<<< HEAD
-  Variant state_invariant (σ : evalContext) (s : IRState): memoryH -> config_cfg -> Prop :=
-  | mk_state_invariant : forall mH mV l g
-                           (MINV : memory_invariant σ s mH (mV, (l, g)))
-                           (WF   : WF_IRState σ s),
-      state_invariant σ s mH (mV,(l,g)).
-
-(* Predicate stating that an (llvm) local variable is relevant to the memory invariant *)
-Variant in_Gamma : evalContext -> IRState -> raw_id -> Prop :=
-| mk_in_Gamma : forall σ s id τ n v,
-    nth_error σ n ≡ Some v ->
-    nth_error (Γ s) n ≡ Some (ID_Local id,τ) ->
-    WF_IRState σ s ->
-    in_Gamma σ s id.
-
-(* Given a range defined by [s1;s2], ensures that the whole range is irrelevant to the memory invariant *)
-Definition Gamma_safe σ (s1 s2 : IRState) : Prop :=
-  forall id, lid_bound_between s1 s2 id ->
-        ~ in_Gamma σ s1 id.
-
-(* Given an initial local env [l1] that reduced to [l2], ensures that no variable relevant to the memory invariant has been modified *)
-Definition Gamma_preserved σ s (l1 l2 : local_env) : Prop :=
-  forall id, in_Gamma σ s id ->
-        l1 @ id ≡ l2 @ id.
-
-(* Given an initial local env [l1] that reduced to [l2], and a range given by [s1;s2], ensures
+  Record state_invariant (σ : evalContext) (s : IRState) (memH : memoryH) (configV : config_cfg) : Prop :=
+    {
+    mem_is_inv : memory_invariant σ s memH configV ;
+    IRState_is_WF : WF_IRState σ s ;
+    st_no_id_aliasing : no_id_aliasing s ;
+    st_no_dshptr_aliasing : no_dshptr_aliasing σ ;
+    st_no_llvm_ptr_aliasing : no_llvm_ptr_aliasing_cfg σ s configV
+    }.
+
+  (* Predicate stating that an (llvm) local variable is relevant to the memory invariant *)
+  Variant in_Gamma : evalContext -> IRState -> raw_id -> Prop :=
+  | mk_in_Gamma : forall σ s id τ n v,
+      nth_error σ n ≡ Some v ->
+      nth_error (Γ s) n ≡ Some (ID_Local id,τ) ->
+      WF_IRState σ s ->
+      in_Gamma σ s id.
+
+  (* Given a range defined by [s1;s2], ensures that the whole range is irrelevant to the memory invariant *)
+  Definition Gamma_safe σ (s1 s2 : IRState) : Prop :=
+    forall id, lid_bound_between s1 s2 id ->
+          ~ in_Gamma σ s1 id.
+
+  (* Given an initial local env [l1] that reduced to [l2], ensures that no variable relevant to the memory invariant has been modified *)
+  Definition Gamma_preserved σ s (l1 l2 : local_env) : Prop :=
+    forall id, in_Gamma σ s id ->
+          l1 @ id ≡ l2 @ id.
+
+  (* Given an initial local env [l1] that reduced to [l2], and a range given by [s1;s2], ensures
    that all modified variables came from this range *)
-Definition local_scope_modif (s1 s2 : IRState) (l1 : local_env) : local_env -> Prop :=
-  fun l2 =>
-    forall id,
-      alist_find id l2 <> alist_find id l1 ->
-      lid_bound_between s1 s2 id.
-
-(* Given an initial local env [l1] that reduced to [l2], and a range given by [s1;s2], ensures
+  Definition local_scope_modif (s1 s2 : IRState) (l1 : local_env) : local_env -> Prop :=
+    fun l2 =>
+      forall id,
+        alist_find id l2 <> alist_find id l1 ->
+        lid_bound_between s1 s2 id.
+
+  (* Given an initial local env [l1] that reduced to [l2], and a range given by [s1;s2], ensures
    that this range has been left untouched *)
-Definition local_scope_preserved (s1 s2 : IRState) (l1 : local_env) : local_env -> Prop :=
-  fun l2 => forall id,
-      lid_bound_between s1 s2 id ->
-      l2 @ id ≡ l1 @ id.
-
-(* Expresses that only the llvm local env has been modified *)
-Definition almost_pure {R S} : config_helix -> config_cfg -> Rel_cfg_T R S :=
-  fun mh '(mi,(li,gi)) '(mh',_) '(m,(l,(g,_))) =>
-    mh ≡ mh' /\ mi ≡ m /\ gi ≡ g.
-
-Definition is_pure {R S}: memoryH -> config_cfg -> Rel_cfg_T R S :=
-  fun mh '(mi,(li,gi)) '(mh',_) '(m,(l,(g,_))) => mh ≡ mh' /\ mi ≡ m /\ gi ≡ g /\ li ≡ l.
-
-Lemma is_pure_refl:
-  forall {R S} memH memV l g n v,
-    @is_pure R S memH (mk_config_cfg memV l g) (memH, n) (memV, (l, (g, v))).
-Proof.
-  intros; repeat split; reflexivity.
-Qed.
-
-(* The memory invariant is stable by evolution of IRStates that preserve Γ *)
-Lemma state_invariant_same_Γ :
-  ∀ (σ : evalContext) (s1 s2 : IRState) (id : raw_id) (memH : memoryH) (memV : memoryV) 
-    (l : local_env) (g : global_env) (v : uvalue),
-    Γ s1 ≡ Γ s2 ->
-    ~ in_Gamma σ s1 id →
-    state_invariant σ s1 memH (memV, (l, g)) →
-    state_invariant σ s2 memH (memV, (alist_add id v l, g)).
-Proof.
-  intros * EQ NIN INV; inv INV.
-  constructor; auto.
-  - cbn; rewrite <- EQ.
-    intros * LUH LUV.
-    generalize LUV; intros INLG;
-      eapply MINV in INLG; eauto.
-    destruct v0; cbn in *; auto.
-    + destruct x; cbn in *; auto.
-      break_match_goal.
-      * rewrite rel_dec_correct in Heqb; subst.
-        exfalso; eapply NIN.
+  Definition local_scope_preserved (s1 s2 : IRState) (l1 : local_env) : local_env -> Prop :=
+    fun l2 => forall id,
+        lid_bound_between s1 s2 id ->
+        l2 @ id ≡ l1 @ id.
+
+  (* Expresses that only the llvm local env has been modified *)
+  Definition almost_pure {R S} : config_helix -> config_cfg -> Rel_cfg_T R S :=
+    fun mh '(mi,(li,gi)) '(mh',_) '(m,(l,(g,_))) =>
+      mh ≡ mh' /\ mi ≡ m /\ gi ≡ g.
+
+  Definition is_pure {R S}: memoryH -> config_cfg -> Rel_cfg_T R S :=
+    fun mh '(mi,(li,gi)) '(mh',_) '(m,(l,(g,_))) => mh ≡ mh' /\ mi ≡ m /\ gi ≡ g /\ li ≡ l.
+
+  Lemma is_pure_refl:
+    forall {R S} memH memV l g n v,
+      @is_pure R S memH (mk_config_cfg memV l g) (memH, n) (memV, (l, (g, v))).
+  Proof.
+    intros; repeat split; reflexivity.
+  Qed.
+
+  Lemma no_llvm_ptr_aliasing_not_in_gamma :
+    forall σ s id v l g,
+      no_llvm_ptr_aliasing σ s l g ->
+      WF_IRState σ s ->
+      ~ in_Gamma σ s id ->
+      no_llvm_ptr_aliasing σ s (alist_add id v l) g.
+  Proof.
+    intros σ s id v l g ALIAS WF FRESH.
+    unfold no_llvm_ptr_aliasing in *.
+    intros id1 ptrv1 id2 ptrv2 n1 n2 τ0 τ' sz1 sz2 ptrh1 ptrh2 H H0 H1 H2 H3.
+    destruct id1, id2.
+    - epose proof (ALIAS _ _ _ _ _ _ _ _ _ _ _ _ H H0 H1 H2 H3) as (? & ? & ?).
+      eauto.
+    - epose proof (ALIAS _ _ _ _ _ _ _ _ _ _ _ _ H H0 H1 H2 H3) as (? & ? & ?).
+      assert ({id1 ≡ id} + {id1 ≢ id}) by admit. destruct H7.
+      + subst.
+        assert (in_Gamma σ s id).
         econstructor; eauto.
-      * apply neg_rel_dec_correct in Heqb.
-        rewrite remove_neq_alist; eauto.
-        all: typeclasses eauto.
-    + destruct x; cbn; auto.
-      break_match_goal.
-      * rewrite rel_dec_correct in Heqb; subst.
-        exfalso; eapply NIN.
+        exfalso; apply FRESH; auto.
+      + eauto using in_local_or_global_addr_neq.
+    - epose proof (ALIAS _ _ _ _ _ _ _ _ _ _ _ _ H H0 H1 H2 H3) as (? & ? & ?).
+      assert ({id0 ≡ id} + {id0 ≢ id}) by admit. destruct H7.
+      + subst.
+        assert (in_Gamma σ s id).
+        { econstructor.
+          2: eapply H1.
+          all:eauto.
+        }
+        exfalso; apply FRESH; auto.
+      + eauto using in_local_or_global_addr_neq.
+    - unfold alist_fresh in *.
+      assert ({id0 ≡ id} + {id0 ≢ id}) by admit. destruct H4.
+      + subst.
+        assert ({id1 ≡ id} + {id1 ≢ id}) by admit. destruct H4.
+        * subst.
+          contradiction.
+        * epose proof (ALIAS _ _ _ _ _ _ _ _ _ _ _ _ H H0 H1 H2 H3) as (? & ? & ?).
+        assert (in_Gamma σ s id).
+        { econstructor.
+          2: eapply H1.
+          all:eauto.
+        }
+        exfalso; apply FRESH; auto.
+      + assert ({id1 ≡ id} + {id1 ≢ id}) by admit. destruct H4.      
+        * subst.
+          epose proof (ALIAS _ _ _ _ _ _ _ _ _ _ _ _ H H0 H1 H2 H3) as (? & ? & ?).
+        assert (in_Gamma σ s id).
         econstructor; eauto.
-      * apply neg_rel_dec_correct in Heqb.
-        rewrite remove_neq_alist; eauto.
-        all: typeclasses eauto.
-    + destruct x; cbn in *; auto.
-      destruct INLG as (? & ? & ? & ? &?).
-      do 2 eexists; split; [| split]; eauto.
-      break_match_goal.
-      * rewrite rel_dec_correct in Heqb; subst.
-        exfalso; eapply NIN.
-        econstructor; eauto.
-      * apply neg_rel_dec_correct in Heqb.
-        rewrite remove_neq_alist; eauto.
-        all: typeclasses eauto.
-  - red; rewrite <- EQ; apply WF.
-Qed.
-
-Lemma state_invariant_memory_invariant :
-  forall σ s mH mV l g,
-    state_invariant σ s mH (mV,(l,g)) ->
-    memory_invariant σ s mH (mV,(l,g)).
-Proof.
-  intros * H; inv H; auto.
-Qed.
-
-Lemma incLocal_Γ:
-  forall s s' id,
-    incLocal s ≡ inr (s', id) ->
-    Γ s' ≡ Γ s.
-Proof.
-  intros; cbn in *; inv_sum; reflexivity.
-Qed.
+        exfalso; apply FRESH; auto.
+        * epose proof (ALIAS _ _ _ _ _ _ _ _ _ _ _ _ H H0 H1 H2 H3) as (? & ? & ?).
+          eauto using in_local_or_global_addr_neq.
+  Admitted.
+
+
+  (* The memory invariant is stable by evolution of IRStates that preserve Γ *)
+  Lemma state_invariant_same_Γ :
+    ∀ (σ : evalContext) (s1 s2 : IRState) (id : raw_id) (memH : memoryH) (memV : memoryV) 
+      (l : local_env) (g : global_env) (v : uvalue),
+      Γ s1 ≡ Γ s2 ->
+      WF_IRState σ s2 ->
+      ~ in_Gamma σ s1 id →
+      state_invariant σ s1 memH (memV, (l, g)) →
+      state_invariant σ s2 memH (memV, (alist_add id v l, g)).
+  Proof.
+    intros * EQ WF NIN INV; inv INV.
+    constructor; auto.
+    - cbn; rewrite <- EQ.
+      intros * LUH LUV.
+      generalize LUV; intros INLG;
+        eapply mem_is_inv0 in INLG; eauto.
+      destruct v0; cbn in *; auto.
+      + destruct x; cbn in *; auto.
+        break_match_goal.
+        * rewrite rel_dec_correct in Heqb; subst.
+          exfalso; eapply NIN.
+          econstructor; eauto.
+        * apply neg_rel_dec_correct in Heqb.
+          rewrite remove_neq_alist; eauto.
+          all: typeclasses eauto.
+      + destruct x; cbn; auto.
+        break_match_goal.
+        * rewrite rel_dec_correct in Heqb; subst.
+          exfalso; eapply NIN.
+          econstructor; eauto.
+        * apply neg_rel_dec_correct in Heqb.
+          rewrite remove_neq_alist; eauto.
+          all: typeclasses eauto.
+      + destruct x; cbn in *; auto.
+        destruct INLG as (? & ? & ? & ? &?).
+        do 2 eexists; split; [| split]; eauto.
+        break_match_goal.
+        * rewrite rel_dec_correct in Heqb; subst.
+          exfalso; eapply NIN.
+          econstructor; eauto.
+        * apply neg_rel_dec_correct in Heqb.
+          rewrite remove_neq_alist; eauto.
+          all: typeclasses eauto.
+    - red; rewrite <- EQ; auto.
+    - apply no_llvm_ptr_aliasing_not_in_gamma; eauto.
+      red; rewrite <- EQ; auto.
+
+      intros INGAMMA.
+      destruct INGAMMA.
+      apply NIN.
+      rewrite <- EQ in H0.
+      econstructor; eauto.
+  Qed.
+
+  Lemma state_invariant_memory_invariant :
+    forall σ s mH mV l g,
+      state_invariant σ s mH (mV,(l,g)) ->
+      memory_invariant σ s mH (mV,(l,g)).
+  Proof.
+    intros * H; inv H; auto.
+  Qed.
 
 (* The memory invariant is stable by extension of the local environment
    if the variable belongs to a Γ safe interval
@@ -447,15 +588,14 @@
   ∀ (σ : evalContext) (s1 s2 : IRState) (id : raw_id) (memH : memoryH) (memV : memoryV) 
     (l : local_env) (g : global_env) (v : uvalue),
     incLocal s1 ≡ inr (s2, id)
+    -> WF_IRState σ s2
     -> Gamma_safe σ s1 s2
     → state_invariant σ s1 memH (memV, (l, g))
     → state_invariant σ s2 memH (memV, (alist_add id v l, g)).
 Proof.
   intros * INC SAFE INV.
-  eapply state_invariant_same_Γ; [| | eauto].
+  eapply state_invariant_same_Γ; eauto using lid_bound_between_incLocal.
   symmetry; eapply incLocal_Γ; eauto.
-  apply SAFE.
-  auto using lid_bound_between_incLocal.
 Qed.
 
 Lemma incVoid_Γ:
@@ -464,6 +604,32 @@
     Γ s' ≡ Γ s.
 Proof.
   intros; cbn in *; inv_sum; reflexivity.
+Qed.
+
+Lemma incVoid_no_id_aliasing :
+  forall s1 s2 id,
+    incVoid s1 ≡ inr (s2, id) ->
+    no_id_aliasing s1 ->
+    no_id_aliasing s2.
+Proof.
+  intros s1 s2 id INC ALIAS.
+  unfold no_id_aliasing in *.
+  apply incVoid_Γ in INC.
+  rewrite INC.
+  auto.
+Qed.
+
+Lemma incVoid_no_llvm_ptr_aliasing :
+  forall σ s1 s2 id l g,
+    incVoid s1 ≡ inr (s2, id) ->
+    no_llvm_ptr_aliasing σ s1 l g ->
+    no_llvm_ptr_aliasing σ s2 l g.
+Proof.
+  intros σ s1 s2 id l g INC ALIAS.
+  unfold no_llvm_ptr_aliasing in *.
+  apply incVoid_Γ in INC.
+  rewrite INC.
+  auto.
 Qed.
 
 Lemma state_invariant_incVoid :
@@ -473,12 +639,16 @@
     state_invariant σ s' memH stV.
 Proof.
   intros * INC INV; inv INV.
-  split.
+  split; eauto.
   - red; repeat break_let; intros * LUH LUV.
-    erewrite incVoid_Γ in LUV; eauto.
+    assert (Γ s' ≡ Γ s) as GAMMA by (eapply incVoid_Γ; eauto).
+    rewrite GAMMA in *.
     generalize LUV; intros INLG;
-      eapply MINV in INLG; eauto.
+      eapply mem_is_inv0 in INLG; eauto. 
   - unfold WF_IRState; erewrite incVoid_Γ; eauto; apply WF.
+  - eapply incVoid_no_id_aliasing; eauto.
+  - destruct stV as [m [l g]].
+    eapply incVoid_no_llvm_ptr_aliasing; eauto.
 Qed.
 
 (* If no change has been made, all changes are certainly in the interval *)
@@ -687,22 +857,15 @@
     nth_error (Γ s) vid ≡ Some (x, TYPE_Pointer (TYPE_Array sz TYPE_Double)) ->
     ∃ (bk_helix : mem_block) (ptr_llvm : Addr.addr),
       memory_lookup memH a ≡ Some bk_helix
+      ∧ mem_lookup_succeeds bk_helix size
+      ∧ dtyp_fits memV ptr_llvm
+                  (typ_to_dtyp (Γ s) (TYPE_Pointer (TYPE_Array sz TYPE_Double)))
       ∧ in_local_or_global_addr l g x ptr_llvm
       ∧ (∀ (i : Memory.NM.key) (v : binary64), mem_lookup i bk_helix ≡ Some v → get_array_cell memV ptr_llvm i DTYPE_Double ≡ inr (UVALUE_Double v)).
 Proof.
-  intros * MEM LU1 LU2; inv MEM; eapply MINV in LU1; eapply LU1 in LU2; eauto.
-Qed.
-
-=======
-  Record state_invariant (σ : evalContext) (s : IRState) (memH : memoryH) (configV : config_cfg) : Prop :=
-    {
-    mem_is_inv : memory_invariant σ s memH configV ;
-    IRState_is_WF : WF_IRState σ s ;
-    st_no_id_aliasing : no_id_aliasing s ;
-    st_no_dshptr_aliasing : no_dshptr_aliasing σ ;
-    st_no_llvm_ptr_aliasing : no_llvm_ptr_aliasing_cfg σ s configV
-    }.
->>>>>>> 128578eb
+  intros * MEM LU1 LU2; inv MEM; eapply mem_is_inv0 in LU1; eapply LU1 in LU2; eauto.
+Qed.
+
 
 (* Named function pointer exists in global environemnts *)
 Definition global_named_ptr_exists (fnname:string) : Pred_cfg :=
@@ -940,226 +1103,12 @@
   inv EQ; auto.
 Qed.
 
-Lemma incLocal_no_id_aliasing :
-  forall s1 s2 id,
-    incLocal s1 ≡ inr (s2, id) ->
-    no_id_aliasing s1 ->
-    no_id_aliasing s2.
-Proof.
-  intros s1 s2 id INC ALIAS.
-  unfold no_id_aliasing in *.
-  apply incLocal_Γ in INC.
-  rewrite INC.
-  auto.
-Qed.
-
-Definition no_local_global_alias (l : local_env) (g : global_env) (v : uvalue) : Prop :=
-  forall id p p', v ≡ UVALUE_Addr p -> in_local_or_global_addr l g id p' -> fst p ≢ fst p'.
-
-(* TODO: Move this *)
-Lemma alist_add_find_eq :
-  forall {K V} `{RelDec K} (id : K) (v : V) (l : alist K V),
-    alist_add id v l @ id ≡ Some v.
-Proof.
-  intros V id v l.
-Admitted.
-
-(* TODO: Move this *)
-Lemma in_local_or_global_addr_neq :
-  forall l g id id' v ptr,
-  in_local_or_global_addr l g (ID_Local id) ptr ->
-  id ≢ id' ->
-  in_local_or_global_addr (alist_add id' v l) g (ID_Local id) ptr.
-Proof.
-  intros l g id id' v ptr H H0.
-  unfold in_local_or_global_addr.
-  rewrite alist_find_neq; eauto.
-Qed.
-
-Lemma no_llvm_ptr_aliasing_not_in_gamma :
-  forall σ s id v l g,
-    no_llvm_ptr_aliasing σ s l g ->
-    alist_fresh id l ->
-    no_llvm_ptr_aliasing σ s (alist_add id v l) g.
-Proof.
-  intros σ s id v l g ALIAS FRESH.
-  unfold no_llvm_ptr_aliasing in *.
-  intros id1 ptrv1 id2 ptrv2 n1 n2 τ0 τ' sz1 sz2 ptrh1 ptrh2 H H0 H1 H2 H3.
-  destruct id1, id2.
-  - epose proof (ALIAS _ _ _ _ _ _ _ _ _ _ _ _ H H0 H1 H2 H3) as (? & ? & ?).
-    eauto.
-  - epose proof (ALIAS _ _ _ _ _ _ _ _ _ _ _ _ H H0 H1 H2 H3) as (? & ? & ?).
-    assert ({id1 ≡ id} + {id1 ≢ id}) by admit. destruct H7.
-    + subst.
-      cbn in H5.
-      rewrite FRESH in H5. discriminate.
-    + eauto using in_local_or_global_addr_neq.
-  - epose proof (ALIAS _ _ _ _ _ _ _ _ _ _ _ _ H H0 H1 H2 H3) as (? & ? & ?).
-    assert ({id0 ≡ id} + {id0 ≢ id}) by admit. destruct H7.
-    + subst.
-      cbn in H4.
-      rewrite FRESH in H4. discriminate.
-    + eauto using in_local_or_global_addr_neq.
-  - unfold alist_fresh in *.
-    assert ({id0 ≡ id} + {id0 ≢ id}) by admit. destruct H4.
-    + subst.
-      assert ({id1 ≡ id} + {id1 ≢ id}) by admit. destruct H4.
-      * subst.
-        contradiction.
-      * epose proof (ALIAS _ _ _ _ _ _ _ _ _ _ _ _ H H0 H1 H2 H3) as (? & ? & ?).
-        cbn in H4. rewrite FRESH in H4. discriminate.
-    + assert ({id1 ≡ id} + {id1 ≢ id}) by admit. destruct H4.      
-      * subst.
-        epose proof (ALIAS _ _ _ _ _ _ _ _ _ _ _ _ H H0 H1 H2 H3) as (? & ? & ?).
-        cbn in H5. rewrite FRESH in H5. discriminate.
-      * epose proof (ALIAS _ _ _ _ _ _ _ _ _ _ _ _ H H0 H1 H2 H3) as (? & ? & ?).
-        eauto using in_local_or_global_addr_neq.
-Admitted.
-
-(**
-     [memory_invariant] is stable by fresh extension of the local environment.
- *)
-<<<<<<< HEAD
-(* Lemma state_invariant_add_fresh : *)
-(*   ∀ (σ : evalContext) (s1 s2 : IRState) (id : raw_id) (memH : memoryH) (memV : memoryV)  *)
-(*     (l : local_env) (g : global_env) (v : uvalue), *)
-(*     incLocal s1 ≡ inr (s2, id) *)
-(*     → state_invariant σ s1 memH (memV, (l, g)) *)
-(*     → is_fresh s1 s2 l *)
-(*     → state_invariant σ s2 memH (memV, (alist_add id v l, g)). *)
-(* Proof. *)
-(*   intros * INC [MEM_INV WF] FRESH. *)
-(*   split. *)
-(*   - red; intros * LUH LUV. *)
-(*     erewrite incLocal_Γ in LUV; eauto. *)
-(*     generalize LUV; intros INLG; *)
-(*       eapply MEM_INV in INLG; eauto. *)
-(*     break_match. *)
-(*     + subst. *)
-(*       eapply in_local_or_global_scalar_add_fresh_old; eauto. *)
-(*       eapply fresh_no_lu; eauto. *)
-(*       eapply freshness_fresh; eauto using incLocal_lt. *)
-(*     + subst. *)
-(*       eapply in_local_or_global_scalar_add_fresh_old; eauto. *)
-(*       eapply fresh_no_lu; eauto. *)
-(*       eapply freshness_fresh; eauto using incLocal_lt. *)
-(*     + subst. *)
-(*       repeat destruct INLG as [? INLG]. *)
-(*       do 3 eexists; splits; eauto. *)
-(*       eapply in_local_or_global_addr_add_fresh_old; eauto. *)
-(*       eapply fresh_no_lu_addr; eauto. *)
-(*       eapply freshness_fresh; eauto using incLocal_lt. *)
-(*   - unfold WF_IRState; erewrite incLocal_Γ; eauto; apply WF. *)
-(* Qed. *)
-=======
-Lemma state_invariant_add_fresh :
-  ∀ (σ : evalContext) (s1 s2 : IRState) (id : raw_id) (memH : memoryH) (memV : memoryV) 
-    (l : local_env) (g : global_env) (v : uvalue),
-    incLocal s1 ≡ inr (s2, id)
-    -> alist_fresh id l
-    → state_invariant σ s1 memH (memV, (l, g))
-    → freshness_pre s1 s2 l
-    → state_invariant σ s2 memH (memV, (alist_add id v l, g)).
-Proof.
-  intros * INC ALIAS [MEM_INV WF] FRESH.
-  split; eauto.
-  - red; intros * LUH LUV.
-    erewrite incLocal_Γ in LUV; eauto.
-    generalize LUV; intros INLG;
-      eapply MEM_INV in INLG; eauto.
-    break_match.
-    + subst.
-      repeat (split; auto).
-      eapply in_local_or_global_scalar_add_fresh_old; eauto.
-      eapply fresh_no_lu; eauto.
-      eapply freshness_fresh; eauto using incLocal_lt.
-    + subst.
-      repeat (split; auto).
-      eapply in_local_or_global_scalar_add_fresh_old; eauto.
-      eapply fresh_no_lu; eauto.
-      eapply freshness_fresh; eauto using incLocal_lt.
-    + subst.
-      repeat destruct INLG as [? INLG].
-      repeat (split; eauto).
-      do 3 eexists; splits; eauto.
-      { apply incLocal_Γ in INC; rewrite INC in *; auto. }
-      eapply in_local_or_global_addr_add_fresh_old; eauto.
-      eapply fresh_no_lu_addr; eauto.
-      eapply freshness_fresh; eauto using incLocal_lt.
-  - unfold WF_IRState; erewrite incLocal_Γ; eauto; apply WF.
-  - eapply incLocal_no_id_aliasing; eauto.
-  - cbn. eapply no_llvm_ptr_aliasing_not_in_gamma; eauto.    
-    unfold no_llvm_ptr_aliasing in *.
-    apply incLocal_Γ in INC. rewrite INC.
-    eauto.
-Qed.
->>>>>>> 128578eb
-
 Lemma ext_local_subalist : forall {R S} memH memV l1 g vH vV l2,
     l1 ⊑ l2 ->
     @ext_local R S memH (mk_config_cfg memV l1 g) (memH, vH) (memV, (l2, (g, vV))).
 Proof.
   intros * SUB; cbn; splits; auto.
 Qed.
-
-<<<<<<< HEAD
-(* Lemma state_invariant_incVoid : *)
-(*   forall σ s s' k memH stV, *)
-(*     incVoid s ≡ inr (s', k) -> *)
-(*     state_invariant σ s memH stV -> *)
-(*     state_invariant σ s' memH stV. *)
-(* Proof. *)
-(*   intros * INC [MEM_INV WF]. *)
-(*   split. *)
-(*   - red; repeat break_let; intros * LUH LUV. *)
-(*     erewrite incVoid_Γ in LUV; eauto. *)
-(*     generalize LUV; intros INLG; *)
-(*       eapply MEM_INV in INLG; eauto. *)
-(*   - unfold WF_IRState; erewrite incVoid_Γ; eauto; apply WF. *)
-(* Qed. *)
-=======
-Lemma incVoid_Γ:
-  forall s s' id,
-    incVoid s ≡ inr (s', id) ->
-    Γ s' ≡ Γ s.
-Proof.
-  intros; cbn in *; inv_sum; reflexivity.
-Qed.
-
-Lemma incVoid_no_id_aliasing :
-  forall s1 s2 id,
-    incVoid s1 ≡ inr (s2, id) ->
-    no_id_aliasing s1 ->
-    no_id_aliasing s2.
-Proof.
-  intros s1 s2 id INC ALIAS.
-  unfold no_id_aliasing in *.
-  apply incVoid_Γ in INC.
-  rewrite INC; auto.
-Qed.
-
-Lemma state_invariant_incVoid :
-  forall σ s s' k memH stV,
-    incVoid s ≡ inr (s', k) ->
-    state_invariant σ s memH stV ->
-    state_invariant σ s' memH stV.
-Proof.
-  intros * INC [MEM_INV WF].
-  split; eauto.
-  - red; repeat break_let; intros * LUH LUV.
-    pose proof INC as INC'.
-    apply incVoid_Γ in INC; rewrite INC in *.
-    generalize LUV; intros INLG;
-      eapply MEM_INV in INLG; eauto.
-  - unfold WF_IRState; erewrite incVoid_Γ; eauto; apply WF.
-  - eapply incVoid_no_id_aliasing; eauto.
-  - apply incVoid_Γ in INC.
-    unfold no_llvm_ptr_aliasing_cfg, no_llvm_ptr_aliasing in *.
-    destruct stV as [mv [l g]].
-    rewrite INC in *.
-    eauto.
-Qed.
->>>>>>> 128578eb
 
 Lemma state_invariant_incLocal :
   forall σ s s' k memH stV,
@@ -1167,18 +1116,13 @@
     state_invariant σ s memH stV ->
     state_invariant σ s' memH stV.
 Proof.
-<<<<<<< HEAD
-  intros * INC INV; inv INV.
-  split.
-=======
   intros * INC [MEM_INV WF].
   split; eauto.
->>>>>>> 128578eb
   - red; repeat break_let; intros * LUH LUV.
     pose proof INC as INC'.
     apply incLocal_Γ in INC; rewrite INC in *.
     generalize LUV; intros INLG;
-      eapply MINV in INLG; eauto.
+      eapply MEM_INV in INLG; eauto.
   - unfold WF_IRState; erewrite incLocal_Γ; eauto; apply WF.
   - eapply incLocal_no_id_aliasing; eauto.
   - apply incLocal_Γ in INC.
@@ -1215,22 +1159,13 @@
     state_invariant σ s memH stV ->
     state_invariant σ s' memH stV.
 Proof.
-<<<<<<< HEAD
-  intros * INC INV; inv INV.
-  split.
-=======
   intros * INC [MEM_INV WF].
   split; eauto.
->>>>>>> 128578eb
   - red; repeat break_let; intros * LUH LUV.
     pose proof INC as INC'.
     apply incLocalNamed_Γ in INC; rewrite INC in *.
     generalize LUV; intros INLG;
-<<<<<<< HEAD
-      eapply MINV in INLG; eauto. 
-=======
       eapply MEM_INV in INLG; eauto.
->>>>>>> 128578eb
   - unfold WF_IRState; erewrite incLocalNamed_Γ; eauto; apply WF.
   - eapply incLocalNamed_no_id_aliasing; eauto.
   - apply incLocalNamed_Γ in INC.
@@ -1259,18 +1194,13 @@
     state_invariant σ s memH stV ->
     state_invariant σ s' memH stV.
 Proof.
-<<<<<<< HEAD
-  intros * INC INV; inv INV.
-  split.
-=======
   intros * INC [MEM_INV WF].
   split; eauto.
->>>>>>> 128578eb
   - red; repeat break_let; intros * LUH LUV.
     pose proof INC as INC'.
     apply incBlockNamed_Γ in INC; rewrite INC in *.
     generalize LUV; intros INLG;
-      eapply MINV in INLG; eauto.
+      eapply MEM_INV in INLG; eauto.
   - unfold WF_IRState; erewrite incBlockNamed_Γ; eauto; apply WF.
   - eapply incBlockNamed_no_id_aliasing; eauto.
   - apply incBlockNamed_Γ in INC.
@@ -1339,7 +1269,7 @@
   split.
 
   - apply sub_alist_add; auto.
-  - epose proof (no_llvm_ptr_aliasing_not_in_gamma _ ALIAS FRESH).
+  - epose proof (no_llvm_ptr_aliasing_not_in_gamma' _ ALIAS FRESH).
     unfold no_llvm_ptr_aliasing in ALIAS.
     intros id0 id' ptr ptr' n1 n2 ptrh1 ptrh2 τ τ' sz1 sz2 H0 H1 H2 H3 H4.
     unfold no_llvm_ptr_aliasing in H.
@@ -1369,7 +1299,7 @@
   split.
 
   - rewrite L'L. apply sub_alist_add; auto.
-  - epose proof (no_llvm_ptr_aliasing_not_in_gamma _ ALIAS FRESH).
+  - epose proof (no_llvm_ptr_aliasing_not_in_gamma' _ ALIAS FRESH).
     unfold no_llvm_ptr_aliasing in ALIAS.
     intros id0 id' ptr ptr' H0 H1 H2.
     intros ptrh2 τ τ' sz1 sz2 H3 H4 H5 H6 H7.
@@ -1483,131 +1413,128 @@
 Definition state_invariant_pre σ s1 s2 := (state_invariant σ s1 ⩕ fresh_pre s1 s2).
 Definition state_invariant_post σ s1 s2 l := (state_invariant σ s2 ⩕ fresh_post s1 s2 l).
 
-<<<<<<< HEAD
 Hint Resolve state_invariant_memory_invariant : core.
-
 Hint Resolve memory_invariant_GLU memory_invariant_LLU memory_invariant_LLU_AExpr memory_invariant_GLU_AExpr : core.
 
 Hint Resolve is_pure_refl: core.
 Hint Resolve state_invariant_memory_invariant state_invariant_WF_IRState ext_local_refl: core.
 Hint Resolve local_scope_modif_refl: core.
 Hint Resolve memory_invariant_ext_local: core.
-=======
-  (* TODO: Move this, and remove Transparent / Opaque *)
-  Lemma incLocal_unfold :
-    forall s,
-      incLocal s ≡ inr
-               ({|
-                   block_count := block_count s;
-                   local_count := S (local_count s);
-                   void_count := void_count s;
-                   Γ := Γ s
-                 |}
-                , Name ("l" @@ string_of_nat (local_count s))).
-  Proof.
-    intros s.
-    Transparent incLocal.
-    cbn.
-    reflexivity.
-    Opaque incLocal.
-  Qed.
-
-  (* TODO: Move this, and remove Transparent / Opaque *)
-  Lemma incVoid_unfold :
-    forall s,
-      incVoid s ≡ inr
-              ({|
-                  block_count := block_count s;
-                  local_count := local_count s;
-                  void_count := S (void_count s);
-                  Γ := Γ s
-                |}
-               , Z.of_nat (void_count s)).
-  Proof.
-    intros s.
-    Transparent incVoid.
-    cbn.
-    reflexivity.
-    Opaque incVoid.
-  Qed.
-
-  Lemma genNExpr_context :
-    forall nexp s1 s2 e c,
-      genNExpr nexp s1 ≡ inr (s2, (e,c)) ->
-      Γ s1 ≡ Γ s2.
-  Proof.
-    induction nexp;
-      intros s1 s2 e c GEN;
-      cbn in GEN; simp;
-        repeat
-          match goal with
-          | H: ErrorWithState.option2errS _ (nth_error (Γ ?s1) ?n) ?s1 ≡ inr (?s2, _) |- _ =>
-            destruct (nth_error (Γ s1) n); inversion H; subst
-          | H: incLocal ?s1 ≡ inr (?s2, _) |- _ =>
-            rewrite incLocal_unfold in H; cbn in H; inversion H; cbn; auto
-          | IH: ∀ (s1 s2 : IRState) (e : exp typ) (c : code typ), genNExpr ?nexp s1 ≡ inr (s2, (e, c)) → Γ s1 ≡ Γ s2,
-      GEN: genNExpr ?nexp _ ≡ inr _ |- _ =>
-    rewrite (IH _ _ _ _ GEN)
-    end; auto.
-  Qed.
-
-  Lemma genMExpr_context :
-    forall mexp s1 s2 e c,
-      genMExpr mexp s1 ≡ inr (s2, (e,c)) ->
-      Γ s1 ≡ Γ s2.
-  Proof.
-    induction mexp;
-      intros s1 s2 e c GEN;
-      cbn in GEN; simp;
-        repeat
-          match goal with
-          | H: ErrorWithState.option2errS _ (nth_error (Γ ?s1) ?n) ?s1 ≡ inr (?s2, _) |- _ =>
-            destruct (nth_error (Γ s1) n); inversion H; subst
-          | H: incLocal ?s1 ≡ inr (?s2, _) |- _ =>
-            rewrite incLocal_unfold in H; cbn in H; inversion H; cbn; auto
-          | IH: ∀ (s1 s2 : IRState) (e : exp typ) (c : code typ), genMExpr ?nexp s1 ≡ inr (s2, (e, c)) → Γ s1 ≡ Γ s2,
-      GEN: genMExpr ?nexp _ ≡ inr _ |- _ =>
-    rewrite (IH _ _ _ _ GEN)
-    end; auto.
-  Qed.
-
-  Hint Resolve genNExpr_context : helix_context.
-  Hint Resolve genMExpr_context : helix_context.
-  Hint Resolve incVoid_Γ        : helix_context.
-  Hint Resolve incLocal_Γ       : helix_context.
-  Hint Resolve incBlockNamed_Γ  : helix_context.
-
-  Lemma genAExpr_context :
-    forall aexp s1 s2 e c,
-      genAExpr aexp s1 ≡ inr (s2, (e,c)) ->
-      Γ s1 ≡ Γ s2.
-  Proof.
-    induction aexp;
-      intros s1 s2 e c GEN;
-      cbn in GEN; simp;
-        repeat
-          match goal with
-          | H: ErrorWithState.option2errS _ (nth_error (Γ ?s1) ?n) ?s1 ≡ inr (?s2, _) |- _ =>
-            destruct (nth_error (Γ s1) n); inversion H; subst
-          | H: incLocal ?s1 ≡ inr (?s2, _) |- _ =>
-            rewrite incLocal_unfold in H; cbn in H; inversion H; cbn; auto
-          | H: incVoid ?s1 ≡ inr (?s2, _) |- _ =>
-            rewrite incVoid_unfold in H; cbn in H; inversion H; cbn; auto
-          | IH: ∀ (s1 s2 : IRState) (e : exp typ) (c : code typ), genAExpr ?aexp s1 ≡ inr (s2, (e, c)) → Γ s1 ≡ Γ s2,
-      GEN: genAExpr ?aexp _ ≡ inr _ |- _ =>
-    rewrite (IH _ _ _ _ GEN)
-  | GEN: genNExpr _ _ ≡ inr _ |- _ =>
-    rewrite (genNExpr_context _ _ GEN)
-  | GEN: genMExpr _ _ ≡ inr _ |- _ =>
-    rewrite (genMExpr_context _ _ GEN)
-    end; subst; auto.
-  Qed.
-
-  Hint Resolve genAExpr_context : helix_context.
-
-  Ltac subst_contexts :=
-    repeat match goal with
-           | H : Γ ?s1 ≡ Γ ?s2 |- _ =>
-             rewrite H in *; clear H
-           end.
->>>>>>> 128578eb
+
+(* TODO: Move this, and remove Transparent / Opaque *)
+Lemma incLocal_unfold :
+  forall s,
+    incLocal s ≡ inr
+             ({|
+                 block_count := block_count s;
+                 local_count := S (local_count s);
+                 void_count := void_count s;
+                 Γ := Γ s
+               |}
+              , Name ("l" @@ string_of_nat (local_count s))).
+Proof.
+  intros s.
+  Transparent incLocal.
+  cbn.
+  reflexivity.
+  Opaque incLocal.
+Qed.
+
+(* TODO: Move this, and remove Transparent / Opaque *)
+Lemma incVoid_unfold :
+  forall s,
+    incVoid s ≡ inr
+            ({|
+                block_count := block_count s;
+                local_count := local_count s;
+                void_count := S (void_count s);
+                Γ := Γ s
+              |}
+             , Z.of_nat (void_count s)).
+Proof.
+  intros s.
+  Transparent incVoid.
+  cbn.
+  reflexivity.
+  Opaque incVoid.
+Qed.
+
+Lemma genNExpr_context :
+  forall nexp s1 s2 e c,
+    genNExpr nexp s1 ≡ inr (s2, (e,c)) ->
+    Γ s1 ≡ Γ s2.
+Proof.
+  induction nexp;
+    intros s1 s2 e c GEN;
+    cbn in GEN; simp;
+      repeat
+        match goal with
+        | H: ErrorWithState.option2errS _ (nth_error (Γ ?s1) ?n) ?s1 ≡ inr (?s2, _) |- _ =>
+          destruct (nth_error (Γ s1) n); inversion H; subst
+        | H: incLocal ?s1 ≡ inr (?s2, _) |- _ =>
+          rewrite incLocal_unfold in H; cbn in H; inversion H; cbn; auto
+        | IH: ∀ (s1 s2 : IRState) (e : exp typ) (c : code typ), genNExpr ?nexp s1 ≡ inr (s2, (e, c)) → Γ s1 ≡ Γ s2,
+    GEN: genNExpr ?nexp _ ≡ inr _ |- _ =>
+  rewrite (IH _ _ _ _ GEN)
+  end; auto.
+Qed.
+
+Lemma genMExpr_context :
+  forall mexp s1 s2 e c,
+    genMExpr mexp s1 ≡ inr (s2, (e,c)) ->
+    Γ s1 ≡ Γ s2.
+Proof.
+  induction mexp;
+    intros s1 s2 e c GEN;
+    cbn in GEN; simp;
+      repeat
+        match goal with
+        | H: ErrorWithState.option2errS _ (nth_error (Γ ?s1) ?n) ?s1 ≡ inr (?s2, _) |- _ =>
+          destruct (nth_error (Γ s1) n); inversion H; subst
+        | H: incLocal ?s1 ≡ inr (?s2, _) |- _ =>
+          rewrite incLocal_unfold in H; cbn in H; inversion H; cbn; auto
+        | IH: ∀ (s1 s2 : IRState) (e : exp typ) (c : code typ), genMExpr ?nexp s1 ≡ inr (s2, (e, c)) → Γ s1 ≡ Γ s2,
+    GEN: genMExpr ?nexp _ ≡ inr _ |- _ =>
+  rewrite (IH _ _ _ _ GEN)
+  end; auto.
+Qed.
+
+Hint Resolve genNExpr_context : helix_context.
+Hint Resolve genMExpr_context : helix_context.
+Hint Resolve incVoid_Γ        : helix_context.
+Hint Resolve incLocal_Γ       : helix_context.
+Hint Resolve incBlockNamed_Γ  : helix_context.
+
+Lemma genAExpr_context :
+  forall aexp s1 s2 e c,
+    genAExpr aexp s1 ≡ inr (s2, (e,c)) ->
+    Γ s1 ≡ Γ s2.
+Proof.
+  induction aexp;
+    intros s1 s2 e c GEN;
+    cbn in GEN; simp;
+      repeat
+        match goal with
+        | H: ErrorWithState.option2errS _ (nth_error (Γ ?s1) ?n) ?s1 ≡ inr (?s2, _) |- _ =>
+          destruct (nth_error (Γ s1) n); inversion H; subst
+        | H: incLocal ?s1 ≡ inr (?s2, _) |- _ =>
+          rewrite incLocal_unfold in H; cbn in H; inversion H; cbn; auto
+        | H: incVoid ?s1 ≡ inr (?s2, _) |- _ =>
+          rewrite incVoid_unfold in H; cbn in H; inversion H; cbn; auto
+        | IH: ∀ (s1 s2 : IRState) (e : exp typ) (c : code typ), genAExpr ?aexp s1 ≡ inr (s2, (e, c)) → Γ s1 ≡ Γ s2,
+    GEN: genAExpr ?aexp _ ≡ inr _ |- _ =>
+  rewrite (IH _ _ _ _ GEN)
+| GEN: genNExpr _ _ ≡ inr _ |- _ =>
+  rewrite (genNExpr_context _ _ GEN)
+| GEN: genMExpr _ _ ≡ inr _ |- _ =>
+  rewrite (genMExpr_context _ _ GEN)
+  end; subst; auto.
+Qed.
+
+Hint Resolve genAExpr_context : helix_context.
+
+Ltac subst_contexts :=
+  repeat match goal with
+         | H : Γ ?s1 ≡ Γ ?s2 |- _ =>
+           rewrite H in *; clear H
+         end.