Require Import Helix.MSigmaHCOL.MemSetoid.
Require Import Helix.LLVMGen.Correctness_Prelude.
Require Import Helix.LLVMGen.Correctness_Invariants.
Require Import Helix.LLVMGen.Correctness_NExpr.
Require Import Helix.LLVMGen.Correctness_MExpr.
Require Import Helix.LLVMGen.IdLemmas.
Require Import Helix.LLVMGen.StateCounters.
Require Import Helix.LLVMGen.VariableBinding.
Require Import Helix.LLVMGen.BidBound.
Require Import Helix.LLVMGen.LidBound.
Require Import Helix.LLVMGen.StateCounters.
Require Import Helix.LLVMGen.Context.
Require Import Helix.LLVMGen.Correctness_While.
Require Import Helix.LLVMGen.Correctness_AExpr.

From Vellvm Require Import Utils.Commutation.

Require Import Paco.paco.
From ITree Require Import HeterogeneousRelations.

Import ProofMode.

Set Implicit Arguments.
Set Strict Implicit.

Opaque dropVars.
Opaque newLocalVar.
Opaque resolve_PVar.
Opaque incBlockNamed.
Opaque incVoid.
Opaque incLocal.
Opaque genWhileLoop.

Import Memory.NM.
Import ListNotations.
Import MonadNotation.
Local Open Scope monad_scope.
Local Open Scope nat_scope.

Section DSHIMap_is_tfor.

  (* Iterative body of [IMap] *)
  Definition DSHIMap_body
             (σ : evalContext)
             (f : AExpr)
             (offset : nat)
             (init acc : mem_block) : itree Event mem_block :=
    v <-
       lift_Derr (mem_lookup_err "Error reading memory denoteDSHIMap" offset init);;
    vn <- lift_Serr (MInt64asNT.from_nat offset);;
    v'<- denoteIUnCType σ f vn v;;
    ret (mem_add offset v' acc).

  (* [tfor] formulation of [DSHIMap].
     "Reverse/downward" indexing ([n - 1 .. 0]). *)
  Definition DSHIMap_tfor_down
             (σ : evalContext)
             (f : AExpr)
             (i n e: nat)
             (init acc : mem_block):
    itree Event mem_block :=
    (* IMap has "reverse indexing" on its body *)
    tfor (fun i acc => DSHIMap_body σ f (e - 1 - i) init acc) i n acc.

  (* "Right"-side-up indexing variant ([0 .. n - 1]). *)
  Definition DSHIMap_tfor_up
             (σ : evalContext)
             (f : AExpr)
             (i n : nat)
             (init acc : mem_block):
    itree Event mem_block :=
    tfor (fun i acc => DSHIMap_body σ f i init acc) i n acc.

  (* [denoteDSHIMap] is equivalent to [tfor] with "reverse indexing" on an
     [IMap] body. *)
  Lemma denoteDSHIMap_as_tfor:
    forall (σ : evalContext) n f x y,
      denoteDSHIMap n f σ x y ≈ DSHIMap_tfor_down σ f 0 n n x y.
  Proof.
    intros.
    unfold DSHIMap_tfor_down. revert y.
    induction n.
    - cbn. intros.
      setoid_rewrite tfor_0.
      reflexivity.
    - intros.
      rewrite tfor_unroll; [| lia].
      assert (S n - 1 - 0 ≡ n) by lia. rewrite H. cbn.
      repeat setoid_rewrite bind_bind.
      cbn.
      eapply eutt_clo_bind; [reflexivity|].
      intros u1 u2 H'.
      eapply eutt_clo_bind; [reflexivity|].
      intros u0 u3 H''. subst.
      eapply eutt_clo_bind; [reflexivity|].
      intros; subst. rewrite bind_ret_l.
      rewrite IHn.

      setoid_rewrite tfor_ss_dep. 3 : lia.
      reflexivity. intros.
      cbn. assert (n - 0 - S i ≡ n - 1 - i) by lia. rewrite H0. reflexivity.
  Qed.

  (* Lemma denoteDSHIMap_as_tfor: *)
  (*   forall (σ : evalContext) n x y f, *)
  (*     denoteDSHOperator σ (DSHIMap n x y f) ≈ DSHIMap_tfor_down σ f 0 n n x y. *)

  Lemma eq_rev :
    forall σ f n x y,
      DSHIMap_tfor_up σ f 0 n x y ≈ DSHIMap_tfor_down σ f 0 n n x y.
  Admitted.

  Lemma DSHIMap_interpreted_as_tfor:
    forall E σ (n : nat) (m : memoryH) f
      (init acc : mem_block),
      interp_helix (E := E) (denoteDSHIMap n f σ init acc) m ≈
      tfor (fun k x' =>
              match x' with
              | None => Ret None
              | Some (m', acc) => interp_helix (DSHIMap_body σ f k init acc) m'
              end)
        0 n (Some (m, acc)).
  Proof.
    intros.
    rewrite denoteDSHIMap_as_tfor.
    rewrite <- eq_rev.
    unfold DSHIMap_tfor_up.
    rewrite interp_helix_tfor; [|lia].
    cbn.
    apply eutt_tfor.
    intros [[m' acc']|] i; [| reflexivity].
    cbn.
    repeat rewrite interp_helix_bind.
    rewrite bind_bind.
    apply eutt_eq_bind; intros [[?m ?] |]; [| rewrite bind_ret_l; reflexivity].
    bind_ret_r2.
    apply eutt_eq_bind.
    intros [|]; reflexivity.
  Qed.


  Lemma DSHIMap_as_tfor : forall σ n x y f,
      denoteDSHOperator σ (DSHIMap n x y f) ≈
      '(x_i, _) <- denotePExpr σ x;;
      '(y_i, _) <- denotePExpr σ y;;
       x2 <- trigger (MemLU "Error looking up 'x' in DSHIMap" x_i);;
       y0 <- trigger (MemLU "Error looking up 'y' in DSHIMap" y_i);;
       y' <- DSHIMap_tfor_up (protect_p σ y) f 0 n x2 y0 ;;
        trigger (MemSet y_i y').
  Proof.
    intros.
    unfold denoteDSHOperator.
    cbn.
    repeat (eapply eutt_clo_bind; [reflexivity|intros; try break_match_goal; subst]).
    setoid_rewrite denoteDSHIMap_as_tfor.
<<<<<<< HEAD
=======
    (* rewrite eq_rev. *)
  Admitted.
>>>>>>> ca0f19b1

    rewrite eq_rev.
    reflexivity.
  Qed.


End DSHIMap_is_tfor.

(* The result is a branch *)
Definition branches (to : block_id) (mh : memoryH * ()) (c : config_cfg_T (block_id * block_id + uvalue)) : Prop :=
  match c with
  | (m,(l,(g,res))) => exists from, res ≡ inl (from, to)
  end.

Definition genIR_post (σ : evalContext) (s1 s2 : IRState) (to : block_id) (li : local_env)
  : Rel_cfg_T unit ((block_id * block_id) + uvalue) :=
  lift_Rel_cfg (state_invariant σ s2) ⩕
               branches to ⩕
               (fun sthf stvf => local_scope_modif s1 s2 li (fst (snd stvf))).

Import AlistNotations.

Lemma DSHIMap_correct:
  ∀ (n : nat) (x_p y_p : PExpr) (f : AExpr) (s1 s2 : IRState) (σ : evalContext) (memH : memoryH) 
    (nextblock bid_in bid_from : block_id) (bks : list (LLVMAst.block typ)) (g : global_env) 
    (ρ : local_env) (memV : memoryV),
    genIR (DSHIMap n x_p y_p f) nextblock s1 ≡ inr (s2, (bid_in, bks))
    → bid_bound s1 nextblock
    → state_invariant σ s1 memH (memV, (ρ, g))
    → Gamma_safe σ s1 s2
    → no_failure (E := E_cfg) (interp_helix (denoteDSHOperator σ (DSHIMap n x_p y_p f)) memH)
    → eutt (succ_cfg (genIR_post σ s1 s2 nextblock ρ))
           (interp_helix (denoteDSHOperator σ (DSHIMap n x_p y_p f)) memH)
            (interp_cfg (denote_ocfg (convert_typ [] bks) (bid_from, bid_in)) g ρ memV).
Proof.
  intros n x_p y_p f s1 s2 σ memH nextblock bid_in bid_from bks g ρ memV GEN NEXT PRE GAM NOFAIL.
  Opaque genAExpr.
  Opaque IntType.
  Opaque incLocalNamed.
  Opaque newLocalVar.
  Opaque addVars.
  Opaque swapVars.

  pose proof generates_wf_ocfg_bids _ NEXT GEN as WFOCFG.
  pose proof inputs_bound_between _ _ _ GEN as INPUTS_BETWEEN.
  pose proof genIR_Γ _ _ _ GEN as GENIR_Γ.
  pose proof genIR_local_count _ _ _ GEN as GENIR_local.

  (* Clean up PVars *)
  cbn* in *; simp; cbn* in *.
  hide_cfg.
  inv_resolve_PVar Heqs1.
  inv_resolve_PVar Heqs2.
  unfold denotePExpr in *; cbn* in *.

  (* Clean up w/ renaming *)
  rename i12 into storeid.
  rename r0 into px.
  rename r1 into py.
  rename r2 into v.
  destruct_unit.
  rename e into fexpr.
  rename c into fexpcode.

  rename i1 into x.
  rename r into loopvarid.
  rename i4 into y.
  rename i2 into xp_typ_.
  rename i5 into yp_typ_.


  destruct_unit.
  simp; try_abs.

  clean_goal. destruct_unit.

  (* Clean up [no_failure] *)
  repeat apply no_failure_Ret in NOFAIL.
  break_match_hyp; try_abs.

  repeat apply no_failure_Ret in NOFAIL.


  edestruct @no_failure_helix_LU as (? & NOFAIL' & ?); eauto; []; clear NOFAIL; rename NOFAIL' into NOFAIL; cbn in NOFAIL; eauto.
  edestruct @no_failure_helix_LU as (? & NOFAIL' & ?); eauto; []; clear NOFAIL; rename NOFAIL' into NOFAIL; cbn in NOFAIL; eauto.
  clean_goal.

  hred.
  rewrite Heqs0.
  hred.
  hstep; [eauto |].
  hred; hstep; [eauto |].
  hred.

  (* Rename states in order *)
  rename i into s0.
  rename i6 into s1.
  rename s2 into s12.
  rename i7 into s2.
  rename i10 into s3.
  rename i11 into s4.
  rename i13 into s5.
  rename i14 into s6.
  rename i15 into s7.
  rename i16 into s8.
  rename i17 into s9.
  rename i8 into s10.
  rename i9 into s11.

  rename l0 into bks.

  rename n3 into x_h_ptr.
  rename n2 into y_h_ptr.


  (* [Hyp] Get memory/ptr information for xtyp, ytyp, xptyp, yptyp. *)
  (* Duplicate work as genMExpr_correct, needed for GEP later. *)

  (* Memory invariant *)
  pose proof state_invariant_memory_invariant PRE as MINV_YOFF.
  pose proof state_invariant_memory_invariant PRE as MINV_XOFF.
  unfold memory_invariant in MINV_YOFF.
  unfold memory_invariant in MINV_XOFF.
  specialize (MINV_YOFF _ _ _ _ _ Heqo0 LUn0).
  specialize (MINV_XOFF _ _ _ _  _ Heqo LUn).
  cbn in MINV_YOFF, MINV_XOFF.


  destruct MINV_YOFF as (ptrll_yoff & τ_yoff & TEQ_yoff & FITS_yoff & INLG_yoff & bkh_yoff & MLUP_yoff & GETARRAYCELL_yoff); eauto.
  destruct MINV_XOFF as (ptrll_xoff & τ_xoff & TEQ_xoff & FITS_xoff & INLG_xoff & bkh_xoff & MLUP_xoff & GETARRAYCELL_xoff); eauto.
  (* Duplicating, as we need to do the same inside the loop body *)
  assert (H' := H). assert (H0' := H0).
  assert (H0'' := H0). (* Another for py !*)
  rewrite MLUP_xoff in H; symmetry in H; inv H.
  rewrite MLUP_yoff in H0; symmetry in H0; inv H0.

  inv TEQ_yoff. inv TEQ_xoff. cbn.

  (* We know that the Helix denotation can be expressed via the [tfor] operator *)
  assert (NOFAIL_cont := NOFAIL).
  apply no_failure_helix_bind_prefix in NOFAIL.

  rewrite DSHIMap_interpreted_as_tfor.
  rewrite DSHIMap_interpreted_as_tfor in NOFAIL.

  cbn* in *; simp; cbn in *.
  clean_goal.

  Set Nested Proofs Allowed.

  Lemma typ_to_dtyp_P :
      forall t s,
        typ_to_dtyp s (TYPE_Pointer t) ≡ DTYPE_Pointer.
  Proof.
    intros t s.
    apply typ_to_dtyp_equation.
  Qed.

  (* TODO: Move*)
  Lemma denote_exp_ID :forall defs g l m id τ ptr,
      in_local_or_global_addr l g id ptr ->
      interp_cfg_to_L3 defs (translate exp_E_to_instr_E (denote_exp (Some τ) (EXP_Ident id))) g l m
      ≈
      Ret (m,(l,(g,UVALUE_Addr ptr))).
  Proof.
    intros. destruct id eqn: Hh; [ rewrite denote_exp_GR | rewrite denote_exp_LR ] ; eauto; try reflexivity.
  Qed.

  Ltac typ_to_dtyp_simplify :=
    repeat
      (try rewrite typ_to_dtyp_I in *;
       try rewrite typ_to_dtyp_D in *;
       try rewrite typ_to_dtyp_D_array in *;
       try rewrite typ_to_dtyp_P in *).

  (* TODO : "s1" and "s2" might need to be changed *)
  match goal with
  | [H : genWhileLoop ?prefix _ _ ?loopvar ?loopcontblock ?body_entry ?body_blocks _ ?nextblock ?s1' ≡ inr (?s2', (?entry_id, ?bks)) |- _]
    => epose proof @genWhileLoop_tfor_correct prefix loopvar loopcontblock body_entry body_blocks nextblock bid_in s1' s2' s1 s11 bks as GENC
  end.

  Transparent genIMapBody.
  forward GENC; [clear GENC |].
  cbn. left; reflexivity.

  forward GENC; [clear GENC |].
  eauto.

  forward GENC; [clear GENC |].
  {
    eauto using wf_ocfg_bid_add_comment.
  }

  forward GENC; [clear GENC |].
  {
    eapply lid_bound_between_shrink; [eapply lid_bound_between_newLocalVar | | ]; eauto; try reflexivity; solve_local_count.
    get_local_count_hyps.
    Transparent addVars.
    inv Heqs12.
    cbn in Heqs13.
    solve_local_count.
    Opaque addVars.
  }

  forward GENC; [clear GENC |].  {
    rewrite Forall_forall in INPUTS_BETWEEN. intros IN. subst.
    inv VG.
    rewrite inputs_convert_typ, add_comment_inputs in INPUTS_BETWEEN.
    apply INPUTS_BETWEEN in IN; clear INPUTS_BETWEEN.
    eapply not_bid_bound_between; eauto.
  }

  rename Heqs7 into WHILE.

  specialize (GENC n WHILE).

  match goal with
    |- context [tfor ?bod _ _ _] => specialize (GENC _ bod)
  end.

  forward GENC; [clear GENC |].
  {
    clear -Heqs5.
    unfold MInt64asNT.from_nat in Heqs5.
    unfold MInt64asNT.from_Z in Heqs5.
    simp.
    apply l0.
  }

  inv VG.
  rewrite add_comment_eutt.

  rename memV into mV_init.
  rename sz0 into y_sz.
  rename sz into x_sz.

  assert (UNIQ_INV : n0 ≢ n1). admit.

  (* Invariant at each iteration *)
  set (I := (fun (k : nat) (mH : option (memoryH * mem_block)) (stV : memoryV * (local_env * global_env)) =>
               match mH with
               | None => False
               | Some (mH, b) =>
                 let '(mV, (p, g')) := stV in
                 (* 1. Relaxed state invariant *)
                 state_invariant (protect σ n1) s12 mH stV /\
                 (* 2. Preserved state invariant *)
                 memory_invariant_partial_write stV k ptrll_yoff b y y_sz /\
                 mH ≡ memH /\ g ≡ g'
                 (* exists v, ext_memory mV_init ptrll_yoff DTYPE_Double (UVALUE_Double v) mV /\ *)
                (* Accessing py pointer doesn't go out of bounds *)
               end)).

  (* Precondition and postcondition *)
  set (P := (fun (mH : option (memoryH * mem_block)) (stV : memoryV * (local_env * global_env)) =>
               match mH with
               | None => False
               | Some (mH,b) => state_invariant (protect σ n1) s12 mH stV /\
                 let '(mV, (p, g')) := stV in
                 mH ≡ memH /\ g ≡ g' /\ mV ≡ mV_init /\ ρ ≡ p /\ b ≡ bkh_yoff
                  (* exists v, ext_memory mV_init ptrll_yoff DTYPE_Double (UVALUE_Double v) mV *)
               end)).

  set (Q := (fun (mH : option (memoryH * mem_block)) (stV : memoryV * (local_env * global_env)) =>
               match mH with
               | None => False
               | Some (mH,b) => state_invariant (protect σ n1) s12 mH stV /\
                 let '(mV, (p, g')) := stV in
                 mH ≡ memH /\ g ≡ g'
                  (* exists v, ext_memory mV_init ptrll_yoff DTYPE_Double (UVALUE_Double v) mV *)
               end)).

  specialize (GENC I P Q (Some (memH, bkh_yoff))).

  assert (EE : (ID_Local v, TYPE_Double) :: (ID_Local loopvarid, IntType) ::  Γ s12 ≡ Γ s9). {
    get_gammas; eauto.

    Transparent addVars. unfold addVars in Heqs12. inv Heqs12.
    Opaque addVars. cbn in Heqs13.
    congruence.
  }


  assert (INV_STABLE : forall (k : nat) (a : option (prod memory mem_block)) (l : alist raw_id uvalue) (mV : memory_stack) (g0 : global_env) 
    (id : local_id) (v0 : uvalue) (_ : Logic.or (lid_bound_between s11 s12 id) (lid_bound_between s1 s11 id)) (_ : I k a (pair mV (pair l g0))),
             I k a (pair mV (pair (alist_add id v0 l) g0))).
  {
    intros.
    unfold I in *.
    destruct a eqn : AEQ ; eauto.
    destruct p eqn: AEP.
    destruct H0 as (? & ? & ? & ?). subst.
    split; [|split;[|split]];eauto.

    - eapply state_invariant_Γ with (s1 := s1).
      2 : solve_gamma.
      eapply state_invariant_Γ with (s2 := s1) in H0; try solve_gamma.

      eapply state_invariant_add_fresh' with s12; eauto.
      apply Gamma_safe_protect. solve_gamma_safe.

      Transparent addVars.
      inv Heqs12.
      cbn in Heqs13.
      destruct H as [BOUND | BOUND].
      eapply lid_bound_between_shrink_down; [| apply BOUND].
      solve_local_count.

      eapply lid_bound_between_shrink_up; [| apply BOUND].
      solve_local_count.

    - unfold memory_invariant_partial_write in *.
      destruct H1 as (? & ? & ?).
      intuition.
      + unfold alist_add; cbn. cbn.
        destruct y; auto. cbn in *.
          break_match_goal.
        * rewrite rel_dec_correct in Heqb1; subst.
          assert (Gamma_safe σ s0 s12). solve_gamma_safe.

          Transparent addVars.
          inv Heqs12.
          cbn in Heqs13.

          assert (NIN: not (in_Gamma σ s0 id)). apply H.
          eapply lid_bound_between_shrink. apply H4.
          Transparent newLocalVar.
          cbn in *.
          inv Heqs4.
          solve_local_count. solve_local_count.
          exfalso; eapply NIN.
          econstructor. apply Heqo0. eauto.
          eauto.
        * apply neg_rel_dec_correct in Heqb1.
          rewrite remove_neq_alist; eauto.
          all: typeclasses eauto.

      + unfold alist_add; cbn. cbn.
        destruct y; auto. cbn in *.
          break_match_goal.
        * rewrite rel_dec_correct in Heqb1; subst.
          assert (Gamma_safe σ s0 s12). solve_gamma_safe.

          Transparent addVars.
          inv Heqs12.
          cbn in Heqs13.

          assert (NIN: not (in_Gamma σ s0 id)). apply H.
          eapply lid_bound_between_shrink. apply H4. solve_local_count. solve_local_count.
          exfalso; eapply NIN.
          econstructor. apply Heqo0. eauto.
          eauto.
        * apply neg_rel_dec_correct in Heqb1.
          rewrite remove_neq_alist; eauto.
          all: typeclasses eauto.
  }

  (* Loop body match *)
  forward GENC; [clear GENC |].
  {
    intros ? ? ? [[? ?]|] * (INV & LOOPVAR & BOUNDk & RET); [| inv INV].
    assert (INV' := INV).

    subst P Q ;

    (* [HELIX] Clean-up (match breaks using no failure) *)
    assert (EQk: MInt64asNT.from_nat k ≡ inr (Int64.repr (Z.of_nat k))).
    {
     destruct (MInt64asNT.from_nat k) eqn:EQN.
     - exfalso.
       unfold MInt64asNT.from_nat in *.
       unfold MInt64asNT.from_Z in *.
       simp; lia.
     - unfold MInt64asNT.from_nat in *.
       apply from_Z_intval in EQN.
       rewrite EQN, repr_intval.
       reflexivity.
    }

    rewrite EQk in *.
    setoid_rewrite bind_ret_l.

    eapply no_failure_tfor in NOFAIL. 3 : eauto. 2 : lia. cbn in NOFAIL.
    rewrite interp_helix_bind in NOFAIL. rewrite EQk in NOFAIL.
    assert (NOFAIL' := NOFAIL).
    apply no_failure_bind_prefix in NOFAIL.

    simp; try_abs. clear NOFAIL.
    hvred.
    eapply no_failure_bind_cont in NOFAIL'; cycle 1.
    rewrite interp_helix_ret. constructor. cbn. reflexivity.
    cbn in NOFAIL'. rewrite bind_ret_l in NOFAIL'. rewrite interp_helix_bind in NOFAIL'.
    clear RET. clear WFOCFG. clear INPUTS_BETWEEN.

    (* [HELIX] "denoteIUnCType" exposed *)
    unfold denoteIUnCType.

    Transparent genIMapBody. cbn in Heqs5. simp; try_abs.

    (* [Vellvm] step until "fmap" is exposed, so we can match with AExpr denotation *)
    rewrite denote_ocfg_unfold_in.
    2: {
      apply find_block_eq; auto.
    }

    cbn; vred. Transparent IntType. cbn.

    rewrite denote_no_phis.
    vred; cbn.

    rewrite denote_code_cons.


    (* Get mem information from PRE condition here (global and local state has changed). *)
    (* Needed for the following GEP and Load instructions *)
    destruct INV as (INV_r & INV_p & -> & ->).

    assert (Heqo' := Heqo).
    assert (Heqo0' := Heqo0).

    (* Read info as if we're reading from a protected σ *)
    erewrite <- nth_error_protect_neq with (n2 := n1) in Heqo; auto.
    apply nth_error_protect_eq' in Heqo0.

    pose proof INV_p as MINV_YOFF.
    unfold memory_invariant_partial_write in MINV_YOFF.
    rewrite GENIR_Γ in LUn0, LUn.

    destruct MINV_YOFF as (FITS_yoff_l & INLG_yoff_l & GETARRAYCELL_yoff_l).

    (* Memory invariant for x *)
    pose proof state_invariant_memory_invariant INV_r as MINV_XOFF.
    unfold memory_invariant in MINV_XOFF.
    specialize (MINV_XOFF _ _ _ _ _ Heqo LUn).
    cbn in MINV_XOFF.

    destruct MINV_XOFF as (ptrll_xoff_l & τ_xoff & TEQ_xoff & FITS_xoff_l & INLG_xoff_l & bkh_xoff_l & MLUP_xoff_l & GETARRAYCELL_xoff_l); eauto.

    (* (* (* y_ptr_addr ≢ x_ptr_addr *) admit. (* TODO : This will be part of our assumption *) *) *)

    rewrite MLUP_xoff_l in H'; symmetry in H'; inv H'.
    inv TEQ_xoff.

    assert (UNIQ0 : v ≢ loopvarid). {
      intros CONTRA; subst.
      eapply lid_bound_between_newLocalVar in Heqs4.
      eapply lid_bound_between_incLocal in Heqs11.
      eapply state_bound_between_id_separate.
      2 : eapply Heqs4.
      2 : eapply Heqs11.
      eapply incLocalNamed_count_gen_injective.
      solve_local_count. reflexivity.
    }


    assert (UNIQ1 : loopvarid ≢ px). {
      intros CONTRA; subst.

      eapply lid_bound_between_newLocalVar in Heqs4.
      eapply lid_bound_between_incLocal in Heqs9.
      eapply state_bound_between_id_separate.
      2 : eapply Heqs4.
      2 : eapply Heqs9.
      eapply incLocalNamed_count_gen_injective.
      solve_local_count. reflexivity.
    }

    assert (UNIQ2 : loopvarid ≢ py). {
      intros CONTRA; subst.

      eapply lid_bound_between_newLocalVar in Heqs4.
      eapply lid_bound_between_incLocal in Heqs10.
      eapply state_bound_between_id_separate.
      2 : eapply Heqs4.
      2 : eapply Heqs10.
      eapply incLocalNamed_count_gen_injective.
      solve_local_count. reflexivity.
    }

    (* [Vellvm] GEP Instruction *)
    match goal with
    | [|- context[OP_GetElementPtr (DTYPE_Array ?size' ?τ') (_, ?ptr') _]] =>
    edestruct denote_instr_gep_array with
        (ρ := li) (g := g0) (m := mV) (i := px)
        (size := size') (a := ptrll_xoff_l) (ptr := ptr') as (? & ? & ?)
    end.

    destruct x;
    rename id into XID.
    rewrite denote_exp_GR. 2 : eauto.
    cbn. subst. reflexivity.
    2 : {
      rewrite denote_exp_LR. 2 : eauto.
      cbn.
      unfold uvalue_of_nat. reflexivity.
    }

    unfold denote_exp; cbn.
    rewrite translate_trigger, lookup_E_to_exp_E_Local, subevent_subevent,
      translate_trigger, exp_E_to_instr_E_Local, subevent_subevent.

    setoid_rewrite interp_cfg_to_L3_LR; cycle -1.
    2 : reflexivity.
    2 : {
      typ_to_dtyp_simplify; eauto.
      assert (GET := GETARRAYCELL_xoff).
      Lemma to_nat_repr_nat :
        forall k, MInt64asNT.from_nat k ≡ inr (Int64.repr (Z.of_nat k)) ->
             MInt64asNT.to_nat (Int64.repr (Z.of_nat k)) ≡ k.
      Proof.
        intros.
        unfold MInt64asNT.to_nat.
        unfold MInt64asNT.from_nat in H.
        apply from_Z_intval in H.
        rewrite <- H.
        apply Znat.Nat2Z.id.
      Qed.

      specialize (GET (Int64.repr (Z.of_nat k))).
      pose proof EQk.
      apply to_nat_repr_nat in EQk. rewrite <- EQk.
      eapply GETARRAYCELL_xoff_l.
      rewrite to_nat_repr_nat. eauto. auto.
    }
    eauto.

    rename x0 into x_gep_addr.
    rename H0 into x_HGEP.

    vred.
    setoid_rewrite x_HGEP; clear x_HGEP.
    vred.

    (* [Vellvm] : Load *)
    vred.
    rewrite denote_instr_load.
    2 : {
      apply denote_exp_LR.
      cbn. apply alist_find_add_eq.
    }
    2: eauto.

    (* [Vellvm] : Clean up *)
    vred.
    rewrite map_app.
    cbn.
    typ_to_dtyp_simplify.
    rewrite denote_code_app.
    vred.

    Transparent addVars. unfold addVars in Heqs12. inv Heqs12.

    assert (s2_ext : Γ s5 ≡ (ID_Local loopvarid, IntType) :: Γ s1). {
      assert (H5 :Γ s2 ≡ Γ s5) by solve_gamma.
      rewrite <- H5.
      apply newLocalVar_Γ in Heqs4. eauto.
    }

    assert (neg0 : ~ in_Gamma σ s0 v) by solve_not_in_gamma.
    eapply not_in_gamma_protect in neg0.

    assert (neg1 : ¬ in_Gamma ((DSHnatVal (Int64.repr (Z.of_nat k)), false) :: (protect σ n1)) s5 v). {
        eapply not_in_gamma_cons.
        assert (Heqs4' := Heqs4).
        eauto.
        eapply not_in_Gamma_Gamma_eq. 2 : eauto. solve_gamma.
        auto.
    }


    assert (E : Γ s5 ≡ Γ s7) by solve_gamma.
    rewrite E in *.
    (* [BOTH] Finally eached AExpr / FMap. Step both of them. *)
    eapply eutt_clo_bind_returns.
    {
      eapply genAExpr_correct.
      eassumption.
      - (* From our . [state_invariant_relaxed] and [memory_invariant_partial_write],
          we should be able to retrieve the normal state invariant. *)
        eapply state_invariant_enter_scope_DSHCType' with (s1 := s5); eauto.
        + rewrite E. reflexivity.
        + solve_alist_in.
        + (* use LOOPVAR *)
          eapply state_invariant_Γ with (s1 := s2).
          2 : solve_gamma.

          eapply state_invariant_enter_scope_DSHnat with (x := loopvarid); eauto.
          * apply not_in_Gamma_Gamma_eq with (s1 := s0). solve_gamma.
            eapply Gamma_safe_protect in GAM.
            eapply GAM. eapply lid_bound_between_shrink with (s2 := s1) (s3 := s2); try solve_local_count.
            clear -Heqs4. Transparent newLocalVar.
            eapply lid_bound_between_newLocalVar; eauto. reflexivity.
          * rewrite alist_find_neq; auto. rewrite alist_find_neq; auto.
          * eapply state_invariant_Γ with (s1 := s12). 2 : eauto.
            eapply state_invariant_same_Γ; eauto using lid_bound_between_incLocal.
            eapply state_invariant_same_Γ; eauto using lid_bound_between_incLocal.
            solve_not_in_gamma.
            eapply state_invariant_Γ.
            eauto. solve_gamma. solve_gamma.
      - eapply Gamma_safe_Context_extend with (s1 := s2) (s2 := s10).
        4 : { cbn. assert (GAM_E: Γ s2 ≡ Γ s7) by solve_gamma. rewrite GAM_E. reflexivity. }
        2 : solve_local_count.
        2 : solve_local_count.
        2 : {
          apply genAExpr_Γ in Heqs13. cbn in Heqs13.
          eapply dropVars_Γ in Heqs14. 2 : eauto. rewrite Heqs14. auto.
        }
        2 : { intros. cbn in *. solve_id_neq. }

        assert (Heqs4' := Heqs4).
        eapply Gamma_safe_Context_extend with (s1 := s0) (s2 := s12).
        apply Gamma_safe_protect.
        auto.
        solve_local_count. solve_local_count.
        apply incBlockNamed_Γ in Heqs3.
        apply newLocalVar_Γ in Heqs4.
        rewrite Heqs4. rewrite Heqs3. reflexivity.
        eapply dropVars_Γ in Heqs6.

        2 : {
          apply genAExpr_Γ in Heqs13. cbn in Heqs13. rewrite s2_ext in Heqs13.
          eapply dropVars_Γ in Heqs14 ; eauto.
        }
        assert (GAM_E : Γ s11 ≡ Γ s12) by solve_gamma. rewrite <- GAM_E.


        apply genAExpr_Γ in Heqs13. cbn in Heqs13. rewrite s2_ext in Heqs13.
        eapply dropVars_Γ in Heqs14 ; eauto.
        rewrite <- Heqs13.
        assert (H1: Γ s1 ≡ Γ s11) by solve_gamma.
        rewrite H1. clear H1. reflexivity.

        intros. eapply state_bound_between_separate.
        eapply incLocalNamed_count_gen_injective.
        2 : eauto.
        2 : reflexivity. Unshelve. 2 : exact s1.
        eapply lid_bound_between_newLocalVar. 2 : eauto. cbn. reflexivity.
        all : eauto.

      - clear -NOFAIL'. unfold denoteIUnCType in NOFAIL'.
        apply no_failure_bind_prefix in NOFAIL'. eauto.
    }

    (* "Final" simultaneous step inside the loop body *)
    intros [ [mH' t_Aexpr] | ] [mV' [li' [g0' []]]].
    intros (PRE_INV & AEXP) RET1 RET2.
    2 : { intros. cbn in *. contradiction. }

    cbn in PRE_INV.
    assert (PRE_INV' := PRE_INV).
    (* [HELIX] easy clean-up. *)
    hred.
    vred.

    rename H into x_HGEP.
    edestruct (@read_write_succeeds mV _ _ _ (DVALUE_Double t_Aexpr) x_HGEP) as [mV'' WRITE]; [constructor|].
    pose proof x_HGEP.
    apply can_read_allocated in x_HGEP.

    destruct AEXP. destruct is_almost_pure as (-> & -> & ->).
    rename mV' into mV.
    rename mH' into memH.
    rename g0' into g0.
    Opaque newLocalVar.
    cbn in *.

    (* [Vellvm] GEP and Store the result so we can re-establish loop invariant. *)

    destruct PRE_INV.
    assert (mem_is_inv' := mem_is_inv).
    cbn in mem_is_inv.
    specialize (mem_is_inv (S (S n1))).
    rewrite <- EE in mem_is_inv.
    cbn in mem_is_inv.
    specialize (mem_is_inv _ _ _ _ Heqo0 LUn0).
    cbn in mem_is_inv.
    edestruct mem_is_inv as (y_ptr_new & yτ_new & yTAU & y_FITS_new & y_ILG_new & CL).
    inv yTAU.
    clear CL.

    (* 1. GEP *)
    set (y_size := Z.to_N (Int64.intval yp_typ_)).
    match goal with
    | [|- context[OP_GetElementPtr (DTYPE_Array y_size _) (_, ?ptr')]] =>
        edestruct denote_instr_gep_array_no_read with
          (ρ := li') (g := g0) (m := mV) (i := py) (τ := DTYPE_Double)
            (size := y_size) (a := y_ptr_new) (ptr := ptr') as (y_GEP_addr & y_HGEP & EQ_y_HG)
    end; cycle 3.

    (* rewrite & step *)
    vred.
    rewrite EQ_y_HG; clear EQ_y_HG.
    vred.

    2 : {
      destruct y.
      rewrite denote_exp_GR. 2 : eauto.
      cbn. subst. reflexivity.
      rewrite denote_exp_LR. reflexivity.
      cbn.
      eauto.
    }

    2 : {
      erewrite denote_exp_LR with (id := loopvarid).
      reflexivity.
      cbn.
      Unshelve. 2 : exact k.

      erewrite local_scope_modif_out.
      4 : eauto.
      rewrite alist_find_neq.
      rewrite alist_find_neq. cbn. setoid_rewrite LOOPVAR.
      Unshelve.
      unfold uvalue_of_nat. reflexivity. eauto. eauto.
      3 : exact s1. solve_local_count.
      eapply lid_bound_between_shrink with (s2 := s1) (s3 := s2).
      Transparent newLocalVar.
      eapply lid_bound_between_newLocalVar; eauto. reflexivity.
      solve_local_count.
      solve_local_count.
    }

    2 : {
      typ_to_dtyp_simplify.
      subst y_size.
      erewrite <- from_N_intval; eauto.
    }

    (* 2. Store  *)


  edestruct write_succeeds with (m1 := mV) (v := DVALUE_Double t_Aexpr) (a := y_GEP_addr).
  apply DVALUE_Double_typ.
  eapply dtyp_fits_array_elem. typ_to_dtyp_simplify. eauto.
  pose proof (from_N_intval _ EQsz0) as EQ.
  rewrite EQ.
  eauto.
  unfold MInt64asNT.from_nat in EQk.
  apply from_Z_intval in EQk.
  setoid_rewrite <- EQk.

  assert (BOUNDS: (Z.of_nat k < Z.of_N y_sz)%Z). admit.
  apply BOUNDS.


  vred.
  rewrite denote_instr_store.
  2 : {
    eapply exp_correct.
    solve_local_scope_preserved.
    cbn.
    eapply Gamma_preserved_add_not_in_Gamma.
    solve_gamma_preserved.
    eapply not_in_gamma_cons. cbn. reflexivity.
    2 : solve_id_neq.

    eapply not_in_gamma_cons. eauto.
    eapply not_in_Gamma_Gamma_eq.
    2 : {
      assert (neg2 : ~ in_Gamma σ s0 py) by solve_not_in_gamma.
      apply not_in_gamma_protect; eauto.
    } solve_gamma. eauto.
  }
  3 : { cbn. reflexivity. }
  2: {
    eapply denote_exp_LR.

    cbn.
    solve_alist_in.
  }
  2 : eauto.

  vred.
  rewrite denote_term_br_1.
  vred.

  cbn.
  rename b into loopcont.
  rewrite denote_ocfg_unfold_not_in.
  vred.
  2: {
    cbn.
    assert (b0 ≢ loopcont) as NEQ by solve_id_neq.
    rewrite find_block_ineq; eauto.
  }
  rename H into READ_XP.
  rename x0 into mV_EXTENDED_WITH_AEXPR_RESULT.
  rename H0 into WRITE_MEM.

  (* Re-establish INV in post condition *)

  apply eqit_Ret.
  split; [|split; [|split]].
  - clear Mono_IRState.

    erewrite local_scope_modif_out.
    eauto.
    3 : eauto.
    3 : {
      eapply local_scope_modif_add'.
      2 : {
        eapply local_scope_modif_sub'_l.
        2 : eapply local_scope_modif_sub'_l.
        3 : {
          eapply local_scope_modif_shrink.
          eauto. Unshelve.
          5 : exact s10. 4 : exact s4.
          solve_local_count. solve_local_count.
          exact s1.
        }
        solve_lid_bound_between. solve_lid_bound_between.
      }
      solve_lid_bound_between.
    }
    solve_local_count.
    {
      eapply lid_bound_between_shrink with (s2 := s1) (s3 := s2).
      Transparent newLocalVar.
      eapply lid_bound_between_newLocalVar; eauto. reflexivity.
      solve_local_count.
      solve_local_count.
    }
  - exists b0. reflexivity.

  - eapply INV_STABLE. right. solve_lid_bound_between.

    split; [| split ;[split ;[|split]| split;[|split]]]; eauto.


    (* Establish the relaxed state invariant with changed states and extended local environment *)
    {
      eapply write_state_invariant. 6 : eauto.  all : eauto. 3 : constructor.
      2 : admit.
      eapply state_invariant_cons2; eauto. admit.
    }

    admit.
    {
      destruct y.
      - cbn. eauto.
      - cbn. cbn in *. admit.
    }
    {

    (* get_array_cell mV_EXTENDED_WITH_AEXPR_RESULT ptrll_yoff (MInt64asNT.to_nat i) DTYPE_Double ≡ inr (UVALUE_Double v0) *)
      intros. admit.
    }

  (* local_scope_modif s1 s11 li (li' [py : UVALUE_Addr y_GEP_addr]) *)
  - admit.
}


(* I stable under local env extension *)
forward GENC; [clear GENC |].
{
  (* Unset Printing Notations. *)
  intros.
  unfold I in *.
  destruct a eqn : AEQ ; eauto.
  destruct p eqn: AEP.
  destruct H0 as (? & ? & ? & ?). subst.
  split; [|split;[|split]];eauto.

  - eapply state_invariant_Γ with (s1 := s1).
    2 : solve_gamma.
    eapply state_invariant_Γ with (s2 := s1) in H0; try solve_gamma.

    eapply state_invariant_add_fresh' with s12; eauto.
    apply Gamma_safe_protect. solve_gamma_safe.

    Transparent addVars.
    inv Heqs12.
    cbn in Heqs13.
    destruct H as [BOUND | BOUND].
    eapply lid_bound_between_shrink_down; [| apply BOUND].
    solve_local_count.

    eapply lid_bound_between_shrink_up; [| apply BOUND].
    solve_local_count.

  - unfold memory_invariant_partial_write in *.
    destruct H1 as (? & ? & ?).
    intuition.
    + unfold alist_add; cbn. cbn.
      destruct y; auto. cbn in *.
        break_match_goal.
      * rewrite rel_dec_correct in Heqb1; subst.
        assert (Gamma_safe σ s0 s12). solve_gamma_safe.

        Transparent addVars.
        inv Heqs12.
        cbn in Heqs13.

        assert (NIN: not (in_Gamma σ s0 id)). apply H.
        eapply lid_bound_between_shrink. apply H4.
        inv Heqs4.
        solve_local_count. solve_local_count.
        exfalso; eapply NIN.
        econstructor. apply Heqo0. eauto.
        eauto.
      * apply neg_rel_dec_correct in Heqb1.
        rewrite remove_neq_alist; eauto.
        all: typeclasses eauto.

    + unfold alist_add; cbn. cbn.
      destruct y; auto. cbn in *.
        break_match_goal.
      * rewrite rel_dec_correct in Heqb1; subst.
        assert (Gamma_safe σ s0 s12). solve_gamma_safe.

        Transparent addVars.
        inv Heqs12.
        cbn in Heqs13.

        assert (NIN: not (in_Gamma σ s0 id)). apply H.
        eapply lid_bound_between_shrink. apply H4. solve_local_count. solve_local_count.
        exfalso; eapply NIN.
        econstructor. apply Heqo0. eauto.
        eauto.
      * apply neg_rel_dec_correct in Heqb1.
        rewrite remove_neq_alist; eauto.
        all: typeclasses eauto.
}

forward GENC; [clear GENC |].
{
  get_local_count_hyps.
  unfold addVars in Heqs12. inv Heqs12.
  cbn in Heqs13. lia.
}

forward GENC; [clear GENC |].
{
  reflexivity.
}

(* P -> I 0 *)
forward GENC; [clear GENC |].
{
  subst I P; red; intros; auto. destruct a; eauto.
  destruct p; eauto. destruct b1; eauto. destruct p; eauto.
  intuition. subst.
  destruct H0.
  cbn.
  unfold memory_invariant in mem_is_inv.
  erewrite <- nth_error_protect_neq in Heqo.
  rewrite GENIR_Γ in LUn.
  specialize (mem_is_inv _ _ _ _ _ Heqo LUn).
  cbn in mem_is_inv.
  edestruct mem_is_inv as (?  & ? & ? & ? & ? & ?). inv H.
  split; eauto. eauto.
}

(* I n -> Q *)
forward GENC; [clear GENC |].
{
  subst I P Q; red; intros; auto. destruct a; auto.
  destruct p; eauto. destruct b1; eauto. destruct p; eauto.
  destruct H as (? & ? & ? & ?). subst. split; eauto.
}

setoid_rewrite <- bind_ret_r at 6.

vstep.
eapply eutt_clo_bind.

(* PRECONDITION *)
eapply GENC.
{
  subst P I. clear GENC.
  cbn. split; [|split]; eauto.
  apply state_invariant_protect.
  eapply state_invariant_Γ. eauto.
  solve_gamma.
}

intros [[]|]; intros (? & ? & ? & []) (? & ? & ?); subst P I; try_abs;
cbn in H0; try destruct H0 as (? & <- & <- & ?).
  rewrite interp_helix_MemSet.
2 : { destruct H; inv H. } (* absurd *)

vred.
apply eqit_Ret.

(* genIR *)
{
  split; [| split]; cbn; eauto.
  - (* Need to enter scope,then escape it to link with appropriate state *)
    eapply state_invariant_Γ; eauto.
    admit.
  - destruct H; eauto.
  - solve_local_scope_modif.
}

contradiction. contradiction.
Admitted.

Section Swap.

Definition pair_rel {A B} (RA : A -> A -> Prop) (RB : B -> B -> Prop) :=
  (fun '(a, b) '(a', b') => RA a a' /\ RB b b').

(* < Desired Lemma > *)
Lemma mem_block_equiv_is_order_independent :
  ∀ (n : nat) (init_vec : memoryH) x y σ f,
    eutt (E := void1) (Coqlib.option_rel (pair_rel (@eq memoryH) (@equiv mem_block _)))
      (interp_helix (DSHIMap_tfor_up σ f 0 n x y) init_vec)
      (interp_helix (DSHIMap_tfor_down σ f 0 n n x y) init_vec).
Proof.
  intros *.
  unfold DSHIMap_tfor_up, DSHIMap_tfor_down.
Admitted.

Instance option_pair_rel_Equiv {A B} {R : A -> A -> Prop} {S : B -> B -> Prop}
          {EQR: Equivalence R} {EQS: Equivalence S}
  : Equivalence (Coqlib.option_rel (pair_rel R S)).
Proof.
  split.
  - red; intros [ [] | ]; constructor; unfold pair_rel; split; reflexivity.
  - red; intros [ [] | ] [ [] | ] H; inv H ; constructor; unfold pair_rel in *.
    destruct H2 as []. split; symmetry; auto.
  - red; intros [ [] | ] [ [] | ] [ [] | ] H H'; inv H; inv H'; constructor;
      unfold pair_rel in *.
    destruct H2 as []; destruct H1 as []; split; etransitivity; eauto.
Qed.

Notation "⤉ ( R , S ) " := (Coqlib.option_rel (pair_rel R S)) (at level 10).

Definition equiv_mem_block_frag (i n : nat) (m m' : mem_block) :=
  forall k, (i <= k -> k < n -> find k m = find k m').

Definition equiv_mem_block (n : nat) (m m' : mem_block) :=
  equiv_mem_block_frag 0 n m m'.

Instance option_pair_Equivalence: (Equivalence (⤉ (@eq memoryH, @equiv mem_block _))).
Proof.
  intros. apply (@option_pair_rel_Equiv memoryH mem_block eq equiv _ mem_block_Equiv_Equivalence).
Qed.

Lemma imap_body_post:
  forall E m1 m2 init σ f i,
    no_failure (interp_helix (E := E) (DSHIMap_body σ f i init m2) m1) ->
  forall m0 b t0 b1,
    MInt64asNT.from_nat i ≡ inr t0 ->
    mem_lookup_err "Error reading memory denoteDSHIMap" i init ≡ inr b ->
    Returns (E := E) (Some (m0, b1)) (interp_helix (denoteIUnCType σ f t0 b) m1) ->
    Returns (Some (m0, mem_add i b1 m2)) (interp_helix (E := E) (DSHIMap_body σ f i init m2) m1).
Proof.
  intros. cbn in *.
  assert (H' := H).
  apply no_failure_helix_bind_prefix in H.
  rewrite interp_helix_bind.
  unfold lift_Derr in H.

  destruct (mem_lookup_err "Error reading memory denoteDSHIMap" i init) eqn: MEM.

  try_abs.
  cbn. rewrite interp_helix_ret. cbn. rewrite bind_ret_l.


  eapply no_failure_helix_bind_continuation in H'.
  2 : {
    cbn. rewrite interp_helix_ret. constructor. cbn. reflexivity.
  }

  clear H.
  assert (H := H').
  eapply no_failure_helix_bind_prefix in H'.
  unfold lift_Serr in H'. destruct (MInt64asNT.from_nat i) eqn: HM. cbn in *.
  try_abs. cbn.
  rewrite interp_helix_bind; cbn. rewrite interp_helix_ret. cbn.
  rewrite bind_ret_l.
  rewrite interp_helix_bind.

  eapply no_failure_helix_bind_continuation in H.
  2 : {
    cbn. rewrite interp_helix_ret. constructor. cbn. reflexivity.
  }


  inv H0. inv H1.
  eapply no_failure_helix_bind_prefix in H.
  red in H.
  eapply Returns_bind. apply H2. cbn. rewrite interp_helix_ret. cbn. constructor. reflexivity.
Qed.

(* < Generalized Lemma > Equivalent to Desired lemma when i = 0 *)
Lemma swap_ind:
  ∀ n i : nat,
    (∀ (memH : memoryH) (σ : evalContext) (f : AExpr) (init : mem_block),
        eutt (E := void1) (⤉ (eq, equiv))
          (interp_helix (vec <- tfor (λ (i0 : nat) (acc : mem_block), DSHIMap_body σ f i0 init acc) 0 i init;;
            tfor (λ (i0 : nat) (acc : mem_block), DSHIMap_body σ f (n - 1 - i0) init acc) 0 (n - i) vec) memH)
          (interp_helix (vec <- tfor (λ (i0 : nat) (acc : mem_block), DSHIMap_body σ f (S i - 1 - i0) init acc) 0 i init;;
            tfor (λ (i0 : nat) (acc : mem_block), DSHIMap_body σ f i0 init acc) (S i) n vec) memH))
    → ∀ (memH : memoryH) (σ : evalContext) (f : AExpr) (init : mem_block),
      0 < S i
      → S i < n
      -> no_failure (E := void1) (interp_helix (vec <- tfor (λ (i0 : nat) (acc : mem_block), DSHIMap_body σ f i0 init acc) 0 (S i) init;;
                              tfor (λ (i0 : nat) (acc : mem_block), DSHIMap_body σ f (n - 1 - i0) init acc) 0 (n - S i) vec) memH)
      → eutt (E := void1) (⤉ (eq, equiv_mem_block n))
        (interp_helix (vec <- tfor (λ (i0 : nat) (acc : mem_block), DSHIMap_body σ f i0 init acc) 0 (S i) init;;
        tfor (λ (i0 : nat) (acc : mem_block), DSHIMap_body σ f (n - 1 - i0) init acc) 0 (n - S i) vec) memH)
        (interp_helix (vec <- tfor (λ (i0 : nat) (acc : mem_block), DSHIMap_body σ f (S (S i) - 1 - i0) init acc) 0 (S i) init;;
          tfor (λ (i0 : nat) (acc : mem_block), DSHIMap_body σ f i0 init acc) (S (S i)) n vec) memH).
Proof.
  intros n i IHi memH σ f init LO HI NOFAIL.
  Opaque DSHIMap_body.
  assert (EQ: S (S i) - 1 ≡ S i) by lia; rewrite EQ; clear EQ.

    setoid_rewrite tfor_split with (j := i) at 1; try lia.

    assert (
      SWAP_LHS:
        eutt (E := void1) (⤉ (eq, equiv_mem_block n))

          (interp_helix (vec <- (tfor (λ (i0 : nat) (acc : mem_block), DSHIMap_body σ f i0 init acc) 0 i init) ;;
                          vec <- (tfor (λ (i0 : nat) (acc : mem_block), DSHIMap_body σ f i0 init acc) i (S i) vec) ;;
                          tfor (λ (i0 : nat) (acc : mem_block), DSHIMap_body σ f (n - 1 - i0) init acc) 0 (n - S i) vec) memH)

          (interp_helix (vec <- (tfor (λ (i0 : nat) (acc : mem_block), DSHIMap_body σ f i0 init acc) 0 i init) ;;
                          (tfor (λ (i0 : nat) (acc : mem_block), DSHIMap_body σ f (n - 1 - i0) init acc) 0 (n - i) vec)) memH)). {
      intros; setoid_rewrite interp_helix_bind.
      eapply eutt_clo_bind. reflexivity.

      intros [[] |] [[]|] EQ; inv EQ.
      2 : { apply eqit_Ret; constructor. }
      setoid_rewrite tfor_split with (j := n - S i) at 2; try lia.
      cbn.

      assert (
          H: tfor (λ (i0 : nat) (acc : mem_block), DSHIMap_body σ f (n - 1 - i0) init acc) (n - S i) (n - i) m2 ≈
                tfor (λ (i0 : nat) (acc : mem_block), DSHIMap_body σ f i0 init acc) i (S i) m2). {
        rewrite tfor_unroll. 2 : lia.
        assert (EQ : S (n - S i) ≡ n - i) by lia; rewrite EQ; clear EQ.
        assert (EQ : n - 1 - (n - S i) ≡ i) by lia; rewrite EQ; clear EQ.
        setoid_rewrite tfor_0. rewrite bind_ret_r. rewrite tfor_unroll; try lia.
        setoid_rewrite tfor_0. rewrite bind_ret_r.
        reflexivity.
      }

      setoid_rewrite <- H; clear H.

      rewrite interp_helix_bind.

      assert (forall m m2, eutt (E := void1) eq
            (interp_helix (tfor (λ (i0 : nat) (acc : mem_block), DSHIMap_body σ f (n - 1 - i0) init acc) (n - S i) (n - i) m2) m)
            (interp_helix (DSHIMap_body σ f i init m2) m)). {
        intros.
        rewrite tfor_unroll.
        assert (EQ : n - 1 - (n - S i) ≡ i) by lia; rewrite EQ; clear EQ.
        assert (EQ : S (n - S i) ≡ n - i) by lia; rewrite EQ; clear EQ.
        setoid_rewrite tfor_0. rewrite bind_ret_r. reflexivity. lia.
      }

      setoid_rewrite H.
      match goal with
      | [ |- _ ?R ] => remember R as RHS
      end.
      assert (RHS ≈
        interp_helix (vec <- tfor (λ (i0 : nat) (acc : mem_block), DSHIMap_body σ f (n - 1 - i0) init acc) 0 (n - S i) m2;;
                      (DSHIMap_body σ f i init vec)) m1). {
        subst. setoid_rewrite interp_helix_bind.
        eapply eutt_clo_bind. reflexivity.

        intros [[] |] [[] |] EQ; inv EQ. 2 : reflexivity.
        apply H.
      }
      rewrite H0. clear H0 HeqRHS H RHS.

      setoid_rewrite interp_helix_bind.
      eapply eqit_mon; auto.

      Unshelve.
      3 : exact (⤉ (eq, (fun x y => equiv_mem_block_frag i (S i) x y /\ equiv_mem_block_frag (S i) n x y))).
      {
        intros [[] |] [[] |] EQ; inv EQ. inv H1.
        2 : constructor.
        constructor. cbn. split; auto.
        destruct H0.
        Set Nested Proofs Allowed.

        Lemma equiv_mem_block_split:
          forall i j k m m',
            i <= j -> S j <= k ->
            equiv_mem_block_frag i (S j) m m' /\ equiv_mem_block_frag (S j) k m m' ->
            equiv_mem_block k m m'.
        Proof.
          unfold equiv_mem_block, equiv_mem_block_frag; intros * B B' []. intros.

          destruct (k0 <=? S j) eqn: EQ.
          apply H. rewrite Nat.leb_le in EQ.
        Admitted.
        admit.
      }


      (* match goal with *)
      (* | [ |- eutt _ (ITree.bind ?pre ?post) (ITree.bind ?pre' ?post') ] => *)
      (*     remember pre as PRE ; remember post as POST; *)
      (*     remember pre' as PRE' ; remember post' as POST' *)
      (* end. *)

      (* eapply commut_gen'.  *)
      (*     (Q1 := fun x => Returns x PRE) *)
      (*     (Q2 := fun x => Returns x PRE'). *)
      (* - admit. *)
      (* - admit. *)
      (* - rewrite has_post_post_strong. eapply eutt_Returns_. eauto. *)
      (* - rewrite has_post_post_strong. eapply eutt_Returns_. eauto. *)
      (* - intros. rewrite has_post_post_strong. eapply eutt_Returns_. *)
      (*   intros [[] |] EQ. subst. *)
      (*   destruct a as [[] |]. *)

      (*   intros. *)
      (* - admit. *)
      (* - admit. *)

    (* setoid_rewrite bind_bind. *)
    (* rewrite SWAP_LHS; clear SWAP_LHS. *)
    (* rewrite IHi; try lia. clear IHi. *)

    (* assert (EQ : S i - 1 ≡ i) by lia; rewrite EQ; clear EQ. *)
    (* setoid_rewrite tfor_unroll at 2. *)

    (* assert (EQ : S i - 0 ≡ S i) by lia; rewrite EQ; clear EQ. *)

    (* assert ( *)
    (*   SWAP_LHS: *)
    (*     eutt (E := void1) eq *)
    (*          (interp_helix *)
    (*             (vec <- DSHIMap_body σ f (S i) init init;; *)
    (*               tfor (λ (i0 : nat) (acc : mem_block), DSHIMap_body σ f (S i - i0) init acc) 1 (S i) vec ) memH) *)
    (*          (interp_helix *)
    (*               (vec <- tfor (λ (i0 : nat) (acc : mem_block), DSHIMap_body σ f (S i - i0) init acc) 1 (S i) init ;; *)
    (*                DSHIMap_body σ f (S i) init vec) memH)). { *)
    (*   setoid_rewrite interp_helix_bind. *)
    (*   eapply commut_gen; admit. *)
    (* } *)
    (* all : try lia. *)

    (* setoid_rewrite interp_helix_bind at 2. *)
    (* rewrite SWAP_LHS; clear SWAP_LHS. *)
    (* rewrite <- interp_helix_bind. *)
    (* rewrite tfor_ss_dep. *)
    (* all : try lia. *)
    (* 2 : { Unshelve. 4 : exact (fun n mem_bl => DSHIMap_body σ f (i - n) init mem_bl). intros; reflexivity. shelve. shelve. } *)
    (* setoid_rewrite bind_bind. *)
    (* setoid_rewrite interp_helix_bind. *)
    (* eapply eutt_clo_bind. reflexivity. *)

    (* intros [[] |] [[] |] EQ; inv EQ. 2 : reflexivity. *)
    (* rewrite tfor_split with (j := (S (S i))); try lia. *)
    (* rewrite tfor_unroll. setoid_rewrite tfor_0. *)
    (* rewrite bind_ret_r. reflexivity. lia. *)
    (* Unshelve. *)

Admitted.
End Swap.<|MERGE_RESOLUTION|>--- conflicted
+++ resolved
@@ -143,6 +143,7 @@
       denoteDSHOperator σ (DSHIMap n x y f) ≈
       '(x_i, _) <- denotePExpr σ x;;
       '(y_i, _) <- denotePExpr σ y;;
+        _ <- lift_Serr (assert_nat_neq "DSHIMap 'x' must not be equal 'y'" x_i y_i);;
        x2 <- trigger (MemLU "Error looking up 'x' in DSHIMap" x_i);;
        y0 <- trigger (MemLU "Error looking up 'y' in DSHIMap" y_i);;
        y' <- DSHIMap_tfor_up (protect_p σ y) f 0 n x2 y0 ;;
@@ -153,11 +154,6 @@
     cbn.
     repeat (eapply eutt_clo_bind; [reflexivity|intros; try break_match_goal; subst]).
     setoid_rewrite denoteDSHIMap_as_tfor.
-<<<<<<< HEAD
-=======
-    (* rewrite eq_rev. *)
-  Admitted.
->>>>>>> ca0f19b1
 
     rewrite eq_rev.
     reflexivity.
