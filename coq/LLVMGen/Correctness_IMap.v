--- conflicted
+++ resolved
@@ -304,13 +304,10 @@
 
   (* Clean up [no_failure] *)
   repeat apply no_failure_Ret in NOFAIL.
-<<<<<<< HEAD
   break_match_hyp; try_abs.
 
   repeat apply no_failure_Ret in NOFAIL.
 
-=======
->>>>>>> 2a88bc19
 
   edestruct @no_failure_helix_LU as (? & NOFAIL' & ?); eauto; []; clear NOFAIL; rename NOFAIL' into NOFAIL; cbn in NOFAIL; eauto.
   edestruct @no_failure_helix_LU as (? & NOFAIL' & ?); eauto; []; clear NOFAIL; rename NOFAIL' into NOFAIL; cbn in NOFAIL; eauto.
