(* Definitions and lemmas related to correcntess of memory initialization *)

Require Import Helix.LLVMGen.Correctness_Prelude.
Require Import Helix.LLVMGen.Correctness_Invariants.
Require Import ITree.Basics.HeterogeneousRelations.

Require Import MathClasses.misc.util.

Require Import Vellvm.Semantics.IntrinsicsDefinitions.

Import ListNotations.
Import MonadNotation.
Import ITreeNotations.

Set Implicit Arguments.
Set Strict Implicit.
Import List.

Section EnvironmentConsistency.

  (* Consistency check to gurantee that there is no intrinsic named "main" *)
  Fact main_is_not_in_intrinsics:
    is_None (List.find (fun x => eqb "main" x) (declaration_names defined_intrinsics_decls)).
  Proof.
    cbn.
    tauto.
  Qed.

  (* Consistency check to gurantee that there are no duplicate intrinsic names *)
  Fact intrinsics_unique:
    list_uniq id (declaration_names defined_intrinsics_decls).
  Proof.
    cbn.
    unfold list_uniq.
    intros.
    cbv in H1; subst b.
    repeat match goal with
           | [H : context[nth_error _ ?x] |- _ ] =>
             destruct x; cbn in H
           end.
    all: congruence.
  Qed.

End EnvironmentConsistency.

Fact initIRGlobals_cons_head_uniq:
  ∀ (a : string * DSHType) (globals : list (string * DSHType))
    (data : list binary64)
    (st: IRState)
    {res},
    initIRGlobals data (a :: globals) st ≡ inr res ->
    forall (j : nat) (n : string) (v : DSHType),
      (nth_error globals j ≡ Some (n, v) /\ n ≡ fst a) → False.
Proof.
  intros a globals data st res H j n v C.
  unfold initIRGlobals, global_uniq_chk in H.
  cbn in H.
  repeat break_match_hyp; repeat try inl_inr.
  unfold assert_false_to_err in Heqs.
  subst.
  break_if.
  -
    cbn in Heqs.
    inl_inr.
  -
    inl_inr_inv.
    subst.
    assert(globals_name_present (fst a) globals ≡ true).
    {
      clear -C.
      apply nth_to_globals_name_present.
      exists (n,v).
      exists j.
      apply C.
    }
    congruence.
Qed.

(* If [initIRGlobals] suceeds, the names of variables in [globals] were unique *)
Lemma initIRGlobals_names_unique {globals data st res}:
  initIRGlobals data globals st ≡ inr res → list_uniq fst globals.
Proof.
  revert st res data.
  induction globals; intros.
  -
    cbn in H.
    inv H.
    apply list_uniq_nil.
  -
    apply list_uniq_cons.
    split.
    +
      cbn in H.
      break_match_hyp;[inl_inr|].
      break_let.
      break_match_hyp;[inl_inr|].
      repeat break_let; subst.
      break_match_hyp;[inl_inr|].
      repeat break_let; subst.
      inv H.
      eapply IHglobals.
      eauto.
    +
      (* [a] must not be present in [globals] *)
      unfold not.
      intros C.
      destruct C as (j & [n v] & C); cbn in C.
      eapply initIRGlobals_cons_head_uniq; eauto.
Qed.

(* Note: this could not be proben for arbitrary [chk] function,
   so we prove this only for [no_chk] *)
Lemma init_with_data_app
      {A: Type} (* input values *)
      {B: Type} (* output values we collect *)
      {C: Type} (* data *)
      (f: C -> A -> err (C*B))
      (c c': C) (* initial data *)
      (l0 l1: list A)
      (b: list B)
  :
    init_with_data f no_chk c (l0++l1) ≡ inr (c',b) ->
    ∃ c1 b1 b2,
      (init_with_data f no_chk c l0 ≡ inr (c1,b1) /\
       init_with_data f no_chk c1 l1 ≡ inr (c',b2) /\
       b ≡ (b1 ++ b2)%list).
Proof.
  revert l0 l1 c c' b.
  induction l0; intros.
  -
    cbn in H.
    repeat eexists.
    eauto.
  -
    cbn in H.
    repeat break_match_hyp; try inl_inr.
    inl_inr_inv.
    subst.
    apply IHl0 in Heqs0; clear IHl0.
    destruct Heqs0 as (c1 & b1 & b2 & H1 & H2 & E).
    repeat eexists; cbn.
    +
      rewrite Heqs.
      rewrite H1.
      eauto.
    +
      eauto.
    +
      cbn.
      f_equiv.
      auto.
Qed.

Lemma monadic_fold_left_err_app
         {A B : Type}
         (f : A -> B -> err A)
         (s0 s2 : A)
         (l0 l1 : list B):
  ListSetoid.monadic_fold_left f s0 (l0++l1) ≡ inr s2
  ->
  ∃ s1,
  ListSetoid.monadic_fold_left f s0 l0 ≡ inr s1 /\
  ListSetoid.monadic_fold_left f s1 l1 ≡ inr s2.
Proof.
  revert l0 l1 s0 s2 f.
  induction l0; intros.
  -
    cbn in *.
    eexists; auto.
  -
    cbn in H.
    break_match_hyp; [inl_inr|].
    eapply IHl0 in H.
    destruct H as [s1 [H1 H2]].
    eexists.
    split; [|eauto].
    cbn.
    rewrite Heqs.
    apply H1.
Qed.

(* TODO: This is general-purpose. Move elsewhere? *)
Lemma mapsto_alist_app_1st
      {K V: Type}
      (R : K → K → Prop)
      `{RD: RelDec.RelDec _ R}
      `{RDC: @RelDec.RelDec_Correct K R RD}
      (g g' : alist K V)
      (v : V)
      (n : K):
  mapsto_alist RD g n v ->
  mapsto_alist RD (g ++ g')%list n v.
Proof.
  revert v n.
  induction g; intros.
  -
    inversion H.
  -
    cbn.
    destruct a as [k0 v0].
    apply mapsto_alist_cons; [apply RDC|].
    destruct (RelDec.rel_dec n k0) eqn:K0.
    +
      right.
      split.
      *
        rewrite RelDec.rel_dec_correct in K0.
        apply K0.
      *
        apply mapsto_alist_cons in H ; [| auto].
        destruct H.
        destruct H.
        rewrite RelDec.rel_dec_correct in K0.
        congruence.
        apply H.
    +
      left.
      split.
      *
        apply IHg.
        apply mapsto_alist_cons in H ; [| auto].
        destruct H.
        apply H.
        destruct H.
        apply RelDec.rel_dec_correct in H.
        congruence.
      *
        apply RelDec.neg_rel_dec_correct in K0.
        apply K0.
Qed.

Lemma alist_find_nth_error_list_uniq
      (g : global_env)
      (x : nat)
      (n: raw_id)
      (v : dvalue)
      (U: list_uniq fst g):
  nth_error g x ≡ Some (n, v) →
  alist_find n g ≡ Some v.
Proof.
  revert U.
  revert x v n.
  induction g; intros.
  -
    rewrite nth_error_nil in H.
    some_none.
  -
    cbn.
    break_let.
    break_if.
    +
      unfold RelDec.rel_dec, AstLib.eq_dec_raw_id in Heqb.
      cbn in Heqb.
      break_match; [| inversion Heqb].
      subst.
      destruct x.
      *
        cbn in H.
        some_inv.
        reflexivity.
      *
        cbn in H.
        clear - U H.
        exfalso.
        apply list_uniq_cons in U.
        destruct U.
        contradict H1.
        eexists.
        eexists.
        eauto.
    +
      destruct x.
      *
        clear IHg.
        cbn in *.
        some_inv.
        subst.
        clear - Heqb.
        unfold RelDec.rel_dec, AstLib.eq_dec_raw_id in Heqb.
        cbn in Heqb.
        break_if.
        inversion Heqb.
        contradict n0.
        reflexivity.
      *
        cbn in H.
        eapply IHg.
        eapply list_uniq_de_cons; eauto.
        eapply H.
Qed.

Definition state_invariant_mcfg (σ : evalContext) (s : IRState) : Rel_mcfg_T unit unit :=
  fun '(memH,_) '(memV,((l,sl),(g,_))) =>
    state_invariant σ s memH (memV,(l,g)).

Definition post_init_invariant_mcfg (fnname:string) (σ : evalContext) (s : IRState) : Rel_mcfg_T unit unit :=
  fun '(memH,_) '(memV,((l,sl),(g,_))) =>
    post_init_invariant fnname σ s memH (memV,(l,g)).

Definition declarations_invariant_mcfg (fnname:string) : Pred_mcfg_T unit :=
  fun '(memV,((l,sl),(g,_))) =>
    declarations_invariant fnname (memV,(l,g)).

Lemma memory_set_seq2 {E}
      (i1 i2: nat)
      (b1 b2: mem_block)
      (m0: memoryH)
  :
    (Ret (memory_set (memory_set m0 i1 b1) i2 b2, ()) : itree E _)
    ≈
    ITree.bind (Ret (m0,()))
     (fun '(x,_) => Ret (memory_set (memory_set m0 i1 b1) i2 b2, ())).
Proof.
  cbn; rewrite bind_ret_l; reflexivity.
Qed.

Lemma memory_set_seq {E}
      (i1: nat)
      (b1: mem_block)
      (m0: memoryH)
  :
    (Ret (memory_set m0 i1 b1, ()) : itree E _)
    ≈
    ITree.bind
      (Ret (m0, ()))
      (fun '(x,_) => Ret (memory_set x i1 b1, ())).
Proof.
  cbn; rewrite bind_ret_l; reflexivity.
Qed.



(* YZ TODO : Move *)
Arguments allocate : simpl never.

Local Ltac pose_interp_to_L3_alloca m' a' A AE:=
  match goal with
  | [|-context[interp_to_L3 ?defs (trigger (Alloca ?t)) ?g ?l ?m]] =>
    pose proof (interp_to_L3_alloca
                  defs
                  m t g l)
      as [m' [a' [A AE]]]
  end.

(* [global_uniq_chk] in succeeds, does not modify state *)
Fact global_uniq_chk_preserves_st:
  forall a globals i0 i1 u,
    global_uniq_chk a globals i0 ≡ inr (i1, u) ->
    i0 ≡ i1.
Proof.
  intros a globals i0 i1 u H.
  unfold global_uniq_chk in H.
  unfold ErrorWithState.err2errS in H.
  break_match_hyp;inv H.
  reflexivity.
Qed.


Fact initOneIRGlobal_state_change:
  forall data nm t g' i0 i1 r,
    initOneIRGlobal data (nm,t) i0 ≡ inr (i1, (g', r))
    -> inr (i1,()) ≡ (addVars [(ID_Global (Name nm), TYPE_Pointer (getIRType t))]) i0.
Proof.
  intros data nm t g' i0 i1 r H.
  unfold initOneIRGlobal in H.
  destruct t.
  - break_let.
    inv H.
    reflexivity.
  - break_let; cbn in H; inl_inr_inv; reflexivity.
  - break_let; cbn in H; inl_inr_inv; reflexivity.
Qed.

Lemma getStateVar_preserves_st
      {s : string}
      {n : nat}
      {st st' r} :
  getStateVar s n st ≡ inr (st', r) ->
  st ≡ st'.
Proof.
  intros.
  unfold getStateVar in H.
  cbn in H.
  unfold ErrorWithState.option2errS in H.
  break_match; inversion H; subst.
  reflexivity.
Qed.

Lemma genMExpr_preserves_Γ
      {m : MExpr}
      {s s' r} :
  genMExpr m s ≡ inr (s', r) ->
  Γ s ≡ Γ s'.
Proof.
  intros.
  unfold genMExpr in H.
  destruct m; [| inversion H].
  destruct p.
  unfold bind in H.
  break_let.
  inversion Heqm; subst ret bind; clear Heqm.
  repeat break_match; inversion H.
  subst.
  apply getStateVar_preserves_st in Heqs0.
  congruence.
Qed.

Transparent incLocal.
Transparent incVoid.
Transparent incBlock.
Transparent incBlockNamed.

Lemma genNExpr_preserves_Γ
      {n : NExpr}
      {s s' r} :
  genNExpr n s ≡ inr (s', r) ->
  Γ s ≡ Γ s'.
Proof.
  intros.
  generalize dependent r.
  generalize dependent s.
  generalize dependent s'.
  induction n.

  { (* base case 1 *)
    intros.
    unfold genNExpr in H.
    unfold bind in H.
    repeat break_let.
    inversion Heqm; subst ret bind; clear Heqm.
    repeat break_match; inversion H; subst; clear H.
    +
      apply getStateVar_preserves_st in Heqs0.
      subst; reflexivity.
    +
      apply getStateVar_preserves_st in Heqs0; subst i.
      apply incLocal_Γ in Heqs1.
      congruence.
  }

  { (* base case 2 *)
    intros.
    cbn in H.
    inversion H; reflexivity.
  }

  (* inductive cases *)
  all: intros; cbn in H.
  all: destruct (genNExpr n1 s)  as [t | [s1 [ae1 ac1]]] eqn:N1; [inl_inr |].
  all: destruct (genNExpr n2 s1) as [t | [s2 [ae2 ac2]]] eqn:N2; [inl_inr |].
  all: inversion_clear H. (* clear H H1 H2. *)
  all: apply IHn1 in N1.
  all: apply IHn2 in N2.
  all: cbn; congruence.
Qed.

Lemma genAExpr_preserves_Γ
      {a : AExpr}
      {s s' r} :
  genAExpr a s ≡ inr (s', r) ->
  Γ s ≡ Γ s'.
Proof.
  intros.
  generalize dependent r.
  generalize dependent s.
  generalize dependent s'.
  induction a.

  { (* base case 1 *)
    intros.
    unfold genAExpr in H.
    unfold bind in H.
    repeat break_let.
    inversion Heqm; subst ret bind; clear Heqm.
    repeat break_match; inversion H; subst; clear H.
    +
      apply getStateVar_preserves_st in Heqs0.
      apply incLocal_Γ in Heqs1.
      congruence.
    +
      apply getStateVar_preserves_st in Heqs0.
      congruence.
  }

  { (* base case 2 *)
    intros.
    cbn in H.
    inversion H; reflexivity.
  }

  {
    intros.
    cbn in H.
    repeat break_match; inversion_clear H.
    subst.
    apply genNExpr_preserves_Γ in Heqs0.
    apply genMExpr_preserves_Γ in Heqs1.
    cbn.
    congruence.
  }

  {
    intros.
    cbn in H.
    destruct (genAExpr a s)  as [t | [s1 [ae1 ac1]]] eqn:A; [inl_inr |].
    apply IHa in A.
    inversion H.
    cbn.
    congruence.
  }

  (* inductive cases *)
  all: intros; cbn in H.
  all: destruct (genAExpr a1 s)  as [t | [s1 [ae1 ac1]]] eqn:A1; [inl_inr |].
  all: destruct (genAExpr a2 s1) as [t | [s2 [ae2 ac2]]] eqn:A2; [inl_inr |].
  all: inversion_clear H. (* clear H H1 H2. *)
  all: apply IHa1 in A1.
  all: apply IHa2 in A2.
  all: cbn; congruence.
Qed.

Transparent resolve_PVar.
Lemma resolve_PVar_simple : forall p s s' x v,
    resolve_PVar p s ≡ inr (s', (x, v)) ->
    exists sz n,
      nth_error (Γ s') n ≡ Some (x, TYPE_Pointer (TYPE_Array sz TYPE_Double)) /\
      MInt64asNT.from_Z sz ≡ inr v /\ p ≡ PVar n /\ s ≡ s'.
Proof.
  intros * H.
  unfold resolve_PVar in H.
  cbn* in H.
  simp.
  do 2 eexists; eauto.
Qed.
Opaque resolve_PVar.

(* This lemma states that [genIR] if succeeds does not leak
   compiler state variable *)
Lemma genIR_prserves_Γ
      {op: DSHOperator}
      {nextblock: block_id}
      {s s' segment}:
  genIR op nextblock s ≡ inr (s', segment) ->
  Γ s ≡ Γ s'.
Proof.
  intros.
  induction op.
  -
    cbn in H; inversion H; reflexivity.
  -
    unfold genIR in H.
    repeat break_let; subst.
    unfold catch in H.
    repeat break_let; subst.
    unfold ErrorWithState.Exception_errS in Heqm.
    inversion Heqm; subst; clear Heqm.
    remember
      ["--- Operator: " @@ string_of_DSHOperator (DSHAssign (p, n) (p0, n0)) @@ "---"]
      as T; clear HeqT.
    simpl bind in H.
    repeat break_match; try inl_inr; try (inversion H; fail).
    repeat inl_inr_inv; subst.
    inversion H0; subst; clear H0.
    replace i with s in * by
        (apply resolve_PVar_simple in Heqs1;
         destruct Heqs1 as [t1 [t2 H]];
           apply H).
    replace i2 with s in *
      by (apply resolve_PVar_simple in Heqs2;
          destruct Heqs2 as [t1 [t2 H]];
          apply H).
    clear Heqs1 Heqs2 p p0.
    unfold genFSHAssign in Heqs3.
    remember "Assign"%string as A.
    simpl bind in Heqs3.
    repeat break_match; try inl_inr.
    repeat inl_inr_inv; subst.
    apply genNExpr_preserves_Γ in Heqs0.
    apply genNExpr_preserves_Γ in Heqs1.
    cbn in Heqs0, Heqs1.
    congruence.
Admitted.

(* Helper boolean predicate to check if member of [Γ] in [IRState] is global *)
Definition is_var_Global (v:ident * typ): bool :=
  match (fst v) with
  | ID_Global _ => true
  | _ => false
  end.

(* See also: [init_with_data_len] *)
Lemma init_with_data_env_len
      (globals : list (string * DSHType))
      (d0 d1 : list binary64)
      (s0 s1: IRState)
      (chk : string * DSHType → list (string * DSHType) → cerr ())
      (gdecls : list (toplevel_entity typ (LLVMAst.block typ * list (LLVMAst.block typ))))
  :
    init_with_data initOneIRGlobal chk d0 globals s0 ≡ inr (s1, (d1, gdecls)) →
    List.length (Γ s1) ≡
    List.length (List.filter is_var_Global (Γ s0)) + List.length globals.
Proof.
Admitted.

Lemma split_hd_len {A : Type} (l l1 l2 : list A) (n : nat) :
  ListUtil.split l n ≡ Some (l1, l2) -> length l1 ≡ n.
Proof.
  enough (forall acc, ListUtil.split_aux acc l n ≡ Some (l1, l2) -> length l1 ≡ n + length acc).
  {
    intros.
    rewrite H with (acc:=[]).
    cbn.
    apply Nat.add_0_r.
    assumption.
  }
  generalize dependent l.
  induction n.
  -
    intros.
    destruct l.
    all: inversion H; subst.
    all: rewrite ListUtil.rev_append_rev, app_nil_r, rev_length.
    all: reflexivity.
  -
    intros.
    destruct l; [inversion H |].
    cbn in H.
    apply IHn in H.
    cbn in H.
    rewrite plus_Snm_nSm.
    assumption.
Qed.

Lemma split_tl_len {A : Type} (l l1 l2 : list A) (n : nat) :
  ListUtil.split l n ≡ Some (l1, l2) -> length l2 ≡ (length l - n)%nat.
Proof.
  intros.
  copy_apply ListUtil.split_correct H.
  apply split_hd_len in H.
  subst.
  rewrite ListUtil.length_app.
  lia.
Qed.

From ITree Require Import
     Basics.Monad. 

(* similar to [map_monad_app] but for [map_monad_],
   without unnecessary bindings *)
Lemma map_monad_app_
      {m : Type -> Type}
      {Mm : Monad m}
      {EqMm : Eq1 m}
      {HEQP: Eq1Equivalence m}
      {ML: MonadLawsE m}
      {A : Type}
      (f : A -> m unit)
      (l1 l2 : list A)
  :
    (map_monad_ f (l1 ++ l2) ≈
    map_monad_ f l1 ;;
    map_monad_ f l2)%monad.
Proof.
  unfold map_monad_.
  rewrite map_monad_app.
  generalize (map_monad f l1);
    generalize (map_monad f l2);
    intros L1 L2.
  repeat setoid_rewrite bind_bind.
  setoid_rewrite bind_ret_l.
  reflexivity.
Qed.

(* all allocations and initializations operate using [map_monad_].
   It is nicer to work with than [map_monad], so fold it whenver possible *)
Local Ltac fold_map_monad_ :=
  repeat
  match goal with
  | |- context [map_monad ?f ?L;; Ret ()] =>
    replace (map_monad f L;; Ret ())
      with (map_monad_ f L)
      in *
      by reflexivity
  end.


Local Ltac fold_initialization :=
  repeat
  match goal with
  | |- context[map_monad_ allocate_global ?l] =>
    replace (map_monad_ allocate_global l)
      with (allocate_globals l)
      in *
      by reflexivity
  | |- context[map_monad_ allocate_declaration ?l] =>
    replace (map_monad_ allocate_declaration l)
      with (allocate_declarations l)
      in *
      by reflexivity
  | |- context[map_monad_ initialize_global ?l] =>
    replace (map_monad_ initialize_global l)
      with (initialize_globals l)
      in *
      by reflexivity
  end.

Lemma eutt_clo_bind_skip_l
      (E : Type → Type)
      (LT1 LT2 RT1 RT2 RT3 : Type)
      (l1 : itree E LT1)
      (r1 : itree E RT1)
      (ls1 : LT1 → itree E LT2)
      (rs1 : RT1 → itree E RT2)
      (rs2 : RT2 → itree E RT3)
      R1 R2 R3
  :
    eutt R1 l1 r1 ->
    (∀ xl1 xr1, R1 xl1 xr1 -> eutt R2 (ls1 xl1) (rs1 xr1)) ->
    (∀ xl2 xr2, R2 xl2 xr2 → eutt R3 (ret xl2) (rs2 xr2)) ->
    eutt R3 (x <- l1;; ls1 x) (x <- r1;; x' <- rs1 x ;; rs2 x').
Proof.
  intros.
  eapply eutt_clo_bind.
  -
    eassumption.
  -
    intros.
    rewrite <-bind_ret_r.
    eapply eutt_clo_bind.
    +
      eauto.
    +
      eauto.
Qed.

Definition in_global_addr (g : global_env) (x : raw_id) (a : Addr.addr) := 
  g @ x ≡ Some (DVALUE_Addr a).

Definition allocated_xy (memV : memoryV) (g : global_env) :=
  exists ptr0 ptr1,
      allocated ptr0 memV
    /\ allocated ptr1 memV
    /\ in_global_addr g (Anon 0%Z) ptr0
    /\ in_global_addr g (Anon 1%Z) ptr1.

Definition allocated_globals
           (memV : memoryV)
           (g : global_env)
           (globals : list (string * DSHType))
  :=
    forall j (jc : j < length globals),
    exists ptr_llvm,
      allocated ptr_llvm memV
      /\ in_global_addr g (Name (fst (ListUtil.ith jc))) ptr_llvm.
 
(* ZX TODO: consider checking [forall i, globals[i] ~~~ σ[i]] *)
Definition post_alloc_invariant_mcfg
           (globals : list (string * DSHType))
  : Rel_mcfg_T unit unit :=
  fun _ '(memV, (_, (g, _))) =>
    allocated_xy memV g /\
    allocated_globals memV g globals.

Lemma allocate_allocated (m1 m2 : memoryV) (d : dtyp) (a : Addr.addr) :
  allocate m1 d ≡ inr (m2, a) → allocated a m2.
Proof.
  intros AS.
  unfold allocate, allocated in *.
  destruct d; invc AS.
  all: repeat break_let; subst.
  all: unfold add_logical_block, add_logical_block_mem, add_to_frame in *.
  all: repeat break_match; invc Heqm; invc Heqm0.
  all: apply member_add_eq.
Qed.

Lemma allocated_allocate_allocated (m1 m2 : memoryV) (d : dtyp) (a a' : Addr.addr) :
  allocated a m1 -> allocate m1 d ≡ inr (m2, a') → allocated a m2.
Proof.
  intros A AS.
  unfold allocate, allocated in *.
  destruct d; invc AS.
  all: repeat break_let; subst.
  all: unfold add_logical_block, add_logical_block_mem, add_to_frame in *.
  all: repeat break_match; invc Heqm1.
  all: apply member_add_ineq; [| assumption].
  all: unfold next_logical_key, next_logical_key_mem.
  all: simpl.
  all: intros C; rewrite C in A; contradict A.
  all: apply next_logical_key_fresh.
Qed.

(* ZX TODO: This lemma turned out to be useless, but I don't
   want to remove it yet: it can be a useful distilled reference *)
(*
Lemma in_global_addr_add (g : global_env) (i j : raw_id) (a' : Addr.addr) :
  (exists a, in_global_addr g i a) ->
  (exists a, in_global_addr (alist_add j (DVALUE_Addr a') g) i a).
Proof.
  unfold in_global_addr, alist_add.
  intros.
  assert (raw_id_eq_dec : forall x y : raw_id, {x ≡ y} + {x ≢ y}).
  {
    clear; intros.
    destruct x, y.
    all: try (right; discriminate).
    -
      destruct (StringOrdFacts.eq_dec s s0).
      left; congruence.
      right; congruence.
    -
      destruct n, n0.
      all: try (right; discriminate).
      left; reflexivity.
      all: destruct (Pos.eq_dec p p0);
        try (left; congruence);
        try (right; congruence).
    -
      destruct n, n0.
      all: try (right; discriminate).
      left; reflexivity.
      all: destruct (Pos.eq_dec p p0);
        try (left; congruence);
        try (right; congruence).
  }
  specialize (raw_id_eq_dec i j).
  destruct raw_id_eq_dec.
  -
    subst.
    eexists.
    rewrite alist_find_cons_eq by reflexivity.
    reflexivity.
  -
    destruct H as [a H].
    exists a.
    rewrite alist_find_cons_neq by assumption.
    rewrite remove_neq_alist;
      try typeclasses eauto;
      try congruence.
Qed.
*)

(* ZX TODO: move to ListUtil *)
Lemma ith_eq_app_r
      {A : Type} (m l : list A)
      (j : nat)
      (hi : (Datatypes.length l) + j < Datatypes.length (l ++ m)) 
      (hj : j < Datatypes.length m)
  :
    ListUtil.ith (l:=l ++ m) (i:=(Datatypes.length l) + j) hi ≡
    ListUtil.ith (l:=m) (i:=j) hj.
Proof.
  dependent induction l.
  -
    cbn in *.
    apply ListUtil.ith_eq.
    reflexivity.
  -
    cbn in *.
    apply IHl.
Qed.

Lemma eutt_weaken_left: forall {E A B} (R : A -> A -> Prop) (S : A -> B -> Prop)
             (t t' : itree E A) (s : itree E B),
    (* i.e. sub_rel (rcompose R S) S *)
    (forall a a' b, S a' b -> R a a' -> S a b) ->
    eutt R t t' ->
    eutt S t' s ->
    eutt S t s.
Proof.
  intros * LEFTUNIT EQt EQ.
  (* YZ TODO: specialize eqit_mon to eutt *)
  (* ZX: also look at the lemma below, I just copied this *)
  eapply eqit_mon; [reflexivity | reflexivity | | eapply eqit_trans; eauto].
  intros ? ? []; eauto.
Qed.

Lemma eutt_weaken_right: forall {E A B} (R : B -> B -> Prop) (S : A -> B -> Prop)
             (t : itree E A) (s s' : itree E B),
    (* i.e. sub_rel (rcompose R S) S *)
    (forall a b b', S a b' -> R b' b -> S a b) ->
    eutt R s' s ->
    eutt S t s' ->
    eutt S t s.
Proof.
  intros * RIGHTUNIT EQt EQ.
  eapply eqit_mon; [reflexivity | reflexivity | | eapply eqit_trans; eauto].
  intros ? ? []; eauto.
Qed.

Lemma initOneIRGlobal_is_global
      (data data' : list binary64)
      (r : toplevel_entity typ (LLVMAst.block typ * list (LLVMAst.block typ))) 
      (nmt : string * DSHType)
      (s s' : IRState)
  :
    initOneIRGlobal data nmt s ≡ inr (s', (data', r)) ->
    exists g, r ≡ TLE_Global g.
Proof.
  intro R.
  unfold initOneIRGlobal in R.
  repeat break_match; invc R.
  all: eexists; eauto.
Qed.


Definition conj_rel (A B : Type) (R S : A → B → Prop) :=
  fun a b => R a b /\ S a b.

(*
Lemma post_alloc_invariant_mcfg_conj
      (h1 : string * DSHType)
      (tl1 : list (string * DSHType)) 
      (h2 : DSHVal)
      (tl2 : list DSHVal)
  :
    eq_rel
      (post_alloc_invariant_mcfg (h1::tl1) (h2::tl2))
      (conj_rel (post_alloc_invariant_mcfg [h1] [h2]) (post_alloc_invariant_mcfg tl1 tl2)).
Proof.
  intros.
  split; red; intros.
  -
    unfold post_alloc_invariant_mcfg, conj_rel.
    cbn.
    repeat break_match; subst.
    cbn in H.
    split; intros.
    +
      specialize (H j).
      autospecialize H; [lia |].
      destruct H.
      repeat break_match; try lia.
      subst.
      exists x.
      assumption.
    +
      specialize (H (S j)).
      autospecialize H; [lia |].
      destruct H as [p H].
      destruct sumbool_rec (*eqn:SH*) in H.
      *
        break_match; try lia.
        exists p.
        assumption.
      *
        break_match; try lia.
        exists p.
        erewrite ListUtil.ith_eq; [| reflexivity].
        eassumption.
  -
    destruct H as [H TL].
    unfold post_alloc_invariant_mcfg, conj_rel in *.
    repeat break_let; subst.
    intros.
    cbn [Datatypes.length] in *.
    destruct j.
    +
      clear TL.
      cbn in *.
      specialize (H O).
      autospecialize H; [lia |].
      destruct H as [p H].
      exists p.
      assumption.
    +
      clear H.
      specialize (TL j).
      autospecialize TL; [lia |].
      destruct TL as [p TL].
      repeat break_match; try lia.
      *
        exists p.
        eassumption.
      *
        cbn.
        exists p.
        erewrite ListUtil.ith_eq; [| reflexivity].
        eassumption.
Qed.
*)

Lemma global_uniq_chk_app
      (a : string * DSHType)
      (g1 g2 : list (string * DSHType))
      (s : IRState)
  :
    global_uniq_chk a (g1 ++ g2) s ≡ inr (s, ()) ->
    global_uniq_chk a g1 s ≡ inr (s, ()).
Proof.
  intros.
  unfold global_uniq_chk, globals_name_present in *.
  destruct fold_right eqn:FA in H;
    inversion_clear H.
  match goal with
  | [ |- context [fold_right ?f' _ _ ]] => remember f' as f
  end.
  enough (fold_right f false g1 ≡ false) by (now rewrite H).
  rewrite fold_right_app in FA.
  destruct (fold_right f false g2) eqn:FG2; [| assumption].
  contradict FA.
  rewrite Bool.not_false_iff_true.
  induction g1.
  - reflexivity.
  - cbn. rewrite IHg1. now subst.
Qed.

Lemma init_with_data_app_global_uniq_chk
      (pre post : list (string * DSHType))
      (s0 s1 : IRState)
      (l0 l1 : list binary64)
      (g : list (toplevel_entity typ (LLVMAst.block typ * list (LLVMAst.block typ)))) 
  :
    init_with_data initOneIRGlobal
                   global_uniq_chk l0 (pre ++ post) s0 ≡ inr (s1, (l1, g)) →
    ∃ l' s' g1 g2,
      init_with_data initOneIRGlobal global_uniq_chk l0 pre s0 ≡ inr (s', (l', g1)) ∧
      init_with_data initOneIRGlobal global_uniq_chk l' post s' ≡ inr (s1, (l1, g2)) ∧
      g ≡ g1 ++ g2.
Proof.
  dependent induction pre; intros A.
  -
    intros.
    cbn in *.
    repeat eexists.
    assumption.
  -
    rename pre into pre'.
    cbn in A.
    repeat break_match_hyp;
      try inl_inr; repeat inl_inr_inv; subst.
    apply IHpre in Heqs1; clear IHpre.
    destruct Heqs1 as (l' & s' & g1 & g2 & PRE & POST & G).
    repeat eexists.
    2: eassumption.
    2: { instantiate (1:=t :: g1). now rewrite G. }

    copy_apply global_uniq_chk_preserves_st Heqs; subst i.
    cbn.
    erewrite global_uniq_chk_app;
      [| destruct u; eassumption].
    rewrite Heqs0.
    rewrite PRE.
    reflexivity.
Qed.

Lemma init_with_data_no_overwrite
      (m0 m : memoryH)
      (hdata0 hdata : list binary64)
      (globals : list (string * DSHType)) 
      (e : list DSHVal)
  :
    init_with_data initOneFSHGlobal no_chk (m0, hdata0) globals ≡ inr (m, hdata, e) →
    m = memory_union m0 m.
Proof.
  intros I k.
  unfold memory_union.
  rewrite Memory.NP.F.map2_1bis by reflexivity.
  break_match; [| reflexivity].
  rename m1 into mb, Heqo into MB.
  move I after mb.

  move globals at top.
  dependent induction globals; intros.
  -
    invc I.
    now rewrite MB.
  -
    cbn in I.
    repeat break_match; invc I.
    unfold initOneFSHGlobal in Heqs.
    repeat break_match; invc Heqs.
    1: break_match; invc H0.
    all: eapply IHglobals; try eassumption.
    destruct (Nat.eq_dec k (memory_next_key m0)).
    *
      subst.
      pose proof memory_lookup_memory_next_key_is_None m0.
      unfold memory_lookup in H.
      rewrite util.is_None_def in H.
      now rewrite H in MB.
    *
      unfold memory_set.
      now rewrite Memory.NP.F.add_neq_o by congruence.
Qed.

Lemma list_uniq_global_uniq_chk (h : string * DSHType) (tl : list (string * DSHType)) :
  list_uniq fst (h::tl) ->
  forall s, is_OK (global_uniq_chk h tl s).
Proof.
  intros.
  unfold global_uniq_chk.
  unfold ErrorWithState.err2errS.
  break_match; try constructor.
  exfalso.
  unfold assert_false_to_err in Heqs0.
  break_match; invc Heqs0.
  unfold globals_name_present in Heqb.
  assert (exists h', In h' tl /\ Misc.string_beq (fst h') (fst h)).
  {
    clear - Heqb.
    generalize dependent tl.
    intros.
    induction tl; [inv Heqb |].
    -
      cbn in Heqb.
      apply Bool.orb_prop in Heqb.
      destruct Heqb.
      +
        specialize (IHtl H).
        destruct IHtl as (h' & IH & EQH).
        exists h'.
        split.
        apply in_cons; assumption.
        assumption.
      +
        exists a.
        intuition.
  }
  destruct H0 as (h' & IH & EQH).
  unfold list_uniq in H.
  apply In_nth_error in IH.
  destruct IH as [n' NH].
  specialize (H (S n') 0 h' h).
  full_autospecialize H.
  cbn.
  assumption.
  reflexivity.
  unfold Misc.string_beq in EQH.
  break_if; intuition.
  lia.
Qed.

Lemma init_with_data_app_global_uniq_chk_inv
      (pre post : list (string * DSHType))
      (s0 s' s1 : IRState)
      (l0 l' l1 : list binary64)
      (g1 g2 : list (toplevel_entity typ (LLVMAst.block typ * list (LLVMAst.block typ))))
  :
    list_uniq fst (pre ++ post) ->
    init_with_data initOneIRGlobal global_uniq_chk l0 pre s0 ≡ inr (s', (l', g1)) ->
    init_with_data initOneIRGlobal global_uniq_chk l' post s' ≡ inr (s1, (l1, g2)) ->
    init_with_data initOneIRGlobal global_uniq_chk l0 (pre ++ post) s0
    ≡ inr (s1, (l1, g1 ++ g2)).
Proof.
  intros.
  dependent induction pre.
  -
    cbn in *.
    invc H0.
    assumption.
  -
    cbn in *.
    repeat break_match_hyp; invc H0.
    pose proof H as H'.
    apply list_uniq_global_uniq_chk with (s:=s0) in H.
    inversion H.
    break_let; subst.
    symmetry in H2.
    apply global_uniq_chk_preserves_st in Heqs.
    apply global_uniq_chk_preserves_st in H2.
    subst i i1.
    rewrite Heqs0.
    erewrite IHpre.
    +
      reflexivity.
    +
      clear - H'.
      unfold list_uniq in *.
      intros.
      specialize (H' (S x) (S y) a0 b).
      full_autospecialize H'.
      cbn; assumption.
      cbn; assumption.
      assumption.
      lia.
    +
      eassumption.
    +
      eassumption.
Qed.

(* ZX TODO: this should become part of vellvm at some point *)
Lemma interp_to_L3_GR : forall defs id g l m v,
  Maps.lookup id g ≡ Some v ->
  interp_to_L3 defs (trigger (GlobalRead id)) g l m ≈ Ret (m,(l,(g,v))).
Proof.
  intros * LU.
  unfold interp_to_L3.
  rewrite interp_intrinsics_trigger.
  cbn.
  unfold Intrinsics.F_trigger.
  rewrite interp_global_trigger.
  cbn in *; rewrite LU.
  rewrite interp_local_stack_ret, interp_memory_ret.
  reflexivity.
Qed.

Lemma _exp_E_to_L0_Global : forall {X} (e : LLVMGEnvE X),
    _exp_E_to_L0 (subevent X e) ≡ subevent X e.
Proof.
  reflexivity.
Qed.

Lemma body_non_empty_cast_preserves_st
      (l : list (LLVMAst.block typ))
      (s s' : IRState)
      (r : LLVMAst.block typ * list (LLVMAst.block typ))
  :
    body_non_empty_cast l s ≡ inr (s', r) ->
    s ≡ s'.
Proof.
  intro H.
  unfold body_non_empty_cast in H.
  break_match; invc H.
  reflexivity.
Qed.

Ltac destruct_unit :=
  repeat match goal with
         | [x : unit |- _] => destruct x
         end.

(** [memory_invariant] relation must holds after initialization of global variables *)
Lemma memory_invariant_after_init
      (p: FSHCOLProgram)
      (data: list binary64) :
  forall hmem σ s hdata pll,
    helix_initial_memory p data ≡ inr (hmem,hdata,σ) /\
    compile_w_main p data newState ≡ inr (s,pll) ->
    eutt
      (post_init_invariant_mcfg p.(name) σ s)
      (Ret (hmem, ()))
      (interp_to_L3 defined_intrinsics
                    (build_global_environment (convert_types (mcfg_of_tle pll)))
                    [] ([],[]) empty_memory_stack).
Proof.
  intros hmem σ s hdata pll [HI LI].

  unfold post_init_invariant_mcfg.
  unfold helix_initial_memory in HI.
  cbn in HI.
  repeat break_match_hyp ; try inl_inr.
  rename Heqp0 into Co, Heqp1 into Ci.
  inv HI.
  rename m1 into mg, Heqs0 into G.
  cbn in LI.
  unfold ErrorWithState.option2errS in *.
  unfold initFSHGlobals in *.
  assert (LGE : length globals ≡ length e)
    by (apply init_with_data_len in G; assumption).

  destruct (valid_program _) eqn:VFN.
  2: inversion LI.

  repeat break_match_hyp; try inl_inr;
    inv LI; repeat inv_sum; inv Heqs5; inv Heqs4.
  rename Heqs0 into LX, Heqs1 into LG, Heqs6 into IR, Heqs8 into BC, l3 into gdecls.
  rename Heqo1 into Sg. (* split globals *)
  rename Heqo0 into Sxy. (* split fake_x, fake_y *)

  (*  [s0] - state after [initXYplaceholders] *)
  rename i0 into s0.
  (*  [s1] - state after [initIRGlobals], which
      was generated starting with X,Y arguments added to [s0] *)
  rename i1 into s1.
  (*  [s2] - state after [genIR] *)
  rename i6 into s2.
  (*  [s3] - the final state. (after [body_non_empty_cast]) *)
  rename i5 into s3.

  (* [s3] contains two local for X,Y parameter which we drop: *)

  rename l5 into Γ_globals.
  (* these ones are dropped *)
  rename l8 into Γ_fake_xy,
         l6 into Γ_xy_fake_xy,
         l7 into Γ_xy.

  assert (ΓXYFXY : exists x y fake_x fake_y, Γ_xy_fake_xy ≡ [x; y; fake_x; fake_y]).
  {
    clear - Sg Heqb.
    apply split_tl_len in Sg.
    apply Nat.leb_gt in Heqb.
    assert (Datatypes.length Γ_xy_fake_xy ≡ 4)%nat by lia.
    clear - H.
    repeat (destruct Γ_xy_fake_xy; inversion H).
    repeat eexists.
  }
  destruct ΓXYFXY as [x [y [fake_x [fake_y ΓXYFXY]]]].
  subst Γ_xy_fake_xy.
  invc Sxy.
  apply ListUtil.split_correct in Sg.
  rename Sg into Vs3.

  copy_apply body_non_empty_cast_preserves_st BC.
  subst s3.

  repeat rewrite app_assoc.
  unfold build_global_environment.
  setoid_rewrite interp_to_L3_bind.

  repeat rewrite app_assoc.
  unfold allocate_globals, map_monad_.
  simpl.
  repeat rewrite ListUtil.flat_map_app.
  simpl.
  (* no more [genMain] *)

  destruct s2.

  rename m into mo, m0 into mi.
  rename p13 into body_instr.

  cbn in *.

  (* only globals defined by [initXYplaceholders] *)
  replace (flat_map (type_defs_of typ) t) with (@nil (ident * typ)) in *.
  2:{
    clear - LX.
    unfold initXYplaceholders in LX.
    repeat break_let.
    cbn in LX.
    inv LX.
    reflexivity.
  }
  replace (flat_map (declarations_of typ) t) with (@nil (declaration typ)) in *.
  2:{
    clear - LX.
    unfold initXYplaceholders in LX.
    repeat break_let.
    cbn in LX.
    inv LX.
    reflexivity.
  }
  replace (flat_map (definitions_of typ) t)
    with (@nil (definition typ (LLVMAst.block typ * list (LLVMAst.block typ))))
    in *.
  2:{
    clear - LX.
    unfold initXYplaceholders in LX.
    repeat break_let.
    cbn in LX.
    inv LX.
    reflexivity.
  }

  (* only globals defined by [initIRGlobals] *)
  replace (flat_map (type_defs_of typ) gdecls) with (@nil (ident * typ)) in *.
  2:{
    clear - LX LG.
    symmetry.

    unfold initXYplaceholders in LX.
    repeat break_let.
    cbn in LX.
    inv LX.

    clear - LG.
    rename l1 into data, l2 into data'.
    revert gdecls data data' LG.
    unfold initIRGlobals.

    cbn.

    generalize [(ID_Local (Name "Y"),
                 TYPE_Pointer (TYPE_Array (Int64.intval o) TYPE_Double));
                (ID_Local (Name "X"),
                 TYPE_Pointer (TYPE_Array (Int64.intval i) TYPE_Double));
                (ID_Global (Anon 1%Z), TYPE_Array (Int64.intval o) TYPE_Double);
                (ID_Global (Anon 0%Z), TYPE_Array (Int64.intval i) TYPE_Double)] as v.

    induction globals; intros v gdecls data data' H.
    -
      cbn in *.
      inl_inr_inv.
      reflexivity.
    -
      cbn in H.
      repeat break_match_hyp; try inl_inr.
      apply global_uniq_chk_preserves_st in Heqs; subst i0.
      inl_inr_inv; subst.
      cbn.
      apply ListUtil.app_nil.
      +
        clear - Heqs0.
        rename Heqs0 into H.
        unfold initOneIRGlobal in H.
        cbn in *.
        repeat break_match.
        all: inv H.
        all: reflexivity.
      +
        destruct a.
        apply initOneIRGlobal_state_change in Heqs0; cbn in Heqs0; inl_inr_inv.
        destruct i1.
        inversion H0.
        erewrite IHglobals with
            (data:=l)
            (data':=data')
            (v:=(ID_Global (Name s), TYPE_Pointer (getIRType d)) :: v)
        ; clear IHglobals; try reflexivity.

        subst Γ. subst.
        apply Heqs1.
  }
  replace (flat_map (declarations_of typ) gdecls) with (@nil (declaration typ)) in *.
  2:{
    clear - LX LG.
    symmetry.

    unfold initXYplaceholders in LX.
    repeat break_let.
    cbn in LX.
    inv LX.

    clear - LG.
    rename l1 into data, l2 into data'.
    revert gdecls data data' LG.
    unfold initIRGlobals.

    cbn.

    generalize [(ID_Local (Name "Y"),
                 TYPE_Pointer (TYPE_Array (Int64.intval o) TYPE_Double));
                (ID_Local (Name "X"),
                 TYPE_Pointer (TYPE_Array (Int64.intval i) TYPE_Double));
                (ID_Global (Anon 1%Z), TYPE_Array (Int64.intval o) TYPE_Double);
                (ID_Global (Anon 0%Z), TYPE_Array (Int64.intval i) TYPE_Double)] as v.

    induction globals; intros v gdecls data data' H.
    -
      cbn in *.
      inl_inr_inv.
      reflexivity.
    -
      cbn in H.
      repeat break_match_hyp; try inl_inr.
      apply global_uniq_chk_preserves_st in Heqs; subst i0.
      inl_inr_inv; subst.
      cbn.
      apply ListUtil.app_nil.
      +
        clear - Heqs0.
        rename Heqs0 into H.
        unfold initOneIRGlobal in H.
        cbn in *.
        repeat break_match.
        all: inv H.
        all: reflexivity.
      +
        destruct a.
        apply initOneIRGlobal_state_change in Heqs0; cbn in Heqs0; inl_inr_inv.
        destruct i1.
        inversion H0.
        erewrite IHglobals with
            (data:=l)
            (data':=data')
            (v:=(ID_Global (Name s), TYPE_Pointer (getIRType d)) :: v)
        ; clear IHglobals; try reflexivity.

        subst Γ. subst.
        apply Heqs1.
  }
  replace (flat_map (definitions_of typ) gdecls)
    with (@nil (definition typ (LLVMAst.block typ * list (LLVMAst.block typ))))
    in *.
  2:{
    clear - LX LG.
    symmetry.

    unfold initXYplaceholders in LX.
    repeat break_let.
    cbn in LX.
    inv LX.

    clear - LG.
    rename l1 into data, l2 into data'.
    revert gdecls data data' LG.
    unfold initIRGlobals.

    cbn.

    generalize [(ID_Local (Name "Y"),
                 TYPE_Pointer (TYPE_Array (Int64.intval o) TYPE_Double));
                (ID_Local (Name "X"),
                 TYPE_Pointer (TYPE_Array (Int64.intval i) TYPE_Double));
                (ID_Global (Anon 1%Z), TYPE_Array (Int64.intval o) TYPE_Double);
                (ID_Global (Anon 0%Z), TYPE_Array (Int64.intval i) TYPE_Double)] as v.

    induction globals; intros v gdecls data data' H.
    -
      cbn in *.
      inl_inr_inv.
      reflexivity.
    -
      cbn in H.
      repeat break_match_hyp; try inl_inr.
      apply global_uniq_chk_preserves_st in Heqs; subst i0.
      inl_inr_inv; subst.
      cbn.
      apply ListUtil.app_nil.
      +
        clear - Heqs0.
        rename Heqs0 into H.
        unfold initOneIRGlobal in H.
        cbn in *.
        repeat break_match.
        all: inv H.
        all: reflexivity.
      +
        destruct a.
        apply initOneIRGlobal_state_change in Heqs0; cbn in Heqs0; inl_inr_inv.
        destruct i1.
        inversion H0.
        erewrite IHglobals with
            (data:=l)
            (data':=data')
            (v:=(ID_Global (Name s), TYPE_Pointer (getIRType d)) :: v)
        ; clear IHglobals; try reflexivity.

        subst Γ. subst.
        apply Heqs1.
  }

  repeat rewrite app_nil_r.
  repeat rewrite app_nil_l.

  cbn.
  eutt_hide_left LHS.
 
  assert (FB : (LHS ≈ LHS ;; LHS)%monad); [| rewrite FB; clear FB].
  {
    subst LHS.
    generalize (memory_set (memory_set mg (S (Datatypes.length globals)) mo)
        (Datatypes.length globals) mi, ()).
    clear.
    generalize (memoryH * ())%type.
    cbn.
    intros A a.
    rewrite Eq.bind_ret_l.
    reflexivity.
  }

  apply eutt_clo_bind with (UU:=fun _ => declarations_invariant_mcfg name).
  (* proving this goal will guarantee that [declarations_invariant_mcfg]
     is satisfied after [allocate_declarations] step *)

  1:{

    admit. (* TMPC

    eutt_hide_rel R.

    autorewrite with itree.
    (* autorewrite with vellvm. *)

    unfold allocate_declaration.
    cbn.

    repeat match goal with
           | [ |- context[eqb name ?s]] =>
             destruct (eqb name s) eqn:TMP; [
               (apply eqb_eq in TMP;
                subst name;
                unfold valid_program in VFN;
                cbn in VFN;
                rewrite !Bool.andb_false_r in VFN;
                discriminate) | clear TMP]
           end.

    autorewrite with itree.

    rewrite interp_to_L3_bind.

    pose_interp_to_L3_alloca m' a' A AE.
    1:{
      unfold non_void.
      intros C. inversion C.
    }
    rewrite AE.
    cbn. repeat setoid_rewrite Eq.bind_ret_l.
    rewrite interp_to_L3_bind.
    rewrite interp_to_L3_GW.
    cbn; rewrite !ITree.Eq.Eq.bind_ret_l.
    autorewrite with itree.
    cbn.
    unfold alist_add.
    cbn.

    rewrite interp_to_L3_bind.

    pose_interp_to_L3_alloca m'' a'' A' AE'.
    1:{
      unfold non_void.
      intros C. inversion C.
    }
    rewrite AE'.
    cbn; rewrite !ITree.Eq.Eq.bind_ret_l.
    rewrite interp_to_L3_bind.
    rewrite interp_to_L3_GW.
    cbn; rewrite !ITree.Eq.Eq.bind_ret_l.
    cbn.
    replace (alist_add (Name "main") (DVALUE_Addr a'') [(Name name, DVALUE_Addr a')])
      with
        [(Name "main", DVALUE_Addr a'') ; (Name name, DVALUE_Addr a')].
    2:{
      assert(eqb name "main" ≡ false) as M.
      {
        clear - VFN.
        apply eqb_neq.
        intros C.
        rewrite C in VFN.
        cbn in VFN.
        inv VFN.
      }
      clear - M.
      unfold alist_add.
      apply eqb_neq in M.
      cbv.
      break_match.
      reflexivity.
      break_if.
      break_if.
      crush.
      crush.
      crush.
    }

    subst LHS.
    rewrite interp_to_L3_ret.
    apply eutt_Ret.
    subst R.
    unfold declarations_invariant_mcfg, declarations_invariant.
    unfold global_named_ptr_exists.
    split.
    -
      exists a''.
      reflexivity.
    -
      exists a'.
      rewrite alist_find_cons_neq.
      rewrite alist_find_cons_eq.
      reflexivity.
      reflexivity.
      crush.

    TMPC *)

  }

  intros.

  eutt_hide_rel REL.
  
  fold_map_monad_.
  repeat unfold fmap, Fmap_list'.

  (* splitting the lists in (1) and (3) *)
  (* just [rewrite map_app] doesn't work for some reason *)
  replace (map (Fmap_global typ dtyp (typ_to_dtyp [ ]))
               (flat_map (globals_of typ) gdecls ++ flat_map (globals_of typ) t))
    with (map (Fmap_global typ dtyp (typ_to_dtyp [ ])) (flat_map (globals_of typ) gdecls) ++
              map (Fmap_global typ dtyp (typ_to_dtyp [ ])) (flat_map (globals_of typ) t))
    by (rewrite map_app; reflexivity).

  (* splitting (1) and (3) into binds *)
  repeat break_match_goal.
  setoid_rewrite map_monad_app_.

  fold_initialization.
  simpl.

  remember (map (Fmap_global typ dtyp (typ_to_dtyp [ ]))
                (flat_map (globals_of typ) t))
    as XY.
  remember (map (Fmap_global typ dtyp (typ_to_dtyp [ ]))
                (flat_map (globals_of typ) gdecls))
    as GLOB.

  assert (FB : (LHS ≈ LHS ;; LHS)%monad); [| rewrite FB; clear FB].
  {
    subst LHS.
    clear.
    cbn.
    rewrite Eq.bind_ret_l.
    reflexivity.
  }
  rewrite interp_to_L3_bind.

  subst LHS REL.
  destruct p0 as [le0 stack0].
  destruct x as [x_id x_typ].

  remember (Datatypes.length globals) as lg.

  pose (fun '(memH, t0) '(memV, (l, t1, (g, t2))) =>
          post_alloc_invariant_mcfg globals (memH, t0) (memV, (l, t1, (g, t2)))
          /\
          declarations_invariant_mcfg name (memV, (l, t1, (g, t2))))
    as post_alloc_invariant_mcfg'.

  (* split the goal:
     1) allocate
     2) initialize
   *)
  apply eutt_clo_bind with (UU:=post_alloc_invariant_mcfg').
  - (* allocate (globals ++ yx) *)
    assert (TMP_EQ: eutt
             (fun '(m,_) '(m',_) => m = m')
             (ret (memory_set (memory_set mg (S lg) mo) lg mi, ()))
             (ITree.bind' (E:=E_mcfg)
                          (fun mg' => ret (memory_set
                                          (memory_set (fst mg') (S lg) mo)
                                          lg mi, ()))
                          (ret (mg, ()))))
      by (setoid_rewrite Eq.bind_ret_l; apply eutt_Ret; reflexivity).

    eapply eutt_weaken_left; [| exact TMP_EQ |]; clear TMP_EQ.
    {
      intros (?, ?) (?, ?) (? & [? ?] & ? & []).
      now cbn.
    }

    rewrite interp_to_L3_bind.
    cbn.

    pose (fun globals => (fun _ '(memV, (_, (g, _))) =>
                             allocated_globals memV g globals) : Rel_mcfg_T () ())
      as allocated_globals_mcfg.

    (* split the goal:
       1) allocate globals
       2) allocate yx
     *)
    apply eutt_clo_bind
      with (UU:=allocated_globals_mcfg globals).
    + (* allocate globals *)
      subst.

      fold_map_monad_.

      remember {|
          block_count := Compiler.block_count s0;
          local_count := Compiler.local_count s0;
          void_count := Compiler.void_count s0;
          Γ := (ID_Local (Name "Y"), TYPE_Pointer (TYPE_Array (Int64.intval o) TYPE_Double))
               :: (ID_Local (Name "X"),
                  TYPE_Pointer (TYPE_Array (Int64.intval i) TYPE_Double)) :: 
                  Γ s0 |} as s_yx.
     
      enough (
          forall pre post gdecls1 gdecls2 s' l',
            globals ≡ pre ++ post -> 

            gdecls ≡ gdecls1 ++ gdecls2 ->

            init_with_data initOneIRGlobal
                           global_uniq_chk l1 pre s_yx ≡ inr (s', (l', gdecls1)) ->

            init_with_data initOneIRGlobal
                           global_uniq_chk l' post s' ≡ inr (s1, (l2, gdecls2)) ->

            allocated_globals_mcfg pre (mg, ())
                                      (m, (le0, stack0, (g, ()))) ->

            eutt (allocated_globals_mcfg (pre ++ post))
                 (Ret (mg, ()))
                    (interp_mcfg
                       (map_monad_ allocate_global
                                   (map (Fmap_global typ dtyp (typ_to_dtyp []))
                                        (flat_map (globals_of typ) gdecls2)))
                       g (le0, stack0) m)).
      {
        replace (globals) with ([] ++ globals) in * by reflexivity.
        apply init_with_data_app_global_uniq_chk in LG.
        destruct LG as (l' & s' & gdecls1 & gdecls2 & PRE & POST & GDECLS).
        specialize (H0 [] globals gdecls1 gdecls2 s' l').
        full_autospecialize H0; try congruence.
        {
          cbn.
          unfold allocated_globals.
          intros.
          cbn in jc.
          lia.
        }
        inv PRE.
        apply H0.
      }

      intros pre post; revert pre.
      generalize dependent g.
      generalize dependent le0.
      generalize dependent stack0.
      generalize dependent m.
      induction post;
        intros m stack0 le0 g DI pre gdecls1 gdecls2 s' l' GLOBALS GDECLS PRE POST INV.
      *
        inv POST.
        cbn.
        rewrite interp_to_L3_bind.
        rewrite interp_to_L3_ret.
        rewrite Eq.bind_ret_l.
        rewrite interp_to_L3_ret.
        apply eutt_Ret.
        now rewrite app_nil_r.
      *
        cbn in POST.
        repeat break_match_hyp; try inl_inr.
        inversion POST; clear POST.
        rename l5 into gdecls2', t0 into g2';
          subst gdecls2.
        subst p p0 p1 p2 p3.
        subst i2 l4.
        
        replace (g2' :: gdecls2')
          with ([g2'] ++ gdecls2')
          in * by reflexivity.
        rewrite flat_map_app, map_app, map_monad_app_.
        simpl.
        rewrite app_nil_r.

        copy_apply initOneIRGlobal_is_global Heqs0.
        destruct H as [tg2 G2]; subst g2'.
        simpl.
        repeat rewrite Eq.bind_bind.
        do 2 setoid_rewrite Eq.bind_ret_l.

        rewrite GLOBALS in G.
        move G after INV.
        apply init_with_data_app in G.
        destruct G as ((m_pre & hdata_pre) & e_pre & e_post & IPRE & IPOST & E).
        cbn in IPOST.

        repeat break_match; try inl_inr.
        inversion IPOST; clear IPOST.
        rename d into ne', l4 into e_post'.
        subst p p1 p2 e_post.
        destruct p0 as [mg0 hdata0].

        rewrite interp_to_L3_bind.

        eutt_hide_left LHS.
        assert (FB : (LHS ≈ LHS ;; LHS)%monad); [| rewrite FB; clear FB; subst LHS].
        {
          subst LHS.
          clear.
          cbn.
          rewrite Eq.bind_ret_l.
          reflexivity.
        }
        
        pose (fun globals =>
                    (fun _ '(memV, (l, _, (g, _))) =>
                       allocated_globals memV g globals /\
                       declarations_invariant name (memV, (l, g))) : Rel_mcfg_T () ())
          as alloc_glob_decl_inv_mcfg.

        apply eutt_clo_bind with (UU:=alloc_glob_decl_inv_mcfg (pre ++ [a])).
        --
          cbn.
          repeat rewrite interp_to_L3_bind.
          (* Alloca ng *)
          pose_interp_to_L3_alloca m'' a'' A' AE'.
          {
            clear - Heqs0.
            unfold initOneIRGlobal in Heqs0.
            repeat break_match; invc Heqs0; cbn.
            now rewrite typ_to_dtyp_I.
            now rewrite typ_to_dtyp_D.
            now rewrite typ_to_dtyp_D_array.
          }
          rewrite AE'.

          (* GlobalWrite ng *)
          cbn; rewrite !ITree.Eq.Eq.bind_ret_l.
          rewrite interp_to_L3_GW.

          apply eutt_Ret.
          unfold alloc_glob_decl_inv_mcfg.
          split.

          ++
            unfold allocated_globals.
            intros.
            destruct (Nat.eq_dec j (length pre)).
            {
              replace (ListUtil.ith (l:=pre ++ [a]) (i:=j) jc)
                with a.
              2: {
                pose proof jc as jc'.
                rewrite ListUtil.length_app in jc'.
                erewrite ListUtil.ith_eq with (j:=length pre + 0); [| lia].
                erewrite ith_eq_app_r.
                reflexivity.
              }
              
              exists a''.
              split.
              -
                eapply allocate_allocated.
                eassumption.
              -
                cbn.
                unfold alist_add, in_global_addr.
                setoid_rewrite alist_find_cons_eq.
                reflexivity.
                clear - Heqs0.
                unfold initOneIRGlobal in Heqs0.
                repeat break_match; invc Heqs0.
                all: try lia; try reflexivity.
            }

            {
              pose proof jc as T.
              rewrite ListUtil.length_app in T; cbn in T.
              assert (jc' : j < length pre) by lia.
              rewrite ListUtil.ith_eq_app with (j:=j) (hj:=jc') by reflexivity.
              unfold allocated_globals_mcfg in *.
              clear - INV A'.
              unfold allocated_globals in INV.
              specialize (INV j jc').
              destruct INV as (ptr & AP & G).
              generalize dependent (Name (fst (ListUtil.ith (l:=pre) (i:=j) jc'))).
              intros id ?.
              destruct (RawIDOrd.eq_dec (g_ident tg2) id).
              -
                exists a''.
                split.
                +
                  eapply allocate_allocated; eassumption.
                +
                  cbn.
                  unfold in_global_addr, alist_add in *.
                  rewrite alist_find_cons_eq; congruence.
              -
                exists ptr.
                split.
                +
                  eapply allocated_allocate_allocated; eassumption.
                +
                  cbn.
                  unfold in_global_addr, alist_add in *.
                  rewrite alist_find_cons_neq by congruence.
                  rewrite remove_neq_alist; eauto.
                  all: typeclasses eauto.
            }
          ++
            cbn in *.
            unfold declarations_invariant, global_named_ptr_exists in *.
            destruct DI as [[mf__m MFM] [mf__n MFN]].
            clear - MFM MFN A'.
            split.
            **
              unfold alist_add.
              destruct (RawIDOrd.eq_dec (g_ident tg2) (Name "main")).
              rewrite alist_find_cons_eq; eauto.
              rewrite alist_find_cons_neq, remove_neq_alist; eauto.
              all: typeclasses eauto.
            **
              unfold alist_add.
              destruct (RawIDOrd.eq_dec (g_ident tg2) (Name name)).
              rewrite alist_find_cons_eq; eauto.
              rewrite alist_find_cons_neq, remove_neq_alist; eauto.
              all: typeclasses eauto.
        --
          intros.
          cbn in *.
          move IHpost at bottom.

          rewrite <-ListUtil.list_app_first_last.
          destruct u3 as (m' & le' & g'' & ?).
          repeat break_let.
          destruct le' as [le' stack'].

          copy_apply global_uniq_chk_preserves_st Heqs.
          subst i0.

          rewrite GLOBALS in LG.
          move LG at bottom.
          rewrite <-ListUtil.list_app_first_last in LG.
          unfold initIRGlobals in *.
          apply init_with_data_app_global_uniq_chk in LG.
          destruct LG as (l'' & s'' & g1'' & g2'' & PRE'' & POST'' & G'').

          eapply IHpost.
          ++
            clear - H.
            unfold alloc_glob_decl_inv_mcfg in H.
            intuition.
          ++
            rewrite <-ListUtil.list_app_first_last in GLOBALS; assumption.
          ++
            rewrite <-ListUtil.list_app_first_last in GDECLS; eassumption.
          ++
            (* [clear - PRE Heqs Heqs0.] doesn't work for some reason? *)
            clear IHpost; move PRE at bottom; move Heqs0 at bottom.

            eapply init_with_data_app_global_uniq_chk_inv.
            eapply initIRGlobals_names_unique.
            apply PRE''.
            eassumption.
            cbn.
            rewrite Heqs0.
            reflexivity.
          ++
            eassumption.
          ++
            clear - H INV.
            unfold alloc_glob_decl_inv_mcfg in H.
            intuition.
    + (* allocate yx *)
      intros.
      unfold initXYplaceholders, addVars in LX.
      cbn in LX.
      repeat break_let.
      invc LX.
      cbn.
      repeat rewrite interp_to_L3_bind. 
      
      (* Alloca Y *)
      pose_interp_to_L3_alloca m'' a'' A' AE';
        [rewrite typ_to_dtyp_equation; congruence |].
      rewrite AE'.
      
      (* GlobalWrite Y *)
      cbn; rewrite !ITree.Eq.Eq.bind_ret_l.
      rewrite interp_to_L3_GW.
      cbn; rewrite !ITree.Eq.Eq.bind_ret_l.
      
      repeat rewrite interp_to_L3_bind.
      
      (* Alloca X *)
      pose_interp_to_L3_alloca m''' a''' A'' AE'';
        [rewrite typ_to_dtyp_equation; congruence |].
      rewrite AE''.
      
      (* GlobalWrite X *)
      cbn; rewrite !ITree.Eq.Eq.bind_ret_l.
      rewrite interp_to_L3_GW.
      cbn; rewrite !ITree.Eq.Eq.bind_ret_l.
      
      repeat rewrite interp_to_L3_ret, !ITree.Eq.Eq.bind_ret_l.
      cbn.
      rewrite interp_to_L3_ret.

      apply eutt_Ret.
      unfold post_alloc_invariant_mcfg', post_alloc_invariant_mcfg in *.
      break_let.
      split; [| admit].
      split.
      *
        unfold allocated_xy.
        do 2 eexists.
        repeat split.
        --
          eapply allocate_allocated.
          eassumption.
        --
          eapply allocated_allocate_allocated; [| eassumption].
          eapply allocate_allocated.
          eassumption.
        --
          unfold in_global_addr.
          unfold alist_add.
          rewrite alist_find_cons_eq; reflexivity.
        --
          unfold in_global_addr.
          unfold alist_add.
          rewrite alist_find_cons_neq by discriminate.
          rewrite remove_neq_alist; try typeclasses eauto; [| discriminate].
          rewrite alist_find_cons_eq; reflexivity.
      *
        unfold allocated_globals_mcfg, allocated_globals in *.
        intros.
        specialize (H0 j jc).
        destruct H0 as [ptr_llvm P].
        unfold in_global_addr in *.
        destruct P as [P1 P2].
        exists ptr_llvm.
        unfold alist_add.
        rewrite alist_find_cons_neq by discriminate.
        rewrite remove_neq_alist;
          try typeclasses eauto;
          try discriminate.
        rewrite alist_find_cons_neq
          by (intros C; inversion C; lia).
        rewrite remove_neq_alist;
          try typeclasses eauto;
          try (intros C; inversion C; lia).
        split.
        eapply allocated_allocate_allocated.
        eapply allocated_allocate_allocated.
        eassumption.
        eassumption.
        eassumption.
        erewrite ListUtil.ith_eq; [eassumption | reflexivity].
  - (* initialize (globals ++ yx) *)
    intros.

    assert (T : Ret (memory_set (memory_set mg (S lg) mo) lg mi, ())
                ≈
                ITree.bind' (E:=E_mcfg)
                            (fun mg' => ret (memory_set
                                            (memory_set (fst mg') (S lg) mo)
                                            lg mi, ()))
                            (ret (mg, ())))
      by (cbn; now rewrite Eq.bind_ret_l).
    rewrite T; clear T.

    destruct_unit.
    unfold post_alloc_invariant_mcfg' in H0.
    destruct u3 as (m', ((l', st'), (g', TU))); destruct_unit.
    cbn in H0.
    destruct u0 as (_ & _).
    subst p p1 u2.
    clear u1.
    rename H0 into POST_ALLOC.
    
    rewrite translate_bind, interp_to_L3_bind.
    subst.

    pose (fun globals : list (string * DSHType) =>
            (fun '(memH, _) '(memV, (l, t1, (g, t2))) =>
               post_init_invariant
                 name
                 (firstn (length globals) (e ++ [DSHPtrVal (S (Datatypes.length globals)) o;
                        DSHPtrVal (Datatypes.length globals) i]))
                 {|
                   block_count := block_count;
                   local_count := local_count;
                   void_count := void_count;
                   Γ := firstn (length globals) Γ_globals |} memH (memV, (l, g))
               /\
               post_alloc_invariant_mcfg globals (memH, ()) (memV, (l, t1, (g, t2))))
            : Rel_mcfg_T () ())
      as post_init_invariant'.

    apply eutt_clo_bind with (UU:=post_init_invariant' globals).
    +
      subst.
      unfold initialize_globals.

      remember {|
          block_count := Compiler.block_count s0;
          local_count := Compiler.local_count s0;
          void_count := Compiler.void_count s0;
          Γ := (ID_Local (Name "Y"), TYPE_Pointer (TYPE_Array (Int64.intval o) TYPE_Double))
               :: (ID_Local (Name "X"),
                  TYPE_Pointer (TYPE_Array (Int64.intval i) TYPE_Double)) :: 
                  Γ s0 |} as s_yx.

      enough (
          forall pre post gdecls1 gdecls2 s' l',
            globals ≡ pre ++ post -> 

            gdecls ≡ gdecls1 ++ gdecls2 ->

            init_with_data initOneIRGlobal
                           global_uniq_chk l1 pre s_yx ≡ inr (s', (l', gdecls1)) ->

            init_with_data initOneIRGlobal
                           global_uniq_chk l' post s' ≡ inr (s1, (l2, gdecls2)) ->

            post_init_invariant' pre (mg, ())
                                      (m, (le0, stack0, (g, ()))) ->

            eutt (post_init_invariant' (pre ++ post))
                 (Ret (mg, ()))
                    (interp_mcfg
                       (translate _exp_E_to_L0
                          (map_monad_ initialize_global
                                      (map (Fmap_global typ dtyp (typ_to_dtyp []))
                                           (flat_map (globals_of typ) gdecls))))
                       g (le0, stack0) m)).
      {
        replace (globals) with ([] ++ globals) in * by reflexivity.
        replace (Γ_globals) with ([] ++ Γ_globals) in * by reflexivity.
        apply init_with_data_app_global_uniq_chk in LG.
        destruct LG as (l'' & s' & gdecls1 & gdecls2 & PRE & POST & GDECLS).
        specialize (H0 [] globals gdecls1 gdecls2 s' l'').
        full_autospecialize H0; try congruence.
        {
          cbn.
          split.
          constructor.
          constructor.
          cbn.
          intros ? ? ? ? ? C.
          rewrite nth_error_nil in C.
          inversion C.
          unfold WF_IRState, evalContext_typechecks.
          cbn.
          intros ? ? C.
          rewrite nth_error_nil in C.
          inversion C.
          assumption.
          split.
          admit.
          unfold allocated_globals.
          intros; cbn in jc; lia.
        }
        inv PRE.
        admit. (* apply H0. *)
      }
      cbn.
      admit.
    +
      intros.

      move LX at bottom.
      unfold initXYplaceholders, addVars in LX.
      cbn in LX.
      repeat break_let.
      invc LX.
      cbn.

      repeat rewrite translate_bind, interp_to_L3_bind.
      rewrite translate_trigger, _exp_E_to_L0_Global, subevent_subevent.
      (*
      inversion_clear H1 as [[[MI] DI] AXY].
      destruct AXY as (px & py & APX & APY & IX & IY).

      rewrite interp_to_L3_GR.
      2:{
        unfold in_global_addr in IY.
        unfold Maps.lookup.
        break_let.
        inversion Heqm2.
        eassumption.
      }
      memory_invariant
      rewrite Eq.bind_ret_l.
       *)
      admit.

  (* (* this is very old code at this point *)
  eapply eutt_clo_bind.
  -
    admit.
  -
    intros.
    repeat break_let.
    subst; cbn.
    
    rewrite translate_bind.

    rewrite interp_to_L3_ret, translate_ret.
    setoid_rewrite bind_ret_l at 2.
    rewrite interp_to_L3_bind, translate_bind.
    rewrite interp_to_L3_bind.
    setoid_rewrite translate_bind.

    repeat rewrite <-app_assoc.
    rewrite map_app.
    repeat break_let.

    rewrite map_monad_app at 1; cbn.
    rewrite interp_to_L3_bind.
    setoid_rewrite translate_bind.
    repeat rewrite bind_bind.
    
    eapply eutt_clo_bind.
    +
      cbn.
      repeat break_let.
      admit.
    +
      intros.
      repeat break_let.
      
      
      



  

  rewrite <- bind_ret_r. (* Add fake "bind" at LHS *)


  unfold body_non_empty_cast in BC.
  cbn in BC.
  break_match_hyp; inv BC.
  cbn.

  remember {|
         block_count := block_count;
         local_count := local_count;
         void_count := void_count;
         Γ := Γ_globals ++ [fake_x; fake_y] |} as s.

  (* from [Rel_mcfg_T] to [Rel_mcfg] *)
  remember ((λ memH '(memV, (l4,_,g)),
             state_invariant
               (eg ++
                   [DSHPtrVal (S (Datatypes.length globals)) o;
                    DSHPtrVal (Datatypes.length globals) i])%list s memH
               (memV, (l4, g))): Rel_mcfg) as R0.

  apply eutt_clo_bind with (UU:=(lift_Rel_mcfg R0) _ _ ).
  -
    (* [map_monad allocate_global] *)

    (* [t] - [initXYplaceholders]. It does not depend on globals *)

    unfold initXYplaceholders in LX.
    repeat break_let.
    cbn in LX.
    inv LX.
    Opaque map_monad.
    cbn in *.

    unfold initIRGlobals in LG.

    unfold Traversal.Fmap_global, Traversal.fmap, Traversal.Fmap_list'.
    cbn.

    match goal with
    | [|- context[map_monad _ (?h::?t)]] =>
      replace (h::t) with ([h]++t)%list
        by apply list_cons_app
    end.

    rewrite map_monad_app.
    cbn.
    rewrite interp_to_L3_bind, translate_bind.
    rewrite 2!memory_set_seq.
    rewrite bind_bind.

    (* peel off just globals init *)
    remember {|
            block_count := block_count;
            local_count := local_count;
            void_count := void_count;
            Γ := Γ_globals ++ [fake_x; fake_y] |} as s.

    (* In [UU] we drop X,Y in σ *)
    apply eutt_clo_bind with (UU:=(lift_Rel_mcfg
                                     (λ (memH : memoryH) '(memV, (l6, _, g)),
                                      state_invariant eg s memH
                                                      (memV, (l6, g))) (TV:=list ()))).
    +
      pose proof (genIR_prserves_Γ IR) as S.
      destruct s1.
      cbn in S.
      subst Γ.

      cbn in Heql3.

      (*
      assert(length globals ≡ length v3) as LV.
      {
        clear - LG.
        apply init_with_data_env_len in LG.
        cbn in LG.
        lia.
      }
       *)

      subst s.
      revert mg gdecls eg (* v3 *) IR LG G (* LV *).
      induction globals; intros.
      *
        cbn in G; inv G.
        cbn in LG; inv LG.
        cbn.
        unfold helix_empty_memory.
        rewrite interp_to_L3_ret.
        rewrite translate_ret.
        apply eutt_Ret.
        cbn.
        split; cbn.
        --
          intros n v τ x H H0.
          clear - H.
          rewrite nth_error_nil in H.
          some_none.
        --
          apply genIR_prserves_Γ in IR.
          inv IR.
          intros v n H.
          rewrite nth_error_nil in H.
          some_none.
        --
          intros id v n H H0.
          clear - H.
          unfold alist_In in H.
          inv H.
      *
        cbn in LG.
        break_match_hyp; [inl_inr|].
        break_let; subst p.
        break_match_hyp; [inl_inr|].
        break_let; subst p.
        break_let; subst p0.
        break_match_hyp; [inl_inr|].
        break_let; subst p.
        break_let; subst p0.
        destruct gdecls as [|g0 gdecls]; inv LG.

        cbn in G.
        break_match_hyp; [inl_inr|].
        break_let; subst p.
        break_match_hyp; [inl_inr|].
        break_let; subst p.
        destruct eg as [|eg0 eg]; inv G.

        destruct v3 as [|v0 v3]; [inv LV|].

        (* Not sure about [mg] *)

        simpl.
        rewrite map_app.
        rewrite map_monad_app.
        cbn.
        rewrite interp_to_L3_bind, translate_bind.
        rewrite <- bind_ret_r. (* Add fake "bind" at LHS *)

        apply eutt_clo_bind with
            (UU:=lift_Rel_mcfg
                   (λ (memH : memoryH) '(memV, (l8, _, g)),
                    state_invariant ([eg0])
                                    {|
                                      block_count := block_count;
                                      local_count := local_count;
                                      void_count := void_count;
                                      Γ := [v0] |} memH (memV, (l8, g))) (TV:=list ())).
        --
          clear IHglobals.
          unfold globals_of.
          unfold initOneIRGlobal in Heqs0.
          break_let.
          break_match_hyp; inv Heqs0.
          ++
            (* ctype *)
            break_let.
            subst.
            inv H0.
            cbn.
            rewrite interp_to_L3_bind, translate_bind.
            rewrite <- bind_ret_r. (* Add fake "bind" at LHS *)

            match goal with
            | [|- context[lift_Rel_mcfg ?r]] => remember r as R0
            end.
            apply eutt_clo_bind with (UU:=(lift_Rel_mcfg R0) _ _ ).
            rewrite interp_to_L3_bind, translate_bind.
            rewrite <- bind_ret_r. (* Add fake "bind" at LHS *)
            remember ((λ (memH : memoryH) '(memV, (l8, _, g)),
               state_invariant []
                 {|
                 block_count := block_count;
                 local_count := local_count;
                 void_count := void_count;
                 Γ := [] |} memH (memV, (l8, g))):Rel_mcfg) as R1.

            apply eutt_clo_bind with (UU:=(lift_Rel_mcfg R1) _ _ ).
            cbn.
            pose_interp_to_L3_alloca m' a' A AE.
            unfold non_void.
            rewrite typ_to_dtyp_D.
            intros C. inversion C.
            rewrite_clear AE.
            cbn.
            rewrite translate_ret.
            apply eutt_Ret.
            cbn.
            subst R1.
            split.
            **
              intros n v τ x H H0.
              rewrite nth_error_nil in H.
              some_none.
            **
              unfold WF_IRState.
              unfold evalContext_typechecks.
              cbn.
              intros v n H.
              rewrite nth_error_nil in H.
              some_none.
            **
              admit.
            **
              intros u1 u2 H.
              repeat break_let.
              rewrite interp_to_L3_GW.
              cbn.
              rewrite translate_ret.
              apply eutt_Ret.
              (* R1 -> R0 *)
              admit.
            **
              intros u1 u2 H.
              repeat break_let.

              rewrite interp_to_L3_bind, translate_bind.
              rewrite <- bind_ret_r. (* Add fake "bind" at LHS *)
              apply eutt_clo_bind with (UU:=(lift_Rel_mcfg R0) _ _ ).
              rewrite interp_to_L3_ret.
              rewrite translate_ret.
              apply eutt_Ret.
              destruct u0.
              clear - H.
              (* equivalent to [H] up to [TV] argument of [lift_Rel_mcfg] *)
              admit.

              intros u3 u4 H0.
              repeat break_let.
              rewrite interp_to_L3_ret.
              rewrite translate_ret.
              apply eutt_Ret.
              destruct u0.
              clear -H0.
              (* equivalent to [H0] up to [TV] argument of [lift_Rel_mcfg] *)
              admit.
          ++
            (* nat *)
            break_let.
            subst.
            inv H0.
            cbn.
            admit.
        --
          intros u1 u2 H.
          repeat break_let.
          subst.

          setoid_rewrite <- bind_ret_r.
          rewrite interp_to_L3_bind, translate_bind.
          rewrite bind_bind.
          eapply eutt_clo_bind.

          (* specialize (IHglobals mg gdecls eg v3).
          apply IHglobals. *)
          admit.

          intros u0 u2 H0.
          repeat break_let; subst.
          rewrite <- bind_ret_r. (* Add fake "bind" at LHS *)
          eapply eutt_clo_bind.
          rewrite interp_to_L3_ret.
          rewrite translate_ret.
          apply eutt_Ret.
          admit.

          intros u2 u3 H1.
          apply eutt_Ret.
          admit.
    +
      intros u1 u2 H.
      (* X,Y *)
      repeat break_let; subst.

      rewrite interp_to_L3_bind, translate_bind.
      eapply eutt_clo_bind.

      rewrite interp_to_L3_bind, translate_bind.
      rewrite <- bind_ret_r. (* Add fake "bind" at LHS *)
      eapply eutt_clo_bind.

      rewrite interp_to_L3_bind, translate_bind.
      rewrite <- bind_ret_r. (* Add fake "bind" at LHS *)
      eapply eutt_clo_bind.

      (* dealing with Y allocation *)

      pose_interp_to_L3_alloca m' a' A AE.
      rewrite typ_to_dtyp_D_array.
      crush.

      rewrite_clear AE.
      cbn.
      rewrite translate_ret.
      apply eutt_Ret.
      admit.

      intros u1 u2 H0.
      repeat break_let; subst.
      rewrite interp_to_L3_GW.
      cbn.
      rewrite translate_ret.
      apply eutt_Ret.
      admit.

      (* "Y" is dealt with *)

      intros u1 u2 H0.
      repeat break_let; subst.


      rewrite interp_to_L3_bind, translate_bind.
      rewrite <- bind_ret_r. (* Add fake "bind" at LHS *)
      eapply eutt_clo_bind.

      rewrite interp_to_L3_bind, translate_bind.
      rewrite <- bind_ret_r. (* Add fake "bind" at LHS *)
      eapply eutt_clo_bind.

      rewrite interp_to_L3_bind, translate_bind.
      rewrite <- bind_ret_r. (* Add fake "bind" at LHS *)
      eapply eutt_clo_bind.


      (* dealing with X allocation *)

      pose_interp_to_L3_alloca m' a' A AE.
      rewrite typ_to_dtyp_D_array.
      crush.

      rewrite_clear AE.
      cbn.
      rewrite translate_ret.
      apply eutt_Ret.
      admit.

      intros u2 u3 H1.
      repeat break_let; subst.
      rewrite interp_to_L3_GW.
      cbn.
      rewrite translate_ret.
      apply eutt_Ret.
      admit.

      (* "X" is dealt with *)

      intros u2 u3 H1.
      repeat break_let; subst.
      rewrite interp_to_L3_bind, translate_bind.
      rewrite <- bind_ret_r. (* Add fake "bind" at LHS *)
      eapply eutt_clo_bind.

      rewrite interp_to_L3_ret, translate_ret.
      apply eutt_Ret.
      admit.

      intros u3 u5 H2.
      repeat break_let; subst.
      rewrite interp_to_L3_ret, translate_ret.
      apply eutt_Ret.
      admit.

      intros u2 u3 H1.
      repeat break_let; subst.
      rewrite interp_to_L3_ret, translate_ret.
      apply eutt_Ret.
      admit.

      intros u1 u2 H0.
      repeat break_let; subst.
      rewrite interp_to_L3_ret, translate_ret.
      apply eutt_Ret.
      admit.
  -
    intros u1 u2 H.
    rewrite translate_bind.
    rewrite <- bind_ret_r. (* Add fake "bind" at LHS *)
    apply eutt_clo_bind with (UU:=(lift_Rel_mcfg R0) _ _ ).
    +
      repeat break_let.
      rewrite interp_to_L3_ret, translate_ret.
      apply eutt_Ret.
      unfold lift_Rel_mcfg in *.
      repeat break_let.
      apply H.
    +
      intros u0 u3 H0.
      repeat break_let.
      simpl.
      rewrite interp_to_L3_bind, translate_bind.
      rewrite <- bind_ret_r. (* Add fake "bind" at LHS *)
      apply eutt_clo_bind with (UU:=(lift_Rel_mcfg R0) _ _ ).
      *
        cbn.
        rewrite interp_to_L3_bind, translate_bind.
        rewrite <- bind_ret_r. (* Add fake "bind" at LHS *)
        apply eutt_clo_bind with (UU:=(lift_Rel_mcfg R0) _ _ ).
        --
          (* allocate_declaration *)

          (* This should not matter, as declarations do not end up
             in \sigma and thus not affect memory invariant *)
          admit.
        --
          intros u4 u5 H1.
          repeat break_let.
          rewrite interp_to_L3_ret.
          rewrite translate_ret.
          apply eutt_Ret.
          unfold lift_Rel_mcfg in *.
          repeat break_let.
          auto.
      *
        intros u4 u5 H1.
        repeat break_let.
        unfold initialize_globals.
        unfold map_monad_.
        cbn.
        rewrite translate_bind.
        rewrite interp_to_L3_bind.
        rewrite translate_bind.
        rewrite <- bind_ret_r. (* Add fake "bind" at LHS *)
        apply eutt_clo_bind with (UU:=(lift_Rel_mcfg R0) _ _ ).
        --
          (* initialize_global *)
          subst.
          admit.
        --
          intros u7 u8 H2.
          repeat break_let.
          rewrite translate_ret.
          rewrite interp_to_L3_ret.
          rewrite translate_ret.
          apply eutt_Ret.
          unfold lift_Rel_mcfg in *.
          repeat break_let.
          auto.
*)
Admitted.

(* with init step  *)
Lemma compiler_correct_aux:
  forall (p:FSHCOLProgram)
    (data:list binary64)
    (pll: toplevel_entities typ (LLVMAst.block typ * list (LLVMAst.block typ))),
    forall s, compile_w_main p data newState ≡ inr (s,pll) ->
    eutt (succ_mcfg (bisim_full [] s)) (semantics_FSHCOL p data) (semantics_llvm pll).
Proof.
Admitted.

(** Relation bewteen the final states of evaluation and execution
    of DHCOL program.

    At this stage we do not care about memory or environemnts, and
    just compare return value of [main] function in LLVM with
    evaulation results of DSHCOL.
 *)

Lemma bisim_partial_memory_subrelation: forall σ helix_state llvm_state,
    let '(mem_helix, _) := helix_state in
    let '(mem_llvm, (ρ, (g, _))) := llvm_state in
    bisim_partial σ newState helix_state llvm_state -> memory_invariant σ newState mem_helix (mem_llvm, (ρ, g)).
Proof.
  intros σ helix_state llvm_state.
  repeat break_let.
  subst.
  intros H.
  auto.
Qed.

(* Lemma bisim_full_partial_subrelation: forall σ helix_state llvm_state, *)
(*     let '(mem_helix, v_helix) := helix_state in *)
(*     let '(m, ((ρ,_), (g, v))) := llvm_state in *)
(*     bisim_full σ helix_state llvm_state -> bisim_partial σ (mem_helix, tt) (mk_LLVM_sub_state_partial_from_mem (inr v) (m, (ρ, g))). *)
(* Proof. *)
(*   intros σ helix_state llvm_state. *)
(*   repeat break_let. *)
(*   subst. *)
(*   intros H. *)
(*   unfold mk_LLVM_sub_state_partial_from_mem. *)
(*   auto. *)
(* Qed. *)

Set Nested Proofs Allowed.

Lemma initXYplaceholders_no_definitions :
  forall i o d x τ y τ' σ σ' b t,
    initXYplaceholders i o d x τ y τ' σ ≡ inr (σ', (b,t)) ->
    m_definitions (convert_types (mcfg_of_tle t)) ≡ [].
Proof.
  unfold initXYplaceholders; cbn; intros; simp; cbn in *; simp.
  reflexivity.
Qed.

Lemma initOneIRGlobal_no_definitions :
  forall l a σ σ' l' t,
    initOneIRGlobal l a σ ≡ inr (σ', (l', t)) ->
    m_definitions (convert_types (mcfg_of_tle [t])) ≡ [ ].
Proof.
  unfold initOneIRGlobal; cbn; intros; simp; cbn in *; auto.
Qed.

Opaque mcfg_of_tle.
Opaque convert_types.
Lemma init_with_data_initOneIRGlobal_no_definitions :
  forall g l x σ σ' b t,
    init_with_data initOneIRGlobal x l g σ ≡ inr (σ', (b, t)) ->
    m_definitions (convert_types (mcfg_of_tle t)) ≡ []. 
Proof.
  induction g as [| ? g IH]; intros; cbn in *; [simp; cbn; auto |].
  simp.
  apply IH in Heqs1.
  erewrite list_cons_app, mcfg_of_tle_app, m_definitions_app, Heqs1, <- app_nil_end, initOneIRGlobal_no_definitions; eauto.
Qed.

Lemma initIRGlobals_no_definitions :
  forall l g σ σ' b t,
    initIRGlobals l g σ ≡ inr (σ', (b,t)) -> 
    m_definitions (convert_types (mcfg_of_tle t)) ≡ [].
Proof.
  unfold initIRGlobals; cbn; intros; simp.
  eauto using init_with_data_initOneIRGlobal_no_definitions.
Qed.

Transparent mcfg_of_tle.
Lemma genMain_no_type_defs :
  forall s x τ τ' τ'' y t,
    genMain s x τ y τ' τ'' ≡ t ->
    m_type_defs (convert_types (mcfg_of_tle t)) ≡ [].
Proof.
  unfold genMain; cbn; intros; simp; subst; reflexivity.
Qed.

Lemma initXYplaceholders_no_type_defs :
  forall i o d x τ y τ' σ σ' b t,
    initXYplaceholders i o d x τ y τ' σ ≡ inr (σ', (b,t)) ->
    m_type_defs (convert_types (mcfg_of_tle t)) ≡ [].
Proof.
  unfold initXYplaceholders; cbn; intros; simp; cbn in *; simp.
  reflexivity.
Qed.

Lemma initOneIRGlobal_no_type_defs :
  forall l a σ σ' l' t,
    initOneIRGlobal l a σ ≡ inr (σ', (l', t)) ->
    m_type_defs (convert_types (mcfg_of_tle [t])) ≡ [ ].
Proof.
  unfold initOneIRGlobal; cbn; intros; simp; cbn in *; auto.
Qed.

Opaque mcfg_of_tle.
Lemma init_with_data_initOneIRGlobal_no_type_defs :
  forall g l x σ σ' b t,
    init_with_data initOneIRGlobal x l g σ ≡ inr (σ', (b, t)) ->
    m_type_defs (convert_types (mcfg_of_tle t)) ≡ []. 
Proof.
  induction g as [| ? g IH]; intros; cbn in *; [simp; cbn; auto |].
  simp.
  apply IH in Heqs1.
  erewrite list_cons_app, mcfg_of_tle_app, m_type_defs_app, Heqs1, <- app_nil_end, initOneIRGlobal_no_type_defs; eauto.
Qed.

Lemma initIRGlobals_no_type_defs :
  forall l g σ σ' b t,
    initIRGlobals l g σ ≡ inr (σ', (b,t)) -> 
    m_type_defs (convert_types (mcfg_of_tle t)) ≡ [].
Proof.
  unfold initIRGlobals; cbn; intros; simp.
  eauto using init_with_data_initOneIRGlobal_no_type_defs.
Qed.

Transparent mcfg_of_tle.


Hint Rewrite @translate_bind : local.
Hint Rewrite @interp_bind : local.
Hint Rewrite @translate_ret : local.
Hint Rewrite @interp_ret : local.
Hint Rewrite @translate_trigger : local.
Hint Rewrite @interp_trigger : local.
Hint Rewrite @bind_bind : local.
Hint Rewrite @bind_ret_l : local.
Hint Rewrite interp_to_L3_bind : local.
Hint Rewrite interp_to_L3_ret : local.

  (* Top-level compiler correctness lemma  *)
  Theorem compiler_correct:
    forall (p:FSHCOLProgram)
      (data:list binary64)
      (pll: toplevel_entities typ (LLVMAst.block typ * list (LLVMAst.block typ))),
    forall s, compile_w_main p data newState ≡ inr (s,pll) ->
      eutt (succ_mcfg (bisim_final [])) (semantics_FSHCOL p data) (semantics_llvm pll).
  Proof.
    intros * COMPILE.
    unfold compile_w_main, compile in COMPILE.
    cbn* in *; simp.

    unfold semantics_llvm, semantics_llvm_mcfg.
    cbn.
    unfold model_to_L3.
    unfold denote_vellvm_init.
    match goal with
      |- context[convert_types (mcfg_of_tle ?x)] => remember x as M
    end.

    assert (m_type_defs (convert_types (mcfg_of_tle M)) ≡ []).
    {
      subst M.
      rewrite ! mcfg_of_tle_app, !m_type_defs_app.
      erewrite initIRGlobals_no_type_defs; eauto.
      erewrite initXYplaceholders_no_type_defs; eauto.
    }

    match type of HeqM with
      context [TLE_Comment "Top-level operator definition" :: ?name :: ?main] =>
      let x := fresh "body" in
      let y := fresh "main" in
      remember name as x; remember main as y
    end.

<<<<<<< HEAD
    assert (EQ: m_definitions (convert_types (mcfg_of_tle M)) ≡ m_definitions (convert_types (mcfg_of_tle (body::main)))).
=======
    assert (EQ: m_definitions (convert_types (mcfg_of_tle M)) ≡
                              m_definitions (convert_types (mcfg_of_tle (body::main)))).
>>>>>>> 0c004941
    { subst M.
      rewrite ! mcfg_of_tle_app, !m_definitions_app.
      erewrite initIRGlobals_no_definitions; eauto.
      erewrite initXYplaceholders_no_definitions; eauto.
    }

    unfold denote_vellvm.
    (* Require Import LibHyps.LibHyps. *)
    (* onAllHyps move_up_types. *)
    eutt_hide_left.

    rewrite EQ.
    unfold genMain in Heqmain.

    (* TODO : Is is true that P is preserved?
       TODO : Move this, that's completely orthogonal, was just thinking about it.
     *)
    Lemma post_condition_pure_to_state :
      forall {E F X S} (t : itree E X) (P : S -> Prop) Q (h: E ~> Monads.stateT S (itree F)),
      t ⤳ Q ->
      forall s, P s ->
           ((interp_state h t s) ⤳ (prod_pred P Q)).
    Proof.
      intros * POST s.
      unfold has_post in *.
      eapply eutt_interp_state in POST.
    Admitted.


    
(* Arguments fmap /. *)
(* Arguments Fmap_list' /. *)
(* Arguments Fmap_definition /. *)
(* Arguments Fmap_declaration /. *)
(* Arguments Fmap_cfg /. *)
(* Arguments Fmap_block /. *)
(* (* Arguments Fmap_list /. *) *)
(* (* Arguments Fmap_phi /. *) *)
(* Arguments Fmap_code /. *)
(* (* Arguments Fmap_exp /. *) *)
(* (* Arguments Fmap_instr /. *) *)
(* (* Arguments Fmap_terminator /. *) *)
(* Arguments Fmap_option /. *)
(* Arguments Fmap_texp /. *)
(* Arguments Fmap_tident /. *)
(* subst main body. *)
(* simpl m_definitions. *)

      (* simpl. *)

      (* clear. *)
      (* progress cbn. *)
      (* unfold fmap, Fmap_definition. *)
      (* cbn. *)
      (* unfold fmap. *)
      (* unfold Fmap_declaration, Fmap_cfg. *)
      (* progress cbn. *)
      (* unfold fmap, Fmap_block. *)
      (* cbn. *)

(*     unfold semantics_FSHCOL. *)
(*     unfold denote_FSHCOL. *)

(*     subst. *)
(*     repeat rewrite mcfg_of_tle_app.  *)
(*     repeat rewrite m_definitions_app. *)


(* erewrite initXYplaceholders_no_definitions; eauto. *)
(* erewrite initIRGlobals_no_definitions; eauto. *)
(* simpl app. *)
     
(* repeat rewrite m_definitions_app. *)
(* simpl. *)

(*     subst. *)
(*     cbn. *)
(*     rewrite interp_to_L3_bind. *)
(*     autorewrite with local. *)

(*     apply eutt_clo_bind. *)


(*     simpl mcfg_of_tle. *)
(*     simpl m_definitions. *)
(*     simpl. *)
(*     Set Printing . *)
(*     rewrite interp_to_L3_bind. *)
    
(*     autorewrite with local. *)

    (*
    break_let; cbn in *; inv_sum.
    repeat (break_match_hyp || break_let); try inv_sum.

    eutt_hide_left.
    repeat rewrite app_assoc.
    repeat rewrite <- app_assoc.
    match goal with
      |- context[_ :: ?x ++ ?y ++ ?z ++ ?t] => remember x as f1; remember y as f2; remember t as f3; remember z as f4
    end.

    unfold semantics_llvm.
     *)

    (* break_match_goal. *)
    (* mcfg_of_modul *)
    (* Lemma semantics_llvm_red : *)
    (*   forall p, semantics_llvm p ≈ semantics_llvm p. *)
    (* Proof. *)
    (*   unfold semantics_llvm. *)
    (*   intros p. *)
    (*   unfold lift_sem_to_mcfg. *)
    (*   break_match_goal. *)
    (*   { *)
    (*     unfold semantics_llvm_mcfg, model_to_L3, denote_vellvm_init, denote_vellvm, translate_E_vellvm_mcfg. *)
    (*     simpl bind. *)
    (*     rewrite interp_to_L3_bind, translate_bind. *)
    (*     match goal with *)
    (*     | ?t ≈ _ => assert (t ≈ ITree.bind (lift_sem_to_mcfg (fun p =>  *)


    (* setoid_rewrite bind_bind. *)
    (*   unfold translate_E_vellvm_mcfg. *)
    (* setoid_rewrite (interp_to_L3_bind defined_intrinsics . *)

    (* unfold lift_sem_to_mcfg. *)
    (* break_match_goal. *)
    (* { *)
    (*   unfold semantics_llvm_mcfg, model_to_L3, denote_vellvm_init, denote_vellvm. *)
    (*   simpl bind. *)
    (*   unfold translate_E_vellvm_mcfg. *)
    (*   rewrite interp_to_L3_bind, translate_bind. *)

    (*   rewrite modul_of_toplevel_entities *)
    (*           cons, !modul_of_toplevel_entities_app in Heqo0. *)


    (*   repeat match goal with *)
    (*          | h: mcfg_of_modul _ (_ @ _) ≡ _ |- _ => *)
    (*            apply mcfg_of_app_modul in h; *)
    (*              destruct h as (? & ? & ?EQ & ?EQ & <-) *)
    (*          end. *)
    (*   Transparent map_option. *)
    (*   cbn in EQ. *)
    (*   injection EQ; clear EQ; intro EQ. *)
    (*   subst. l0. f1 . *)
    (*   cbn in EQ0. *)


    (* } *)

    (* { *)
    (*   (* The conversion from top level entities to modul failed *) *)
    (*   (* There is a toplevel entity with an empty list of instruction *) *)
    (*   admit. *)
    (* } *)



    (*         unfold global_YX,constArray in EQ1. *)
Admitted.<|MERGE_RESOLUTION|>--- conflicted
+++ resolved
@@ -2897,12 +2897,8 @@
       remember name as x; remember main as y
     end.
 
-<<<<<<< HEAD
-    assert (EQ: m_definitions (convert_types (mcfg_of_tle M)) ≡ m_definitions (convert_types (mcfg_of_tle (body::main)))).
-=======
     assert (EQ: m_definitions (convert_types (mcfg_of_tle M)) ≡
                               m_definitions (convert_types (mcfg_of_tle (body::main)))).
->>>>>>> 0c004941
     { subst M.
       rewrite ! mcfg_of_tle_app, !m_definitions_app.
       erewrite initIRGlobals_no_definitions; eauto.
