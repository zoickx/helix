(* Definitions and lemmas related to correcntess of memory initialization *)

Require Import Helix.LLVMGen.Correctness_Prelude.
Require Import Helix.LLVMGen.Correctness_Invariants.

Import MonadNotation.
Import ITreeNotations.

Set Implicit Arguments.
Set Strict Implicit.
Import List.

(*
Fact initIRGlobals_cons_head_uniq:
  ∀ (a : string * DSHType) (globals : list (string * DSHType))
    (data : list binary64) (res : list binary64 * list (toplevel_entity typ (LLVMAst.block typ * list (LLVMAst.block typ)))),
    initIRGlobals data (a :: globals) ≡ inr res ->
    forall (j : nat) (n : string) (v : DSHType),
      (nth_error globals j ≡ Some (n, v) /\ n ≡ fst a) → False.
Proof.
  intros a globals data res H j n v C.
  unfold initIRGlobals, global_uniq_chk in H.
  cbn in H.
  repeat break_match_hyp; try inl_inr.
  unfold assert_false_to_err in Heqs.
  repeat break_match_hyp; try inl_inr.
  inl_inr_inv.
  subst.
  assert(globals_name_present (fst a) globals ≡ true).
  {
    clear -C.
    apply nth_to_globals_name_present.
    exists (n,v).
    exists j.
    apply C.
  }
  congruence.
Qed.
 *)

(*
(* If [initIRGlobals] suceeds, the names of variables in [globals] were unique *)
Lemma initIRGlobals_names_unique {globals data res}:
  initIRGlobals data globals ≡ inr res → list_uniq fst globals.
Proof.
  revert res data.
  induction globals; intros.
  -
    cbn in H.
    inv H.
    apply list_uniq_nil.
  -
    apply list_uniq_cons.
    split.
    +
      cbn in H.
      break_match_hyp;[inl_inr|].
      break_match_hyp;[inl_inr|].
      break_let; subst.
      break_match_hyp;[inl_inr|].
      break_let; subst.
      inv H.
      eapply IHglobals.
      eauto.
    +
      (* [a] must not be present in [globals] *)
      unfold not.
      intros C.
      destruct C as (j & [n v] & C); cbn in C.
      eapply initIRGlobals_cons_head_uniq; eauto.
Qed.
 *)

(* Note: this could not be proben for arbitrary [chk] function,
   so we prove this only for [no_chk] *)
Lemma init_with_data_app
      {A: Type} (* input values *)
      {B: Type} (* output values we collect *)
      {C: Type} (* data *)
      (f: C -> A -> err (C*B))
      (c c': C) (* initial data *)
      (l0 l1: list A)
      (b: list B)
  :
    init_with_data f no_chk c (l0++l1) ≡ inr (c',b) ->
    ∃ c1 b1 b2,
      (init_with_data f no_chk c l0 ≡ inr (c1,b1) /\
       init_with_data f no_chk c1 l1 ≡ inr (c',b2) /\
       b ≡ (b1 ++ b2)%list).
Proof.
  revert l0 l1 c c' b.
  induction l0; intros.
  -
    cbn in H.
    repeat eexists.
    eauto.
  -
    cbn in H.
    repeat break_match_hyp; try inl_inr.
    inl_inr_inv.
    subst.
    apply IHl0 in Heqs0; clear IHl0.
    destruct Heqs0 as (c1 & b1 & b2 & H1 & H2 & E).
    repeat eexists; cbn.
    +
      rewrite Heqs.
      rewrite H1.
      eauto.
    +
      eauto.
    +
      cbn.
      f_equiv.
      auto.
Qed.

Lemma monadic_fold_left_err_app
         {A B : Type}
         (f : A -> B -> err A)
         (s0 s2 : A)
         (l0 l1 : list B):
  ListSetoid.monadic_fold_left f s0 (l0++l1) ≡ inr s2
  ->
  ∃ s1,
  ListSetoid.monadic_fold_left f s0 l0 ≡ inr s1 /\
  ListSetoid.monadic_fold_left f s1 l1 ≡ inr s2.
Proof.
  revert l0 l1 s0 s2 f.
  induction l0; intros.
  -
    cbn in *.
    eexists; auto.
  -
    cbn in H.
    break_match_hyp; [inl_inr|].
    eapply IHl0 in H.
    destruct H as [s1 [H1 H2]].
    eexists.
    split; [|eauto].
    cbn.
    rewrite Heqs.
    apply H1.
Qed.

(* TODO: This is general-purpose. Move elsewhere? *)
Lemma mapsto_alist_app_1st
      {K V: Type}
      (R : K → K → Prop)
      `{RD: RelDec.RelDec _ R}
      `{RDC: @RelDec.RelDec_Correct K R RD}
      (g g' : alist K V)
      (v : V)
      (n : K):
  mapsto_alist RD g n v ->
  mapsto_alist RD (g ++ g')%list n v.
Proof.
  revert v n.
  induction g; intros.
  -
    inversion H.
  -
    cbn.
    destruct a as [k0 v0].
    apply mapsto_alist_cons; [apply RDC|].
    destruct (RelDec.rel_dec n k0) eqn:K0.
    +
      right.
      split.
      *
        rewrite RelDec.rel_dec_correct in K0.
        apply K0.
      *
        apply mapsto_alist_cons in H ; [| auto].
        destruct H.
        destruct H.
        rewrite RelDec.rel_dec_correct in K0.
        congruence.
        apply H.
    +
      left.
      split.
      *
        apply IHg.
        apply mapsto_alist_cons in H ; [| auto].
        destruct H.
        apply H.
        destruct H.
        apply RelDec.rel_dec_correct in H.
        congruence.
      *
        apply RelDec.neg_rel_dec_correct in K0.
        apply K0.
Qed.

Lemma alist_find_nth_error_list_uniq
      (g : global_env)
      (x : nat)
      (n: raw_id)
      (v : dvalue)
      (U: list_uniq fst g):
  nth_error g x ≡ Some (n, v) →
  alist_find n g ≡ Some v.
Proof.
  revert U.
  revert x v n.
  induction g; intros.
  -
    rewrite nth_error_nil in H.
    some_none.
  -
    cbn.
    break_let.
    break_if.
    +
      unfold RelDec.rel_dec, AstLib.eq_dec_raw_id in Heqb.
      cbn in Heqb.
      break_match; [| inversion Heqb].
      subst.
      destruct x.
      *
        cbn in H.
        some_inv.
        reflexivity.
      *
        cbn in H.
        clear - U H.
        exfalso.
        apply list_uniq_cons in U.
        destruct U.
        contradict H1.
        eexists.
        eexists.
        eauto.
    +
      destruct x.
      *
        clear IHg.
        cbn in *.
        some_inv.
        subst.
        clear - Heqb.
        unfold RelDec.rel_dec, AstLib.eq_dec_raw_id in Heqb.
        cbn in Heqb.
        break_if.
        inversion Heqb.
        contradict n0.
        reflexivity.
      *
        cbn in H.
        eapply IHg.
        eapply list_uniq_de_cons; eauto.
        eapply H.
Qed.

Definition state_invariant_mcfg (σ : evalContext) (s : IRState) : Rel_mcfg_T unit unit :=
  fun '(memH,_) '(memV,((l,sl),(g,_))) =>
    state_invariant σ s memH (memV,(l,g)).

Definition post_init_invariant_mcfg (fnname:string) (σ : evalContext) (s : IRState) : Rel_mcfg_T unit unit :=
  fun '(memH,_) '(memV,((l,sl),(g,_))) =>
    post_init_invariant fnname σ s memH (memV,(l,g)).

Definition declarations_invariant_mcfg (fnname:string) : Pred_mcfg_T unit :=
  fun '(memV,((l,sl),(g,_))) =>
    declarations_invariant fnname (memV,(l,g)).

Lemma memory_set_seq2 {E}
      (i1 i2: nat)
      (b1 b2: mem_block)
      (m0: memoryH)
  :
    (Ret (memory_set (memory_set m0 i1 b1) i2 b2, ()) : itree E _)
    ≈
    ITree.bind (Ret (m0,()))
     (fun '(x,_) => Ret (memory_set (memory_set m0 i1 b1) i2 b2, ())).
Proof.
  cbn; rewrite bind_ret_l; reflexivity.
Qed.

Lemma memory_set_seq {E}
      (i1: nat)
      (b1: mem_block)
      (m0: memoryH)
  :
    (Ret (memory_set m0 i1 b1, ()) : itree E _)
    ≈
    ITree.bind
      (Ret (m0, ()))
      (fun '(x,_) => Ret (memory_set x i1 b1, ())).
Proof.
  cbn; rewrite bind_ret_l; reflexivity.
Qed.



(* YZ TODO : Move *)
Arguments allocate : simpl never.

Local Ltac pose_interp_to_L3_alloca m' a' A AE:=
  match goal with
  | [|-context[interp_to_L3 ?defs (trigger (Alloca ?t)) ?g ?l ?m]] =>
    pose proof (interp_to_L3_alloca
                  defs
                  m t g l)
      as [m' [a' [A AE]]]
  end.

(* [global_uniq_chk] in succeeds, does not modify state *)
Fact global_uniq_chk_preserves_st:
  forall a globals i0 i1 u,
    global_uniq_chk a globals i0 ≡ inr (i1, u) ->
    i0 ≡ i1.
Proof.
  intros a globals i0 i1 u H.
  unfold global_uniq_chk in H.
  unfold ErrorWithState.err2errS in H.
  break_match_hyp;inv H.
  reflexivity.
Qed.


Fact initOneIRGlobal_state_change:
  forall data nm t g' i0 i1 r,
    initOneIRGlobal data (nm,t) i0 ≡ inr (i1, (g', r))
    -> inr (i1,()) ≡ (addVars [(ID_Global (Name nm), TYPE_Pointer (getIRType t))]) i0.
Proof.
  intros data nm t g' i0 i1 r H.
  unfold initOneIRGlobal in H.
  destruct t.
  - break_let.
    inv H.
    reflexivity.
  - break_let; cbn in H; inl_inr_inv; reflexivity.
  - break_let; cbn in H; inl_inr_inv; reflexivity.
Qed.

Lemma getStateVar_preserves_st
      {s : string}
      {n : nat}
      {st st' r} :
  getStateVar s n st ≡ inr (st', r) ->
  st ≡ st'.
Proof.
  intros.
  unfold getStateVar in H.
  cbn in H.
  unfold ErrorWithState.option2errS in H.
  break_match; inversion H; subst.
  reflexivity.
Qed.

Lemma genMExpr_preserves_Γ
      {m : MExpr}
      {s s' r} :
  genMExpr m s ≡ inr (s', r) ->
  Γ s ≡ Γ s'.
Proof.
  intros.
  unfold genMExpr in H.
  destruct m; [| inversion H].
  destruct p.
  unfold bind in H.
  break_let.
  inversion Heqm; subst ret bind; clear Heqm.
  repeat break_match; inversion H.
  subst.
  apply getStateVar_preserves_st in Heqs0.
  congruence.
Qed.

Transparent incLocal.
Transparent incVoid.
Transparent incBlock.
Transparent incBlockNamed.

Lemma genNExpr_preserves_Γ
      {n : NExpr}
      {s s' r} :
  genNExpr n s ≡ inr (s', r) ->
  Γ s ≡ Γ s'.
Proof.
  intros.
  generalize dependent r.
  generalize dependent s.
  generalize dependent s'.
  induction n.

  { (* base case 1 *)
    intros.
    unfold genNExpr in H.
    unfold bind in H.
    repeat break_let.
    inversion Heqm; subst ret bind; clear Heqm.
    repeat break_match; inversion H; subst; clear H.
    +
      apply getStateVar_preserves_st in Heqs0.
      subst; reflexivity.
    +
      apply getStateVar_preserves_st in Heqs0; subst i.
      apply incLocal_Γ in Heqs1.
      congruence.
  }

  { (* base case 2 *)
    intros.
    cbn in H.
    inversion H; reflexivity.
  }

  (* inductive cases *)
  all: intros; cbn in H.
  all: destruct (genNExpr n1 s)  as [t | [s1 [ae1 ac1]]] eqn:N1; [inl_inr |].
  all: destruct (genNExpr n2 s1) as [t | [s2 [ae2 ac2]]] eqn:N2; [inl_inr |].
  all: inversion_clear H. (* clear H H1 H2. *)
  all: apply IHn1 in N1.
  all: apply IHn2 in N2.
  all: cbn; congruence.
Qed.

Lemma genAExpr_preserves_Γ
      {a : AExpr}
      {s s' r} :
  genAExpr a s ≡ inr (s', r) ->
  Γ s ≡ Γ s'.
Proof.
  intros.
  generalize dependent r.
  generalize dependent s.
  generalize dependent s'.
  induction a.

  { (* base case 1 *)
    intros.
    unfold genAExpr in H.
    unfold bind in H.
    repeat break_let.
    inversion Heqm; subst ret bind; clear Heqm.
    repeat break_match; inversion H; subst; clear H.
    +
      apply getStateVar_preserves_st in Heqs0.
      apply incLocal_Γ in Heqs1.
      congruence.
    +
      apply getStateVar_preserves_st in Heqs0.
      congruence.
  }

  { (* base case 2 *)
    intros.
    cbn in H.
    inversion H; reflexivity.
  }

  {
    intros.
    cbn in H.
    repeat break_match; inversion_clear H.
    subst.
    apply genNExpr_preserves_Γ in Heqs0.
    apply genMExpr_preserves_Γ in Heqs1.
    cbn.
    congruence.
  }

  {
    intros.
    cbn in H.
    destruct (genAExpr a s)  as [t | [s1 [ae1 ac1]]] eqn:A; [inl_inr |].
    apply IHa in A.
    inversion H.
    cbn.
    congruence.
  }

  (* inductive cases *)
  all: intros; cbn in H.
  all: destruct (genAExpr a1 s)  as [t | [s1 [ae1 ac1]]] eqn:A1; [inl_inr |].
  all: destruct (genAExpr a2 s1) as [t | [s2 [ae2 ac2]]] eqn:A2; [inl_inr |].
  all: inversion_clear H. (* clear H H1 H2. *)
  all: apply IHa1 in A1.
  all: apply IHa2 in A2.
  all: cbn; congruence.
Qed.
Lemma resolve_PVar_simple : forall p s s' x v,
    resolve_PVar p s ≡ inr (s', (x, v)) ->
    exists sz n,
      nth_error (Γ s') n ≡ Some (x, TYPE_Pointer (TYPE_Array sz TYPE_Double)) /\
      MInt64asNT.from_Z sz ≡ inr v /\ p ≡ PVar n /\ s ≡ s'.
Proof.
  intros * H.
  unfold resolve_PVar in H.
  cbn* in H.
  simp.
  do 2 eexists; eauto.
Qed.


(* This lemma states that [genIR] if succeeds does not leak
   compiler state variable *)
Lemma genIR_prserves_Γ
      {op: DSHOperator}
      {nextblock: block_id}
      {s s' segment}:
  genIR op nextblock s ≡ inr (s', segment) ->
  Γ s ≡ Γ s'.
Proof.
  intros.
  induction op.
  -
    cbn in H; inversion H; reflexivity.
  -
    unfold genIR in H.
    repeat break_let; subst.
    unfold catch in H.
    repeat break_let; subst.
    unfold ErrorWithState.Exception_errS in Heqm.
    inversion Heqm; subst; clear Heqm.
    remember
      ["--- Operator: " @@ string_of_DSHOperator (DSHAssign (p, n) (p0, n0)) @@ "---"]
      as T; clear HeqT.
    simpl bind in H.
    repeat break_match; try inl_inr; try (inversion H; fail).
    repeat inl_inr_inv; subst.
    inversion H0; subst; clear H0.
    replace i with s in * by
        (apply resolve_PVar_simple in Heqs1;
         destruct Heqs1 as [t1 [t2 H]];
           apply H).
    replace i2 with s in *
      by (apply resolve_PVar_simple in Heqs2;
          destruct Heqs2 as [t1 [t2 H]];
          apply H).
    clear Heqs1 Heqs2 p p0.
    unfold genFSHAssign in Heqs3.
    remember "Assign"%string as A.
    simpl bind in Heqs3.
    repeat break_match; try inl_inr.
    repeat inl_inr_inv; subst.
    apply genNExpr_preserves_Γ in Heqs0.
    apply genNExpr_preserves_Γ in Heqs1.
    cbn in Heqs0, Heqs1.
    congruence.
Admitted.

(* Helper boolean predicate to check if member of [Γ] in [IRState] is global *)
Definition is_var_Global (v:ident * typ): bool :=
  match (fst v) with
  | ID_Global _ => true
  | _ => false
  end.

(* See also: [init_with_data_len] *)
Lemma init_with_data_env_len
      (globals : list (string * DSHType))
      (d0 d1 : list binary64)
      (s0 s1: IRState)
      (chk : string * DSHType → list (string * DSHType) → cerr ())
      (gdecls : list (toplevel_entity typ (LLVMAst.block typ * list (LLVMAst.block typ))))
  :
    init_with_data initOneIRGlobal chk d0 globals s0 ≡ inr (s1, (d1, gdecls)) →
    List.length (Γ s1) ≡
    List.length (List.filter is_var_Global (Γ s0)) + List.length globals.
Proof.
Admitted.

Lemma split_hd_len {A : Type} (l l1 l2 : list A) (n : nat) :
  ListUtil.split l n ≡ Some (l1, l2) -> length l1 ≡ n.
Proof.
  enough (forall acc, ListUtil.split_aux acc l n ≡ Some (l1, l2) -> length l1 ≡ n + length acc).
  {
    intros.
    rewrite H with (acc:=[]).
    cbn.
    apply Nat.add_0_r.
    assumption.
  }
  generalize dependent l.
  induction n.
  -
    intros.
    destruct l.
    all: inversion H; subst.
    all: rewrite ListUtil.rev_append_rev, app_nil_r, rev_length.
    all: reflexivity.
  -
    intros.
    destruct l; [inversion H |].
    cbn in H.
    apply IHn in H.
    cbn in H.
    rewrite plus_Snm_nSm.
    assumption.
Qed.

Lemma split_tl_len {A : Type} (l l1 l2 : list A) (n : nat) :
  ListUtil.split l n ≡ Some (l1, l2) -> length l2 ≡ (length l - n)%nat.
Proof.
  intros.
  copy_apply ListUtil.split_correct H.
  apply split_hd_len in H.
  subst.
  rewrite ListUtil.length_app.
  lia.
Qed.

(* ZX TODO: remove when done
Fact bind_ret_override
      {A B C : Type}
      {E : Type -> Type}
      (f : A -> A -> C)
      (b : B)
      (i1 i2 : itree E A) :
  (ITree.bind
     (ITree.bind i1
                 (λ a1 : A, ITree.bind i2
                                       (λ a2 : A, Ret (f a1 a2))))
     (λ _ : C, Ret b))
  ≈
  (ITree.bind i1 (λ _, ITree.bind i2 (λ _ : A, Ret b))).
Proof.
  repeat (rewrite bind_bind; apply eutt_eq_bind; intro).
  rewrite bind_ret_l.
  reflexivity.
Qed.

(* QOL, similar to [eutt_eq_bind] *)
Lemma eutt_eq_bind_l :
  forall E R U (t1 t2 : itree E U) (k : U -> itree E R),
    t1 ≈ t2 -> ITree.bind t1 k ≈ ITree.bind t2 k.
Proof.
  intros.
  rewrite H.
  reflexivity.
Qed.

Lemma bind_comm {E : Type -> Type} {A B : Type} {x : B} (i1 i2 : itree E A) :
    (exists i, i1 ≈ Ret i) ->
    ITree.bind (ITree.bind i1 (fun _ => i2)) (fun _ => Ret x) ≈
    ITree.bind (ITree.bind i2 (fun _ => i1)) (fun _ => Ret x).
Proof.
  intro I.
  destruct I as [i I].
  setoid_rewrite I.
  rewrite bind_ret_l.
  rewrite bind_bind.
  setoid_rewrite bind_ret_l.
  reflexivity.
Qed.


Lemma build_global_environment_globals_app
      (m_name m_target m_datalayout : option string)
      (m_globals_1 m_globals_2 : list (global dtyp))
      (m_declarations : list (declaration dtyp))
      (m_definitions : list (definition dtyp (cfg dtyp)))
  :
    build_global_environment {|
        m_name := m_name;
        m_target := m_target;
        m_datalayout := m_datalayout;
        m_type_defs := []; (* for simplicity, no type definitions *)
        m_globals := (m_globals_1 ++ m_globals_2)%list;
        m_declarations := m_declarations;
        m_definitions := m_definitions
      |}

    ≈

    ITree.bind
      (build_global_environment {|
           m_name := m_name;
           m_target := m_target;
           m_datalayout := m_datalayout;
           m_type_defs := []; (* for simplicity, no type definitions *)
           m_globals := m_globals_1;
           m_declarations := []; (* no declarations *)
           m_definitions := [] (* no definitions *)
         |})
      (fun _ => ITree.bind
               (build_global_environment {|
                    m_name := m_name;
                    m_target := m_target;
                    m_datalayout := m_datalayout;
                    m_type_defs := []; (* for simplicity, no type definitions *)
                    m_globals := m_globals_2;
                    m_declarations := []; (* no declarations *)
                    m_definitions := [] (* no definitions *)
                  |})
               (fun _ => build_global_environment {|
                          m_name := m_name;
                          m_target := m_target;
                          m_datalayout := m_datalayout;
                          m_type_defs := []; (* for simplicity, no type definitions *)
                          m_globals := []; (* no globals *)
                          m_declarations := m_declarations;
                          m_definitions := m_definitions |})).
Proof.
  Opaque map_monad.
  cbn.
  setoid_rewrite map_monad_app.
  cbn.
  Transparent map_monad.
  cbn.
  repeat progress (try setoid_rewrite bind_ret_l;
                   try setoid_rewrite translate_bind;
                   try setoid_rewrite translate_ret).
  repeat setoid_rewrite bind_ret_override.
  repeat rewrite <-bind_bind.

Abort.

Fact bind_ret_override' {E : Type -> Type} {A B : Type} (i1 i2 : itree E A) (x y : B) :
  forall f,
    (ITree.bind (translate f (ITree.bind i1 (fun _ => Ret x)))
                (fun _ => ITree.bind i2 (fun _ => Ret y))) ≈
    ITree.bind (ITree.bind i1 (fun _ => i2)) (fun _ => Ret y).
Proof.
  intro.
  repeat rewrite bind_bind.

  apply eutt_eq_bind.
  intro.
  rewrite bind_ret_l.
  reflexivity.
Qed.

Let etl := translate _exp_E_to_L0.
Goal
  forall lid lids m X Y,
    interp_mcfg (allocate_globals X ;; etl (T:=()) (initialize_globals Y)) lid lids m
    ≈
    interp_mcfg (etl (initialize_globals Y) ;; allocate_globals X) lid lids m.
Proof.
  intros.
  cbn.
  norm_h.
  setoid_rewrite bind_ret_l.
  setoid_rewrite translate_bind.
  unfold initialize_global.
  setoid_rewrite unfold_translate.                                                            
Admitted.
*)

From ITree Require Import
     Basics.Monad. 

(* similar to [map_monad_app] but for [map_monad_],
   without unnecessary bindings *)
Lemma map_monad_app_
      {m : Type -> Type}
      {Mm : Monad m}
<<<<<<< HEAD
      {Eq1m : Eq1 m}
=======
      {EqMm : Eq1 m}
>>>>>>> 8a0049a8
      {HEQP: Eq1Equivalence m}
      {ML: MonadLawsE m}
      {A : Type}
      (f : A -> m unit)
      (l1 l2 : list A)
  :
    (map_monad_ f (l1 ++ l2) ≈
    map_monad_ f l1 ;;
    map_monad_ f l2)%monad.
Proof.
  unfold map_monad_.
  rewrite map_monad_app.
  generalize (map_monad f l1);
    generalize (map_monad f l2);
    intros L1 L2.
  repeat setoid_rewrite bind_bind.
  setoid_rewrite bind_ret_l.
  reflexivity.
Qed.

(* all allocations and initializations operate using [map_monad_].
   It is nicer to work with than [map_monad], so fold it whenver possible *)
Local Ltac fold_map_monad_ :=
  repeat
  match goal with
  | |- context [map_monad ?f ?L;; Ret ()] =>
    replace (map_monad f L;; Ret ())
      with (map_monad_ f L)
      in *
      by reflexivity
  end.


Local Ltac fold_initialization :=
  repeat
  match goal with
  | |- context[map_monad_ allocate_global ?l] =>
    replace (map_monad_ allocate_global l)
      with (allocate_globals l)
      in *
      by reflexivity
  | |- context[map_monad_ allocate_declaration ?l] =>
    replace (map_monad_ allocate_declaration l)
      with (allocate_declarations l)
      in *
      by reflexivity
  | |- context[map_monad_ initialize_global ?l] =>
    replace (map_monad_ initialize_global l)
      with (initialize_globals l)
      in *
      by reflexivity
  end.

Lemma eutt_clo_bind_skip_l
      (E : Type → Type)
      (LT1 LT2 RT1 RT2 RT3 : Type)
      (l1 : itree E LT1)
      (r1 : itree E RT1)
      (ls1 : LT1 → itree E LT2)
      (rs1 : RT1 → itree E RT2)
      (rs2 : RT2 → itree E RT3)
      R1 R2 R3
  :
    eutt R1 l1 r1 ->
    (∀ xl1 xr1, R1 xl1 xr1 -> eutt R2 (ls1 xl1) (rs1 xr1)) ->
    (∀ xl2 xr2, R2 xl2 xr2 → eutt R3 (ret xl2) (rs2 xr2)) ->
    eutt R3 (x <- l1;; ls1 x) (x <- r1;; x' <- rs1 x ;; rs2 x').
Proof.
  intros.
  eapply eutt_clo_bind.
  -
    eassumption.
  -
    intros.
    rewrite <-bind_ret_r.
    eapply eutt_clo_bind.
    +
      eauto.
    +
      eauto.
Qed.

Definition in_global_addr (g : global_env) (x : raw_id) (a : Addr.addr) := 
  g @ x ≡ Some (DVALUE_Addr a).

Definition post_alloc_invariant_mcfg
           (globals : list (string * DSHType))
           (σ : evalContext)
           (s : IRState)
  : Rel_mcfg_T unit unit :=
  fun '(memH,_) '(memV,((_,sl),(g,_))) =>
    forall j (jc : j < length σ),
      match ListUtil.ith jc with
      | DSHPtrVal _ _ => (
          exists ptr_llvm,
            match le_lt_dec (length globals) j with
            | in_left => in_global_addr
                          g
                          (Anon (Z.of_nat (j - length globals)))
                          ptr_llvm
            | right jc' => in_global_addr
                            g
                            (Name (fst (ListUtil.ith jc')))
                            ptr_llvm
            end
            /\
            allocated ptr_llvm memV)
      (* /\ mem_block_exists id memH *)
         | _ => False
         end.

Lemma allocate_allocated (m1 m2 : memoryV) (d : dtyp) (a : Addr.addr) :
  allocate m1 d ≡ inr (m2, a) → allocated a m2.
Proof.
  intros AS.
  unfold allocate, allocated in *.
  destruct d; invc AS.
  all: repeat break_let; subst.
  all: unfold add_logical_block, add_logical_block_mem, add_to_frame in *.
  all: repeat break_match; invc Heqm; invc Heqm0.
  all: apply member_add_eq.
Qed.

Lemma allocated_allocate_allocated (m1 m2 : memoryV) (d : dtyp) (a a' : Addr.addr) :
  allocated a m1 -> allocate m1 d ≡ inr (m2, a') → allocated a m2.
Proof.
  intros A AS.
  unfold allocate, allocated in *.
  destruct d; invc AS.
  all: repeat break_let; subst.
  all: unfold add_logical_block, add_logical_block_mem, add_to_frame in *.
  all: repeat break_match; invc Heqm1.
  all: apply member_add_ineq; [| assumption].
  all: unfold next_logical_key, next_logical_key_mem.
  all: simpl.
  all: intros C; rewrite C in A; contradict A.
  all: apply next_logical_key_fresh.
Qed.

(* ZX TODO: This lemma turned out to be useless, but I don't
   want to remove it yet: it can be a useful distilled reference *)
(*
Lemma in_global_addr_add (g : global_env) (i j : raw_id) (a' : Addr.addr) :
  (exists a, in_global_addr g i a) ->
  (exists a, in_global_addr (alist_add j (DVALUE_Addr a') g) i a).
Proof.
  unfold in_global_addr, alist_add.
  intros.
  assert (raw_id_eq_dec : forall x y : raw_id, {x ≡ y} + {x ≢ y}).
  {
    clear; intros.
    destruct x, y.
    all: try (right; discriminate).
    -
      destruct (StringOrdFacts.eq_dec s s0).
      left; congruence.
      right; congruence.
    -
      destruct n, n0.
      all: try (right; discriminate).
      left; reflexivity.
      all: destruct (Pos.eq_dec p p0);
        try (left; congruence);
        try (right; congruence).
    -
      destruct n, n0.
      all: try (right; discriminate).
      left; reflexivity.
      all: destruct (Pos.eq_dec p p0);
        try (left; congruence);
        try (right; congruence).
  }
  specialize (raw_id_eq_dec i j).
  destruct raw_id_eq_dec.
  -
    subst.
    eexists.
    rewrite alist_find_cons_eq by reflexivity.
    reflexivity.
  -
    destruct H as [a H].
    exists a.
    rewrite alist_find_cons_neq by assumption.
    rewrite remove_neq_alist;
      try typeclasses eauto;
      try congruence.
Qed.
*)

Lemma ith_eq_app_r
      {A : Type} (m l : list A)
      (j : nat)
      (hi : (Datatypes.length l) + j < Datatypes.length (l ++ m)) 
      (hj : j < Datatypes.length m)
  :
    ListUtil.ith (l:=l ++ m) (i:=(Datatypes.length l) + j) hi ≡
    ListUtil.ith (l:=m) (i:=j) hj.
Proof.
  dependent induction l.
  -
    cbn in *.
    apply ListUtil.ith_eq.
    reflexivity.
  -
    cbn in *.
    apply IHl.
Qed.

Lemma eutt_weaken_left: forall {E A B} (R : A -> A -> Prop) (S : A -> B -> Prop)
             (t t' : itree E A) (s : itree E B),
    (* i.e. sub_rel (rcompose R S) S *)
    (forall a a' b, S a' b -> R a a' -> S a b) ->
    eutt R t t' ->
    eutt S t' s ->
    eutt S t s.
Proof.
  intros * LEFTUNIT EQt EQ.
  (* YZ TODO: specialize eqit_mon to eutt *)
  eapply eqit_mon; [reflexivity | reflexivity | | eapply eqit_trans; eauto].
  intros ? ? []; eauto.
Qed.

Lemma initOneIRGlobal_is_global
      (data data' : list binary64)
      (r : toplevel_entity typ (LLVMAst.block typ * list (LLVMAst.block typ))) 
      (nmt : string * DSHType)
      (s s' : IRState)
  :
    initOneIRGlobal data nmt s ≡ inr (s', (data', r)) ->
    exists g, r ≡ TLE_Global g.
Proof.
  intro R.
  unfold initOneIRGlobal in R.
  repeat break_match; invc R.
  all: eexists; eauto.
Qed.

(** [memory_invariant] relation must holds after initialization of global variables *)
Lemma memory_invariant_after_init
      (p: FSHCOLProgram)
      (data: list binary64) :
  forall hmem σ s hdata pll,
    helix_initial_memory p data ≡ inr (hmem,hdata,σ) /\
    compile_w_main p data newState ≡ inr (s,pll) ->
    eutt
      (post_init_invariant_mcfg p.(name) σ s)
      (Ret (hmem, ()))
      (with_err_LT
         (interp_to_L3 defined_intrinsics
                       (build_global_environment (mcfg_of_tle pll))
                       [] ([],[]) empty_memory_stack)
      ).
Proof.
  intros hmem σ s hdata pll [HI LI].

  unfold post_init_invariant_mcfg.
  unfold helix_initial_memory in HI.
  cbn in HI.
  repeat break_match_hyp ; try inl_inr.
  rename Heqp0 into Co, Heqp1 into Ci.
  inv HI.
  rename m1 into mg, Heqs0 into G.
  cbn in LI.
  unfold ErrorWithState.option2errS in *.
  unfold initFSHGlobals in *.
  assert (LGE : length globals ≡ length e)
    by (apply init_with_data_len in G; assumption).

  destruct (valid_function_name name) eqn:VFN.
  2: inversion LI.

  repeat break_match_hyp; try inl_inr;
    inv LI; repeat inv_sum; inv Heqs5; inv Heqs4.
  rename Heqs0 into LX, Heqs1 into LG, Heqs6 into IR, Heqs8 into BC, l3 into gdecls.
  rename Heqo1 into Sg. (* split globals *)
  rename Heqo0 into Sxy. (* split fake_x, fake_y *)

  (*  [s0] - state after [initXYplaceholders] *)
  rename i0 into s0.
  (*  [s1] - state after [initIRGlobals], which
      was generated starting with X,Y arguments added to [s0] *)
  rename i1 into s1.
  (*  [s2] - state after [genIR] *)
  rename i6 into s2.
  (*  [s3] - the final state. (after [body_non_empty_cast]) *)
  rename i5 into s3.

  (* [s3] contains two local for X,Y parameter which we drop: *)

  rename l5 into Γ_globals.
  (* these ones are dropped *)
  rename l8 into Γ_fake_xy,
         l6 into Γ_xy_fake_xy,
         l7 into Γ_xy.

  assert (ΓXYFXY : exists x y fake_x fake_y, Γ_xy_fake_xy ≡ [x; y; fake_x; fake_y]).
  {
    clear - Sg Heqb.
    apply split_tl_len in Sg.
    apply Nat.leb_gt in Heqb.
    assert (Datatypes.length Γ_xy_fake_xy ≡ 4)%nat by lia.
    clear - H.
    repeat (destruct Γ_xy_fake_xy; inversion H).
    repeat eexists.
  }
  destruct ΓXYFXY as [x [y [fake_x [fake_y ΓXYFXY]]]].
  subst Γ_xy_fake_xy.
  invc Sxy.
  apply ListUtil.split_correct in Sg.
  rename Sg into Vs3.

  repeat rewrite app_assoc.
<<<<<<< HEAD
  unfold build_global_environment, allocate_globals, map_monad_.
  simpl. cbn.
  rewrite 2!interp_to_L3_bind, translate_bind.
  rename e into eg.
  remember (eg ++
               [DSHPtrVal (S (Datatypes.length globals)) o;
                DSHPtrVal (Datatypes.length globals) i])%list as e.
=======
  unfold build_global_environment.
  setoid_rewrite interp_to_L3_bind.
  rewrite translate_bind.
>>>>>>> 8a0049a8

  repeat rewrite app_assoc.
  unfold allocate_globals, map_monad_.
  simpl.
  repeat rewrite ListUtil.flat_map_app.
  simpl.
  (* no more [genMain] *)

  destruct s3.

  rename m into mo, m0 into mi.
  rename p13 into body_instr.

  cbn in *.

  (* only globals defined by [initXYplaceholders] *)
  replace (flat_map (type_defs_of typ) t) with (@nil (ident * typ)) in *.
  2:{
    clear - LX.
    unfold initXYplaceholders in LX.
    repeat break_let.
    cbn in LX.
    inv LX.
    reflexivity.
  }
  replace (flat_map (declarations_of typ) t) with (@nil (declaration typ)) in *.
  2:{
    clear - LX.
    unfold initXYplaceholders in LX.
    repeat break_let.
    cbn in LX.
    inv LX.
    reflexivity.
  }
  replace (flat_map (definitions_of typ) t)
    with (@nil (definition typ (LLVMAst.block typ * list (LLVMAst.block typ))))
    in *.
  2:{
    clear - LX.
    unfold initXYplaceholders in LX.
    repeat break_let.
    cbn in LX.
    inv LX.
    reflexivity.
  }

  (* only globals defined by [initIRGlobals] *)
  replace (flat_map (type_defs_of typ) gdecls) with (@nil (ident * typ)) in *.
  2:{
    clear - LX LG.
    symmetry.

    unfold initXYplaceholders in LX.
    repeat break_let.
    cbn in LX.
    inv LX.

    clear - LG.
    rename l1 into data, l2 into data'.
    revert gdecls data data' LG.
    unfold initIRGlobals.

    cbn.

    generalize [(ID_Local (Name "Y"),
                 TYPE_Pointer (TYPE_Array (Int64.intval o) TYPE_Double));
                (ID_Local (Name "X"),
                 TYPE_Pointer (TYPE_Array (Int64.intval i) TYPE_Double));
                (ID_Global (Anon 1%Z), TYPE_Array (Int64.intval o) TYPE_Double);
                (ID_Global (Anon 0%Z), TYPE_Array (Int64.intval i) TYPE_Double)] as v.

    induction globals; intros v gdecls data data' H.
    -
      cbn in *.
      inl_inr_inv.
      reflexivity.
    -
      cbn in H.
      repeat break_match_hyp; try inl_inr.
      apply global_uniq_chk_preserves_st in Heqs; subst i0.
      inl_inr_inv; subst.
      cbn.
      apply ListUtil.app_nil.
      +
        clear - Heqs0.
        rename Heqs0 into H.
        unfold initOneIRGlobal in H.
        cbn in *.
        repeat break_match.
        all: inv H.
        all: reflexivity.
      +
        destruct a.
        apply initOneIRGlobal_state_change in Heqs0; cbn in Heqs0; inl_inr_inv.
        destruct i1.
        inversion H0.
        erewrite IHglobals with
            (data:=l)
            (data':=data')
            (v:=(ID_Global (Name s), TYPE_Pointer (getIRType d)) :: v)
        ; clear IHglobals; try reflexivity.

        subst Γ. subst.
        apply Heqs1.
  }
  replace (flat_map (declarations_of typ) gdecls) with (@nil (declaration typ)) in *.
  2:{
    clear - LX LG.
    symmetry.

    unfold initXYplaceholders in LX.
    repeat break_let.
    cbn in LX.
    inv LX.

    clear - LG.
    rename l1 into data, l2 into data'.
    revert gdecls data data' LG.
    unfold initIRGlobals.

    cbn.

    generalize [(ID_Local (Name "Y"),
                 TYPE_Pointer (TYPE_Array (Int64.intval o) TYPE_Double));
                (ID_Local (Name "X"),
                 TYPE_Pointer (TYPE_Array (Int64.intval i) TYPE_Double));
                (ID_Global (Anon 1%Z), TYPE_Array (Int64.intval o) TYPE_Double);
                (ID_Global (Anon 0%Z), TYPE_Array (Int64.intval i) TYPE_Double)] as v.

    induction globals; intros v gdecls data data' H.
    -
      cbn in *.
      inl_inr_inv.
      reflexivity.
    -
      cbn in H.
      repeat break_match_hyp; try inl_inr.
      apply global_uniq_chk_preserves_st in Heqs; subst i0.
      inl_inr_inv; subst.
      cbn.
      apply ListUtil.app_nil.
      +
        clear - Heqs0.
        rename Heqs0 into H.
        unfold initOneIRGlobal in H.
        cbn in *.
        repeat break_match.
        all: inv H.
        all: reflexivity.
      +
        destruct a.
        apply initOneIRGlobal_state_change in Heqs0; cbn in Heqs0; inl_inr_inv.
        destruct i1.
        inversion H0.
        erewrite IHglobals with
            (data:=l)
            (data':=data')
            (v:=(ID_Global (Name s), TYPE_Pointer (getIRType d)) :: v)
        ; clear IHglobals; try reflexivity.

        subst Γ. subst.
        apply Heqs1.
  }
  replace (flat_map (definitions_of typ) gdecls)
    with (@nil (definition typ (LLVMAst.block typ * list (LLVMAst.block typ))))
    in *.
  2:{
    clear - LX LG.
    symmetry.

    unfold initXYplaceholders in LX.
    repeat break_let.
    cbn in LX.
    inv LX.

    clear - LG.
    rename l1 into data, l2 into data'.
    revert gdecls data data' LG.
    unfold initIRGlobals.

    cbn.

    generalize [(ID_Local (Name "Y"),
                 TYPE_Pointer (TYPE_Array (Int64.intval o) TYPE_Double));
                (ID_Local (Name "X"),
                 TYPE_Pointer (TYPE_Array (Int64.intval i) TYPE_Double));
                (ID_Global (Anon 1%Z), TYPE_Array (Int64.intval o) TYPE_Double);
                (ID_Global (Anon 0%Z), TYPE_Array (Int64.intval i) TYPE_Double)] as v.

    induction globals; intros v gdecls data data' H.
    -
      cbn in *.
      inl_inr_inv.
      reflexivity.
    -
      cbn in H.
      repeat break_match_hyp; try inl_inr.
      apply global_uniq_chk_preserves_st in Heqs; subst i0.
      inl_inr_inv; subst.
      cbn.
      apply ListUtil.app_nil.
      +
        clear - Heqs0.
        rename Heqs0 into H.
        unfold initOneIRGlobal in H.
        cbn in *.
        repeat break_match.
        all: inv H.
        all: reflexivity.
      +
        destruct a.
        apply initOneIRGlobal_state_change in Heqs0; cbn in Heqs0; inl_inr_inv.
        destruct i1.
        inversion H0.
        erewrite IHglobals with
            (data:=l)
            (data':=data')
            (v:=(ID_Global (Name s), TYPE_Pointer (getIRType d)) :: v)
        ; clear IHglobals; try reflexivity.

        subst Γ. subst.
        apply Heqs1.
  }

  repeat rewrite app_nil_r.
  repeat rewrite app_nil_l.

  cbn.
  eutt_hide_left LHS.
 
  assert (FB : (LHS ≈ LHS ;; LHS)%monad); [| rewrite FB; clear FB].
  {
    subst LHS.
    generalize (memory_set (memory_set mg (S (Datatypes.length globals)) mo)
        (Datatypes.length globals) mi, ()).
    clear.
    generalize (memoryH * ())%type.
    cbn.
    intros A a.
    rewrite Eq.bind_ret_l.
    reflexivity.
  }

  apply eutt_clo_bind with (UU:=fun _ => declarations_invariant_mcfg name).
  (* proving this goal will guarantee that [declarations_invariant_mcfg]
     is satisfied after [allocate_declarations] step *)

  1:{

    eutt_hide_rel R.

    autorewrite with itree.
    (* autorewrite with vellvm. *)

    unfold allocate_declaration.
    cbn.

    (* conditons like
       [if (name =? "llvm.fabs.f32")%string]
       are resolved using VFN hypothesis
     *)
    repeat match goal with
    | [ |- context[eqb name ?s]] =>
      destruct (eqb name s) eqn:TMP; [
        (apply eqb_eq in TMP;
        rewrite TMP in VFN;
        cbn in VFN;
        inv VFN)|] ; clear TMP
    end.
    autorewrite with itree.

    rewrite interp_to_L3_bind.
    rewrite translate_bind.

    pose_interp_to_L3_alloca m' a' A AE.
    1:{
      unfold non_void.
      intros C. inversion C.
    }
    rewrite AE.
    setoid_rewrite translate_ret.
    rewrite !ITree.Eq.Eq.bind_ret_l.
    rewrite interp_to_L3_bind.
    rewrite translate_bind.
    rewrite interp_to_L3_GW.
    setoid_rewrite translate_ret.
    rewrite !ITree.Eq.Eq.bind_ret_l.
    autorewrite with itree.
    cbn.
    unfold alist_add.
    cbn.

    rewrite interp_to_L3_bind.
    rewrite translate_bind.

    pose_interp_to_L3_alloca m'' a'' A' AE'.
    1:{
      unfold non_void.
      intros C. inversion C.
    }
    rewrite AE'.
    setoid_rewrite translate_ret.
    rewrite !ITree.Eq.Eq.bind_ret_l.
    rewrite interp_to_L3_bind.
    rewrite translate_bind.
    rewrite interp_to_L3_GW.
    setoid_rewrite translate_ret.
    rewrite !ITree.Eq.Eq.bind_ret_l.
    cbn.
    replace (alist_add (Name "main") (DVALUE_Addr a'') [(Name name, DVALUE_Addr a')])
      with
        [(Name "main", DVALUE_Addr a'') ; (Name name, DVALUE_Addr a')].
    2:{
      assert(eqb name "main" ≡ false) as M.
      {
        clear - VFN.
        apply eqb_neq.
        intros C.
        rewrite C in VFN.
        cbn in VFN.
        inv VFN.
      }
      clear - M.
      unfold alist_add.
      apply eqb_neq in M.
      cbv.
      break_match.
      reflexivity.
      break_if.
      break_if.
      crush.
      crush.
      crush.
    }

    subst LHS.
    rewrite interp_to_L3_ret.
    rewrite translate_ret.
    apply eutt_Ret.
    subst R.
    unfold declarations_invariant_mcfg, declarations_invariant.
    unfold global_named_ptr_exists.
    split.
    -
      exists a''.
      reflexivity.
    -
      exists a'.
      rewrite alist_find_cons_neq.
      rewrite alist_find_cons_eq.
      reflexivity.
      reflexivity.
      crush.
  }

  intros.

  eutt_hide_rel REL.
  
  fold_map_monad_.
  repeat unfold fmap, Fmap_list'.

  (* splitting the lists in (1) and (3) *)
  (* just [rewrite map_app] doesn't work for some reason *)
  replace (map (Fmap_global typ dtyp (typ_to_dtyp [ ]))
               (flat_map (globals_of typ) gdecls ++ flat_map (globals_of typ) t))
    with (map (Fmap_global typ dtyp (typ_to_dtyp [ ])) (flat_map (globals_of typ) gdecls) ++
              map (Fmap_global typ dtyp (typ_to_dtyp [ ])) (flat_map (globals_of typ) t))
    by (rewrite map_app; reflexivity).

  (* splitting (1) and (3) into binds *)
  repeat break_match_goal.
  setoid_rewrite map_monad_app_.

  fold_initialization.
  simpl.

  remember (map (Fmap_global typ dtyp (typ_to_dtyp [ ]))
                (flat_map (globals_of typ) t))
    as XY.
  remember (map (Fmap_global typ dtyp (typ_to_dtyp [ ]))
                (flat_map (globals_of typ) gdecls))
    as GLOB.

  rewrite <-bind_ret_r.
  rewrite interp_to_L3_bind, translate_bind.

  subst LHS REL.
  destruct p0 as [le0 stack0].
  destruct x as [x_id x_typ].

  remember (e ++ [DSHPtrVal (S (Datatypes.length globals)) o;
            DSHPtrVal (Datatypes.length globals) i])
    as σ.
  remember (Datatypes.length globals) as lg.
  (* ZX TODO: [s2] might be wrong here *)
  apply eutt_clo_bind with (UU:=post_alloc_invariant_mcfg globals σ s2).
  -
    assert (TMP_EQ: eutt
             (fun '(m,_) '(m',_) => m = m')
             (ret (memory_set (memory_set mg (S lg) mo) lg mi, ()))
             (ITree.bind' (E:=E_mcfg)
                          (fun mg' => ret (memory_set
                                          (memory_set (fst mg') (S lg) mo)
                                          lg mi, ()))
                          (ret (mg, ()))))
      by (setoid_rewrite Eq.bind_ret_l; apply eutt_Ret; reflexivity).

    eapply eutt_weaken_left; [| exact TMP_EQ |]; clear TMP_EQ.
    {
      clear.
      intros [?m []] [?m' []] (? & [? ?] & ? & []).
      cbn; intros H EQ j x; specialize (H j x).
      simp; auto.
    }

    rewrite interp_to_L3_bind, translate_bind.
    cbn.

    apply eutt_clo_bind
      with (UU:=post_alloc_invariant_mcfg globals e s2).
    +
      subst.
      dependent induction globals.
      *
        cbn in *; subst.
        invc LG.
        cbn.
        repeat rewrite interp_to_L3_bind, translate_bind.
        rewrite interp_to_L3_ret, translate_ret.
        rewrite Eq.bind_ret_l.
        rewrite interp_to_L3_ret, translate_ret.
        apply eutt_Ret.
        cbn.
        intros.
        lia.
      *
        cbn in *; subst.
        (* this is a bit harsh *)
        repeat break_match; try inl_inr.
        (* carefully clean up *)
        replace p7 with (mg, hdata) in * by (invc G; auto); clear p7.
        subst p p0 p1 p2 p3 p4 (**) p6.
        destruct p5 as [mg0 hdata0].
        rename s0 into st_fyx.
        rename a into new_g.
        replace i2 with s1 in * by (invc LG; auto); clear i2.
        replace l2 with l4 in * by (invc LG; auto); clear l2.
        copy_apply global_uniq_chk_preserves_st Heqs.
        rename i0 into st_yx; rewrite H0 in *; rename H0 into ST_YX.
        rename i1 into st_ng.
        inv G.
        rename l6 into e.
        rename d into new_g_dsh.
        rename s1 into st_fin.

        invc LG.
        rename l5 into gdecls, t0 into new_gdecl.
        simpl.
        rewrite map_app.

        copy_apply initOneIRGlobal_is_global Heqs0.
        destruct H0 as [ng  H0]; subst new_gdecl.
        simpl.

        move Heqs2 at bottom.

        assert (mg = memory_union mg0 mg).
        {
          clear - Heqs2 Heqs3.
          unfold initOneFSHGlobal in Heqs2.
          intros k.
          repeat break_match; invc Heqs2.
          1: break_match; invc H0.
          all: unfold memory_union, helix_empty_memory, memory_empty in *.
          all: rewrite Memory.NP.F.map2_1bis by reflexivity.
          1,2: rewrite Memory.NP.F.empty_o; reflexivity.

          remember (memory_next_key (Memory.NM.empty mem_block)) as k0.
          unfold memory_set.

          destruct (Nat.eq_dec k k0).
          2: rewrite Memory.NP.F.add_neq_o by congruence.
          2: rewrite Memory.NP.F.empty_o; reflexivity.
          subst k.
          rewrite Memory.NP.F.add_eq_o by congruence.
          rename m into mb.

          remember (memory_set (Memory.NM.empty mem_block) k0 mb) as m0.
          assert (M0 : Memory.NM.find k0 m0 ≡ Some mb)
            by (subst; unfold memory_set;
                rewrite Memory.NP.F.add_eq_o by reflexivity;
                reflexivity).
          clear - Heqs3 M0.
          rename Heqs3 into L.

          dependent induction globals.
          -
            cbn in L.
            invc L.
            rewrite M0; reflexivity.
          -
            cbn in L.
            repeat break_match; invc L.
            unfold initOneFSHGlobal in Heqs.
            repeat break_match; invc Heqs.
            1: break_match; invc H0.
            +
              eapply IHglobals.
              eassumption.
              eassumption.
            +
              eapply IHglobals.
              eassumption.
              eassumption.
            +
              eapply IHglobals.
              eassumption.
              clear - M0.
              destruct (Nat.eq_dec k0 (memory_next_key m0)).
              *
                subst.
                pose proof memory_lookup_memory_next_key_is_None m0.
                unfold memory_lookup in H.
                rewrite util.is_None_def in H.
                rewrite H in M0; congruence.
              *
                unfold memory_set.
                rewrite Memory.NP.F.add_neq_o by congruence.
                assumption.
        }
        
                
        (* now destruct [mg] into some [g + mg'] and apply [eutt_clo_bind] again.
           (might be easier to do that at the very beginning of this bullet)

           the first subgoal will be the correspondence between the new element on both sides,
           the second will be proven by applying the induction hypothesis.
         *)
        admit.
    +
      intros.
      unfold initXYplaceholders, addVars in LX.
      cbn in LX.
      repeat break_let.
      invc LX.
      cbn.
      repeat rewrite interp_to_L3_bind, translate_bind.
      
      (* Alloca Y *)
      pose_interp_to_L3_alloca m'' a'' A' AE';
        [rewrite typ_to_dtyp_equation; congruence |].
      rewrite AE'.
      setoid_rewrite translate_ret.
      
      (* GlobalWrite Y *)
      rewrite !ITree.Eq.Eq.bind_ret_l.
      rewrite interp_to_L3_GW.
      setoid_rewrite translate_ret.
      rewrite !ITree.Eq.Eq.bind_ret_l.
      
      repeat rewrite interp_to_L3_bind, translate_bind.
      
      (* Alloca X *)
      pose_interp_to_L3_alloca m''' a''' A'' AE'';
        [rewrite typ_to_dtyp_equation; congruence |].
      rewrite AE''.
      
      (* GlobalWrite X *)
      setoid_rewrite translate_ret.
      rewrite !ITree.Eq.Eq.bind_ret_l.
      rewrite interp_to_L3_GW.
      setoid_rewrite translate_ret.
      rewrite !ITree.Eq.Eq.bind_ret_l.
      
      repeat rewrite interp_to_L3_ret, translate_ret, !ITree.Eq.Eq.bind_ret_l.
      cbn.
      rewrite interp_to_L3_ret, translate_ret.

      apply eutt_Ret.
      unfold post_alloc_invariant_mcfg in *.
      repeat break_let; subst.
      intros.

      destruct (le_lt_dec (Datatypes.length e) j) as [hj | hj].
      *
        clear H0.
        pose proof jc as jc'.
        rewrite app_length in jc'.
        cbn in *.
        remember (j - Datatypes.length e) as j'.
        unshelve erewrite ListUtil.ith_eq with (j:=Datatypes.length e + j').
        1: rewrite app_length; cbn; lia.
        2: lia.
        unshelve erewrite ith_eq_app_r.
        1: cbn; lia.
        destruct j' as [|j'].
        --
          cbn.
          break_match; try lia.
          replace (j - length globals) with 0 by lia.
          exists a'''.
          unfold in_global_addr, alist_add.
          rewrite alist_find_cons_eq by reflexivity.
          intuition.
          eapply allocate_allocated.
          eassumption.
        --
          destruct j'; [| exfalso; clear - jc' Heqj'; lia].
          cbn.
          break_match; try lia.
          replace (j - length globals) with 1 by lia.
          unfold in_global_addr, alist_add.
          rewrite alist_find_cons_neq by discriminate.
          rewrite remove_neq_alist;
            try typeclasses eauto;
            try discriminate.
          rewrite alist_find_cons_eq by reflexivity.
          exists a''.
          intuition.
          eapply allocated_allocate_allocated.
          eapply allocate_allocated.
          eassumption.
          eassumption.
      *
        (* [j] "in" [e] *)
        rewrite ListUtil.ith_eq_app with (hj:=hj) by reflexivity.
        clear jc.
        specialize (H0 j hj).
        break_match; auto.
        destruct H0 as [ptr_llvm P].
        break_match.
        --
          unfold in_global_addr.
          remember (j - Datatypes.length globals) as j'.
          destruct j' as [| j0] eqn:J0.
          ++
            unfold alist_add.
            rewrite alist_find_cons_eq by reflexivity.
            exists a'''.
            split; [reflexivity |].
            eapply allocate_allocated.
            eassumption.
          ++
            destruct j0 as [| j1] eqn:J1.
            **
              unfold alist_add.
              rewrite alist_find_cons_neq by discriminate.
              rewrite remove_neq_alist;
                try typeclasses eauto;
                try discriminate.
              rewrite alist_find_cons_eq by reflexivity.
              exists a''.
              split; [reflexivity |].
              eapply allocated_allocate_allocated.
              eapply allocate_allocated.
              eassumption.
              eassumption.
            **
              unfold in_global_addr in P.
              destruct P as [P1 P2].
              exists ptr_llvm.
              unfold alist_add.
              rewrite alist_find_cons_neq by discriminate.
              rewrite remove_neq_alist;
                try typeclasses eauto;
                try discriminate.
              rewrite alist_find_cons_neq
                by (intros C; inversion C; lia).
              rewrite remove_neq_alist;
                try typeclasses eauto;
                try (intros C; inversion C; lia).
              split.
              assumption.
              eapply allocated_allocate_allocated.
              eapply allocated_allocate_allocated.
              eassumption.
              eassumption.
              eassumption.
        --
          unfold in_global_addr in *.
          repeat rewrite alist_find_neq by discriminate.
          exists ptr_llvm.
          intuition.
          eapply allocated_allocate_allocated.
          eapply allocated_allocate_allocated.
          eassumption.
          eassumption.
          eassumption.
  -
    intros.
    admit.

  (* (* this is very old code at this point *)
  eapply eutt_clo_bind.
  -
    admit.
  -
    intros.
    repeat break_let.
    subst; cbn.
    
    rewrite translate_bind.

    rewrite interp_to_L3_ret, translate_ret.
    setoid_rewrite bind_ret_l at 2.
    rewrite interp_to_L3_bind, translate_bind.
    rewrite interp_to_L3_bind.
    setoid_rewrite translate_bind.

    repeat rewrite <-app_assoc.
    rewrite map_app.
    repeat break_let.

    rewrite map_monad_app at 1; cbn.
    rewrite interp_to_L3_bind.
    setoid_rewrite translate_bind.
    repeat rewrite bind_bind.
    
    eapply eutt_clo_bind.
    +
      cbn.
      repeat break_let.
      admit.
    +
      intros.
      repeat break_let.
      
      
      



  

  rewrite <- bind_ret_r. (* Add fake "bind" at LHS *)


  unfold body_non_empty_cast in BC.
  cbn in BC.
  break_match_hyp; inv BC.
  cbn.

  remember {|
         block_count := block_count;
         local_count := local_count;
         void_count := void_count;
         Γ := Γ_globals ++ [fake_x; fake_y] |} as s.

  (* from [Rel_mcfg_T] to [Rel_mcfg] *)
  remember ((λ memH '(memV, (l4,_,g)),
             state_invariant
               (eg ++
                   [DSHPtrVal (S (Datatypes.length globals)) o;
                    DSHPtrVal (Datatypes.length globals) i])%list s memH
               (memV, (l4, g))): Rel_mcfg) as R0.

  apply eutt_clo_bind with (UU:=(lift_Rel_mcfg R0) _ _ ).
  -
    (* [map_monad allocate_global] *)

    (* [t] - [initXYplaceholders]. It does not depend on globals *)

    unfold initXYplaceholders in LX.
    repeat break_let.
    cbn in LX.
    inv LX.
    Opaque map_monad.
    cbn in *.

    unfold initIRGlobals in LG.

    unfold Traversal.Fmap_global, Traversal.fmap, Traversal.Fmap_list'.
    cbn.

    match goal with
    | [|- context[map_monad _ (?h::?t)]] =>
      replace (h::t) with ([h]++t)%list
        by apply list_cons_app
    end.

    rewrite map_monad_app.
    cbn.
    rewrite interp_to_L3_bind, translate_bind.
    rewrite 2!memory_set_seq.
    rewrite bind_bind.

    (* peel off just globals init *)
    remember {|
            block_count := block_count;
            local_count := local_count;
            void_count := void_count;
            Γ := Γ_globals ++ [fake_x; fake_y] |} as s.

    (* In [UU] we drop X,Y in σ *)
    apply eutt_clo_bind with (UU:=(lift_Rel_mcfg
                                     (λ (memH : memoryH) '(memV, (l6, _, g)),
                                      state_invariant eg s memH
                                                      (memV, (l6, g))) (TV:=list ()))).
    +
      pose proof (genIR_prserves_Γ IR) as S.
      destruct s1.
      cbn in S.
      subst Γ.

      cbn in Heql3.

      (*
      assert(length globals ≡ length v3) as LV.
      {
        clear - LG.
        apply init_with_data_env_len in LG.
        cbn in LG.
        lia.
      }
       *)

      subst s.
      revert mg gdecls eg (* v3 *) IR LG G (* LV *).
      induction globals; intros.
      *
        cbn in G; inv G.
        cbn in LG; inv LG.
        cbn.
        unfold helix_empty_memory.
        rewrite interp_to_L3_ret.
        rewrite translate_ret.
        apply eutt_Ret.
        cbn.
        split; cbn.
        --
          intros n v τ x H H0.
          clear - H.
          rewrite nth_error_nil in H.
          some_none.
        --
          apply genIR_prserves_Γ in IR.
          inv IR.
          intros v n H.
          rewrite nth_error_nil in H.
          some_none.
        --
          intros id v n H H0.
          clear - H.
          unfold alist_In in H.
          inv H.
      *
        cbn in LG.
        break_match_hyp; [inl_inr|].
        break_let; subst p.
        break_match_hyp; [inl_inr|].
        break_let; subst p.
        break_let; subst p0.
        break_match_hyp; [inl_inr|].
        break_let; subst p.
        break_let; subst p0.
        destruct gdecls as [|g0 gdecls]; inv LG.

        cbn in G.
        break_match_hyp; [inl_inr|].
        break_let; subst p.
        break_match_hyp; [inl_inr|].
        break_let; subst p.
        destruct eg as [|eg0 eg]; inv G.

        destruct v3 as [|v0 v3]; [inv LV|].

        (* Not sure about [mg] *)

        simpl.
        rewrite map_app.
        rewrite map_monad_app.
        cbn.
        rewrite interp_to_L3_bind, translate_bind.
        rewrite <- bind_ret_r. (* Add fake "bind" at LHS *)

        apply eutt_clo_bind with
            (UU:=lift_Rel_mcfg
                   (λ (memH : memoryH) '(memV, (l8, _, g)),
                    state_invariant ([eg0])
                                    {|
                                      block_count := block_count;
                                      local_count := local_count;
                                      void_count := void_count;
                                      Γ := [v0] |} memH (memV, (l8, g))) (TV:=list ())).
        --
          clear IHglobals.
          unfold globals_of.
          unfold initOneIRGlobal in Heqs0.
          break_let.
          break_match_hyp; inv Heqs0.
          ++
            (* ctype *)
            break_let.
            subst.
            inv H0.
            cbn.
            rewrite interp_to_L3_bind, translate_bind.
            rewrite <- bind_ret_r. (* Add fake "bind" at LHS *)

            match goal with
            | [|- context[lift_Rel_mcfg ?r]] => remember r as R0
            end.
            apply eutt_clo_bind with (UU:=(lift_Rel_mcfg R0) _ _ ).
            rewrite interp_to_L3_bind, translate_bind.
            rewrite <- bind_ret_r. (* Add fake "bind" at LHS *)
            remember ((λ (memH : memoryH) '(memV, (l8, _, g)),
               state_invariant []
                 {|
                 block_count := block_count;
                 local_count := local_count;
                 void_count := void_count;
                 Γ := [] |} memH (memV, (l8, g))):Rel_mcfg) as R1.

            apply eutt_clo_bind with (UU:=(lift_Rel_mcfg R1) _ _ ).
            cbn.
            pose_interp_to_L3_alloca m' a' A AE.
            unfold non_void.
            rewrite typ_to_dtyp_D.
            intros C. inversion C.
            rewrite_clear AE.
            cbn.
            rewrite translate_ret.
            apply eutt_Ret.
            cbn.
            subst R1.
            split.
            **
              intros n v τ x H H0.
              rewrite nth_error_nil in H.
              some_none.
            **
              unfold WF_IRState.
              unfold evalContext_typechecks.
              cbn.
              intros v n H.
              rewrite nth_error_nil in H.
              some_none.
            **
              admit.
            **
              intros u1 u2 H.
              repeat break_let.
              rewrite interp_to_L3_GW.
              cbn.
              rewrite translate_ret.
              apply eutt_Ret.
              (* R1 -> R0 *)
              admit.
            **
              intros u1 u2 H.
              repeat break_let.

              rewrite interp_to_L3_bind, translate_bind.
              rewrite <- bind_ret_r. (* Add fake "bind" at LHS *)
              apply eutt_clo_bind with (UU:=(lift_Rel_mcfg R0) _ _ ).
              rewrite interp_to_L3_ret.
              rewrite translate_ret.
              apply eutt_Ret.
              destruct u0.
              clear - H.
              (* equivalent to [H] up to [TV] argument of [lift_Rel_mcfg] *)
              admit.

              intros u3 u4 H0.
              repeat break_let.
              rewrite interp_to_L3_ret.
              rewrite translate_ret.
              apply eutt_Ret.
              destruct u0.
              clear -H0.
              (* equivalent to [H0] up to [TV] argument of [lift_Rel_mcfg] *)
              admit.
          ++
            (* nat *)
            break_let.
            subst.
            inv H0.
            cbn.
            admit.
        --
          intros u1 u2 H.
          repeat break_let.
          subst.

          setoid_rewrite <- bind_ret_r.
          rewrite interp_to_L3_bind, translate_bind.
          rewrite bind_bind.
          eapply eutt_clo_bind.

          (* specialize (IHglobals mg gdecls eg v3).
          apply IHglobals. *)
          admit.

          intros u0 u2 H0.
          repeat break_let; subst.
          rewrite <- bind_ret_r. (* Add fake "bind" at LHS *)
          eapply eutt_clo_bind.
          rewrite interp_to_L3_ret.
          rewrite translate_ret.
          apply eutt_Ret.
          admit.

          intros u2 u3 H1.
          apply eutt_Ret.
          admit.
    +
      intros u1 u2 H.
      (* X,Y *)
      repeat break_let; subst.

      rewrite interp_to_L3_bind, translate_bind.
      eapply eutt_clo_bind.

      rewrite interp_to_L3_bind, translate_bind.
      rewrite <- bind_ret_r. (* Add fake "bind" at LHS *)
      eapply eutt_clo_bind.

      rewrite interp_to_L3_bind, translate_bind.
      rewrite <- bind_ret_r. (* Add fake "bind" at LHS *)
      eapply eutt_clo_bind.

      (* dealing with Y allocation *)

      pose_interp_to_L3_alloca m' a' A AE.
      rewrite typ_to_dtyp_D_array.
      crush.

      rewrite_clear AE.
      cbn.
      rewrite translate_ret.
      apply eutt_Ret.
      admit.

      intros u1 u2 H0.
      repeat break_let; subst.
      rewrite interp_to_L3_GW.
      cbn.
      rewrite translate_ret.
      apply eutt_Ret.
      admit.

      (* "Y" is dealt with *)

      intros u1 u2 H0.
      repeat break_let; subst.


      rewrite interp_to_L3_bind, translate_bind.
      rewrite <- bind_ret_r. (* Add fake "bind" at LHS *)
      eapply eutt_clo_bind.

      rewrite interp_to_L3_bind, translate_bind.
      rewrite <- bind_ret_r. (* Add fake "bind" at LHS *)
      eapply eutt_clo_bind.

      rewrite interp_to_L3_bind, translate_bind.
      rewrite <- bind_ret_r. (* Add fake "bind" at LHS *)
      eapply eutt_clo_bind.


      (* dealing with X allocation *)

      pose_interp_to_L3_alloca m' a' A AE.
      rewrite typ_to_dtyp_D_array.
      crush.

      rewrite_clear AE.
      cbn.
      rewrite translate_ret.
      apply eutt_Ret.
      admit.

      intros u2 u3 H1.
      repeat break_let; subst.
      rewrite interp_to_L3_GW.
      cbn.
      rewrite translate_ret.
      apply eutt_Ret.
      admit.

      (* "X" is dealt with *)

      intros u2 u3 H1.
      repeat break_let; subst.
      rewrite interp_to_L3_bind, translate_bind.
      rewrite <- bind_ret_r. (* Add fake "bind" at LHS *)
      eapply eutt_clo_bind.

      rewrite interp_to_L3_ret, translate_ret.
      apply eutt_Ret.
      admit.

      intros u3 u5 H2.
      repeat break_let; subst.
      rewrite interp_to_L3_ret, translate_ret.
      apply eutt_Ret.
      admit.

      intros u2 u3 H1.
      repeat break_let; subst.
      rewrite interp_to_L3_ret, translate_ret.
      apply eutt_Ret.
      admit.

      intros u1 u2 H0.
      repeat break_let; subst.
      rewrite interp_to_L3_ret, translate_ret.
      apply eutt_Ret.
      admit.
  -
    intros u1 u2 H.
    rewrite translate_bind.
    rewrite <- bind_ret_r. (* Add fake "bind" at LHS *)
    apply eutt_clo_bind with (UU:=(lift_Rel_mcfg R0) _ _ ).
    +
      repeat break_let.
      rewrite interp_to_L3_ret, translate_ret.
      apply eutt_Ret.
      unfold lift_Rel_mcfg in *.
      repeat break_let.
      apply H.
    +
      intros u0 u3 H0.
      repeat break_let.
      simpl.
      rewrite interp_to_L3_bind, translate_bind.
      rewrite <- bind_ret_r. (* Add fake "bind" at LHS *)
      apply eutt_clo_bind with (UU:=(lift_Rel_mcfg R0) _ _ ).
      *
        cbn.
        rewrite interp_to_L3_bind, translate_bind.
        rewrite <- bind_ret_r. (* Add fake "bind" at LHS *)
        apply eutt_clo_bind with (UU:=(lift_Rel_mcfg R0) _ _ ).
        --
          (* allocate_declaration *)

          (* This should not matter, as declarations do not end up
             in \sigma and thus not affect memory invariant *)
          admit.
        --
          intros u4 u5 H1.
          repeat break_let.
          rewrite interp_to_L3_ret.
          rewrite translate_ret.
          apply eutt_Ret.
          unfold lift_Rel_mcfg in *.
          repeat break_let.
          auto.
      *
        intros u4 u5 H1.
        repeat break_let.
        unfold initialize_globals.
        unfold map_monad_.
        cbn.
        rewrite translate_bind.
        rewrite interp_to_L3_bind.
        rewrite translate_bind.
        rewrite <- bind_ret_r. (* Add fake "bind" at LHS *)
        apply eutt_clo_bind with (UU:=(lift_Rel_mcfg R0) _ _ ).
        --
          (* initialize_global *)
          subst.
          admit.
        --
          intros u7 u8 H2.
          repeat break_let.
          rewrite translate_ret.
          rewrite interp_to_L3_ret.
          rewrite translate_ret.
          apply eutt_Ret.
          unfold lift_Rel_mcfg in *.
          repeat break_let.
          auto.
*)
Admitted.

(* with init step  *)
Lemma compiler_correct_aux:
  forall (p:FSHCOLProgram)
    (data:list binary64)
    (pll: toplevel_entities typ (LLVMAst.block typ * list (LLVMAst.block typ))),
    forall s, compile_w_main p data newState ≡ inr (s,pll) ->
    eutt (bisim_full [] s) (semantics_FSHCOL p data) (semantics_llvm pll).
Proof.
Admitted.

(** Relation bewteen the final states of evaluation and execution
    of DHCOL program.

    At this stage we do not care about memory or environemnts, and
    just compare return value of [main] function in LLVM with
    evaulation results of DSHCOL.
 *)

Lemma bisim_partial_memory_subrelation: forall σ helix_state llvm_state,
    let '(mem_helix, _) := helix_state in
    let '(mem_llvm, (ρ, (g, _))) := llvm_state in
    bisim_partial σ newState helix_state llvm_state -> memory_invariant σ newState mem_helix (mem_llvm, (ρ, g)).
Proof.
  intros σ helix_state llvm_state.
  repeat break_let.
  subst.
  intros H.
  auto.
Qed.

(* Lemma bisim_full_partial_subrelation: forall σ helix_state llvm_state, *)
(*     let '(mem_helix, v_helix) := helix_state in *)
(*     let '(m, ((ρ,_), (g, v))) := llvm_state in *)
(*     bisim_full σ helix_state llvm_state -> bisim_partial σ (mem_helix, tt) (mk_LLVM_sub_state_partial_from_mem (inr v) (m, (ρ, g))). *)
(* Proof. *)
(*   intros σ helix_state llvm_state. *)
(*   repeat break_let. *)
(*   subst. *)
(*   intros H. *)
(*   unfold mk_LLVM_sub_state_partial_from_mem. *)
(*   auto. *)
(* Qed. *)

Set Nested Proofs Allowed.

Lemma initXYplaceholders_no_definitions :
  forall i o d x τ y τ' σ σ' b t,
    initXYplaceholders i o d x τ y τ' σ ≡ inr (σ', (b,t)) ->
    m_definitions (mcfg_of_tle t) ≡ [].
Proof.
  unfold initXYplaceholders; cbn; intros; simp; cbn in *; simp.
  reflexivity.
Qed.

Lemma initOneIRGlobal_no_definitions :
  forall l a σ σ' l' t,
    initOneIRGlobal l a σ ≡ inr (σ', (l', t)) ->
    m_definitions (mcfg_of_tle [t]) ≡ [ ].
Proof.
  unfold initOneIRGlobal; cbn; intros; simp; cbn in *; auto.
Qed.

Opaque mcfg_of_tle.
Lemma init_with_data_initOneIRGlobal_no_definitions :
  forall g l x σ σ' b t,
    init_with_data initOneIRGlobal x l g σ ≡ inr (σ', (b, t)) ->
    m_definitions (mcfg_of_tle t) ≡ []. 
Proof.
  induction g as [| ? g IH]; intros; cbn in *; [simp; cbn; auto |].
  simp.
  apply IH in Heqs1.
  erewrite list_cons_app, mcfg_of_tle_app, m_definitions_app, Heqs1, <- app_nil_end, initOneIRGlobal_no_definitions; eauto.
Qed.

Lemma initIRGlobals_no_definitions :
  forall l g σ σ' b t,
    initIRGlobals l g σ ≡ inr (σ', (b,t)) -> 
    m_definitions (mcfg_of_tle t) ≡ [].
Proof.
  unfold initIRGlobals; cbn; intros; simp.
  eauto using init_with_data_initOneIRGlobal_no_definitions.
Qed.

Transparent mcfg_of_tle.
Lemma genMain_no_type_defs :
  forall s x τ τ' τ'' y t,
    genMain s x τ y τ' τ'' ≡ t ->
    m_type_defs (mcfg_of_tle t) ≡ [].
Proof.
  unfold genMain; cbn; intros; simp; subst; reflexivity.
Qed.

Lemma initXYplaceholders_no_type_defs :
  forall i o d x τ y τ' σ σ' b t,
    initXYplaceholders i o d x τ y τ' σ ≡ inr (σ', (b,t)) ->
    m_type_defs (mcfg_of_tle t) ≡ [].
Proof.
  unfold initXYplaceholders; cbn; intros; simp; cbn in *; simp.
  reflexivity.
Qed.

Lemma initOneIRGlobal_no_type_defs :
  forall l a σ σ' l' t,
    initOneIRGlobal l a σ ≡ inr (σ', (l', t)) ->
    m_type_defs (mcfg_of_tle [t]) ≡ [ ].
Proof.
  unfold initOneIRGlobal; cbn; intros; simp; cbn in *; auto.
Qed.

Opaque mcfg_of_tle.
Lemma init_with_data_initOneIRGlobal_no_type_defs :
  forall g l x σ σ' b t,
    init_with_data initOneIRGlobal x l g σ ≡ inr (σ', (b, t)) ->
    m_type_defs (mcfg_of_tle t) ≡ []. 
Proof.
  induction g as [| ? g IH]; intros; cbn in *; [simp; cbn; auto |].
  simp.
  apply IH in Heqs1.
  erewrite list_cons_app, mcfg_of_tle_app, m_type_defs_app, Heqs1, <- app_nil_end, initOneIRGlobal_no_type_defs; eauto.
Qed.

Lemma initIRGlobals_no_type_defs :
  forall l g σ σ' b t,
    initIRGlobals l g σ ≡ inr (σ', (b,t)) -> 
    m_type_defs (mcfg_of_tle t) ≡ [].
Proof.
  unfold initIRGlobals; cbn; intros; simp.
  eauto using init_with_data_initOneIRGlobal_no_type_defs.
Qed.

Transparent mcfg_of_tle.


Hint Rewrite @translate_bind : local.
Hint Rewrite @interp_bind : local.
Hint Rewrite @translate_ret : local.
Hint Rewrite @interp_ret : local.
Hint Rewrite @translate_trigger : local.
Hint Rewrite @interp_trigger : local.
Hint Rewrite @bind_bind : local.
Hint Rewrite @bind_ret_l : local.
Hint Rewrite interp_to_L3_bind : local.
Hint Rewrite interp_to_L3_ret : local.

  (* Top-level compiler correctness lemma  *)
  Theorem compiler_correct:
    forall (p:FSHCOLProgram)
      (data:list binary64)
      (pll: toplevel_entities typ (LLVMAst.block typ * list (LLVMAst.block typ))),
    forall s, compile_w_main p data newState ≡ inr (s,pll) ->
      eutt (bisim_final []) (semantics_FSHCOL p data) (semantics_llvm pll).
  Proof.
    intros * COMPILE.
    unfold compile_w_main, compile in COMPILE.
    cbn* in *; simp.

    unfold semantics_llvm, semantics_llvm_mcfg.
    cbn.
    unfold model_to_L3.
    unfold denote_vellvm_init.
    match goal with
      |- context[mcfg_of_tle ?x] => remember x as M
    end.

    assert (m_type_defs (mcfg_of_tle M) ≡ []).
    {
      subst M.
      rewrite ! mcfg_of_tle_app, !m_type_defs_app.
      erewrite initIRGlobals_no_type_defs; eauto.
      erewrite initXYplaceholders_no_type_defs; eauto.
    }

    match type of HeqM with
      context [TLE_Comment "Top-level operator definition" :: ?name :: ?main] =>
      let x := fresh "body" in
      let y := fresh "main" in
      remember name as x; remember main as y
    end.

    assert (EQ: m_definitions (mcfg_of_tle M) ≡ m_definitions (mcfg_of_tle (body::main))).
    { subst M.
      rewrite ! mcfg_of_tle_app, !m_definitions_app.
      erewrite initIRGlobals_no_definitions; eauto.
      erewrite initXYplaceholders_no_definitions; eauto.
    }

    unfold denote_vellvm.
    (* Require Import LibHyps.LibHyps. *)
    (* onAllHyps move_up_types. *)
    eutt_hide_left.

    rewrite EQ.
    unfold genMain in Heqmain.

    (* TODO : Is is true that P is preserved?
       TODO : Move this, that's completely orthogonal, was just thinking about it.
     *)
    Lemma post_condition_pure_to_state :
      forall {E F X S} (t : itree E X) (P : S -> Prop) Q (h: E ~> Monads.stateT S (itree F)),
      t ⤳ Q ->
      forall s, P s ->
           ((interp_state h t s) ⤳ (prod_pred P Q)).
    Proof.
      intros * POST s.
      unfold has_post in *.
      eapply eutt_interp_state in POST.
    Admitted.


    
(* Arguments fmap /. *)
(* Arguments Fmap_list' /. *)
(* Arguments Fmap_definition /. *)
(* Arguments Fmap_declaration /. *)
(* Arguments Fmap_cfg /. *)
(* Arguments Fmap_block /. *)
(* (* Arguments Fmap_list /. *) *)
(* (* Arguments Fmap_phi /. *) *)
(* Arguments Fmap_code /. *)
(* (* Arguments Fmap_exp /. *) *)
(* (* Arguments Fmap_instr /. *) *)
(* (* Arguments Fmap_terminator /. *) *)
(* Arguments Fmap_option /. *)
(* Arguments Fmap_texp /. *)
(* Arguments Fmap_tident /. *)
(* subst main body. *)
(* simpl m_definitions. *)

      (* simpl. *)

      (* clear. *)
      (* progress cbn. *)
      (* unfold fmap, Fmap_definition. *)
      (* cbn. *)
      (* unfold fmap. *)
      (* unfold Fmap_declaration, Fmap_cfg. *)
      (* progress cbn. *)
      (* unfold fmap, Fmap_block. *)
      (* cbn. *)

(*     unfold semantics_FSHCOL. *)
(*     unfold denote_FSHCOL. *)

(*     subst. *)
(*     repeat rewrite mcfg_of_tle_app.  *)
(*     repeat rewrite m_definitions_app. *)


(* erewrite initXYplaceholders_no_definitions; eauto. *)
(* erewrite initIRGlobals_no_definitions; eauto. *)
(* simpl app. *)
     
(* repeat rewrite m_definitions_app. *)
(* simpl. *)

(*     subst. *)
(*     cbn. *)
(*     rewrite interp_to_L3_bind. *)
(*     autorewrite with local. *)

(*     apply eutt_clo_bind. *)


(*     simpl mcfg_of_tle. *)
(*     simpl m_definitions. *)
(*     simpl. *)
(*     Set Printing . *)
(*     rewrite interp_to_L3_bind. *)
    
(*     autorewrite with local. *)

    (*
    break_let; cbn in *; inv_sum.
    repeat (break_match_hyp || break_let); try inv_sum.

    eutt_hide_left.
    repeat rewrite app_assoc.
    repeat rewrite <- app_assoc.
    match goal with
      |- context[_ :: ?x ++ ?y ++ ?z ++ ?t] => remember x as f1; remember y as f2; remember t as f3; remember z as f4
    end.

    unfold semantics_llvm.
     *)

    (* break_match_goal. *)
    (* mcfg_of_modul *)
    (* Lemma semantics_llvm_red : *)
    (*   forall p, semantics_llvm p ≈ semantics_llvm p. *)
    (* Proof. *)
    (*   unfold semantics_llvm. *)
    (*   intros p. *)
    (*   unfold lift_sem_to_mcfg. *)
    (*   break_match_goal. *)
    (*   { *)
    (*     unfold semantics_llvm_mcfg, model_to_L3, denote_vellvm_init, denote_vellvm, translate_E_vellvm_mcfg. *)
    (*     simpl bind. *)
    (*     rewrite interp_to_L3_bind, translate_bind. *)
    (*     match goal with *)
    (*     | ?t ≈ _ => assert (t ≈ ITree.bind (lift_sem_to_mcfg (fun p =>  *)


    (* setoid_rewrite bind_bind. *)
    (*   unfold translate_E_vellvm_mcfg. *)
    (* setoid_rewrite (interp_to_L3_bind defined_intrinsics . *)

    (* unfold lift_sem_to_mcfg. *)
    (* break_match_goal. *)
    (* { *)
    (*   unfold semantics_llvm_mcfg, model_to_L3, denote_vellvm_init, denote_vellvm. *)
    (*   simpl bind. *)
    (*   unfold translate_E_vellvm_mcfg. *)
    (*   rewrite interp_to_L3_bind, translate_bind. *)

    (*   rewrite modul_of_toplevel_entities *)
    (*           cons, !modul_of_toplevel_entities_app in Heqo0. *)


    (*   repeat match goal with *)
    (*          | h: mcfg_of_modul _ (_ @ _) ≡ _ |- _ => *)
    (*            apply mcfg_of_app_modul in h; *)
    (*              destruct h as (? & ? & ?EQ & ?EQ & <-) *)
    (*          end. *)
    (*   Transparent map_option. *)
    (*   cbn in EQ. *)
    (*   injection EQ; clear EQ; intro EQ. *)
    (*   subst. l0. f1 . *)
    (*   cbn in EQ0. *)


    (* } *)

    (* { *)
    (*   (* The conversion from top level entities to modul failed *) *)
    (*   (* There is a toplevel entity with an empty list of instruction *) *)
    (*   admit. *)
    (* } *)



    (*         unfold global_YX,constArray in EQ1. *)
Admitted.<|MERGE_RESOLUTION|>--- conflicted
+++ resolved
@@ -749,11 +749,7 @@
 Lemma map_monad_app_
       {m : Type -> Type}
       {Mm : Monad m}
-<<<<<<< HEAD
-      {Eq1m : Eq1 m}
-=======
       {EqMm : Eq1 m}
->>>>>>> 8a0049a8
       {HEQP: Eq1Equivalence m}
       {ML: MonadLawsE m}
       {A : Type}
@@ -1066,19 +1062,19 @@
   rename Sg into Vs3.
 
   repeat rewrite app_assoc.
-<<<<<<< HEAD
-  unfold build_global_environment, allocate_globals, map_monad_.
-  simpl. cbn.
-  rewrite 2!interp_to_L3_bind, translate_bind.
-  rename e into eg.
-  remember (eg ++
-               [DSHPtrVal (S (Datatypes.length globals)) o;
-                DSHPtrVal (Datatypes.length globals) i])%list as e.
-=======
+(* <<<<<<< HEAD *)
+(*   unfold build_global_environment, allocate_globals, map_monad_. *)
+(*   simpl. cbn. *)
+(*   rewrite 2!interp_to_L3_bind, translate_bind. *)
+(*   rename e into eg. *)
+(*   remember (eg ++ *)
+(*                [DSHPtrVal (S (Datatypes.length globals)) o; *)
+(*                 DSHPtrVal (Datatypes.length globals) i])%list as e. *)
+(* ======= *)
   unfold build_global_environment.
   setoid_rewrite interp_to_L3_bind.
   rewrite translate_bind.
->>>>>>> 8a0049a8
+(* >>>>>>> 8a0049a8223bda18b5cf3fc7f2dfeba3a3c88050 *)
 
   repeat rewrite app_assoc.
   unfold allocate_globals, map_monad_.
