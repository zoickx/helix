--- conflicted
+++ resolved
@@ -2,6 +2,7 @@
 
 Require Import Helix.LLVMGen.Correctness_Prelude.
 Require Import Helix.LLVMGen.Correctness_Invariants.
+Require Import ITree.Basics.HeterogeneousRelations.
 
 Import ListNotations.
 Import MonadNotation.
@@ -1006,12 +1007,12 @@
       (h2 : DSHVal)
       (tl2 : list DSHVal)
   :
-    equiv_rel
+    eq_rel
       (post_alloc_invariant_mcfg (h1::tl1) (h2::tl2))
       (conj_rel (post_alloc_invariant_mcfg [h1] [h2]) (post_alloc_invariant_mcfg tl1 tl2)).
 Proof.
   intros.
-  split; intros.
+  split; red; intros.
   -
     unfold post_alloc_invariant_mcfg, conj_rel.
     cbn.
@@ -1688,14 +1689,8 @@
         }
 
         rewrite Eq.bind_bind.
-<<<<<<< HEAD
         repeat rewrite interp_to_L3_bind.
-        (* ZX TODO: [s2] might still be a bad fit *)
-        apply eutt_clo_bind with (UU:=post_alloc_invariant_mcfg [new_g] [new_g_dsh] s2).
-=======
-        repeat rewrite interp_to_L3_bind, translate_bind.
-        apply eutt_clo_bind with (UU:=post_alloc_invariant_mcfg [new_g] [new_g_dsh]).
->>>>>>> d44cf195
+        eapply eutt_clo_bind with (UU:=post_alloc_invariant_mcfg [new_g] [new_g_dsh]).
         --
           intros.
           cbn.
@@ -1750,7 +1745,7 @@
 
           eapply eutt_weaken_right.
           3:{ eapply IHglobals; admit. }
-          2:{ rewrite interp_to_L3_bind, translate_bind. admit. }
+          2:{ rewrite interp_to_L3_bind. admit. }
           (* eapply eutt_clo_bind. *)
           admit.
     +
