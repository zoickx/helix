Require Import Helix.LLVMGen.Correctness_Prelude.
Require Import Helix.LLVMGen.Correctness_Invariants.
Require Import Helix.LLVMGen.Correctness_NExpr.
Require Import Helix.LLVMGen.Correctness_MExpr.

Import ListNotations.

Set Implicit Arguments.
Set Strict Implicit.

Lemma resolve_PVar_simple : forall p s s' x v,
    resolve_PVar p s ≡ inr (s', (x, v)) ->
    exists sz n,
      nth_error (Γ s') n ≡ Some (x, TYPE_Pointer (TYPE_Array sz TYPE_Double)) /\
      MInt64asNT.from_Z sz ≡ inr v /\ p ≡ PVar n /\ s ≡ s'.
Proof.
  intros * H.
  unfold resolve_PVar in H.
  cbn* in H.
  simp.
  do 2 eexists; eauto.
Qed.

Ltac inv_resolve_PVar H :=
  apply resolve_PVar_simple in H;
  destruct H as (?sz & ?n & ?LUn & ?EQsz & -> & <-).

Global Opaque resolve_PVar.

Axiom int_eq_inv: forall a b, Int64.intval a ≡ Int64.intval b -> a ≡ b.

  Section GenIR.


  (* The result is a branch *)
  Definition branches (to : block_id) (mh : memoryH * ()) (c : config_cfg_T (block_id * block_id + uvalue)) : Prop :=
    match c with
    | (m,(l,(g,res))) => exists from, res ≡ inl (from, to)
    end.

  Definition mh_rel (eval_mh : memoryH) (mh : memoryH * ()) (c : config_cfg_T (block_id * block_id + uvalue)) : Prop :=
    match mh with
    | (mh, tt) => eval_mh ≡ mh
    end.
  
  Definition GenIR_Rel σ Γ eval_mh to : Rel_cfg_T unit ((block_id * block_id) + uvalue) :=
    lift_Rel_cfg (state_invariant σ Γ) ⩕ branches to ⩕ mh_rel eval_mh.


  Hint Resolve state_invariant_incBlockNamed : state_invariant.
  Hint Resolve state_invariant_incLocal : state_invariant.
  Hint Resolve state_invariant_incVoid : state_invariant.

  Lemma state_invariant_genNExpr :
    forall exp s1 s2 e c σ memH conf,
      genNExpr exp s1 ≡ inr (s2, (e, c)) ->
      state_invariant σ s1 memH conf ->
      state_invariant σ s2 memH conf.
  Proof.
    intros exp; induction exp;
      intros * GEN SINV;
      cbn in GEN; simp; eauto with state_invariant.
    - destruct (nth_error (Γ s1) v); cbn in *; inversion Heqs; subst;
        eauto with state_invariant.
    - destruct (nth_error (Γ s1) v); cbn in *; inversion Heqs; subst;
        eauto with state_invariant.
  Qed.

  Hint Resolve state_invariant_genNExpr : state_invariant.

  Tactic Notation "state_inv_auto" := eauto with state_invariant.

  Lemma GenIR_incBlockedNamed :
    forall σ s1 s2 emh memH memV ρ g to bid_from bid_in msg b,
      incBlockNamed msg s1 ≡ inr (s2, b) ->
      GenIR_Rel σ s1 emh to (memH, ()) (memV, (ρ, (g, inl (bid_from, bid_in)))) ->
      GenIR_Rel σ s2 emh to (memH, ()) (memV, (ρ, (g, inl (bid_from, bid_in)))).
  Proof.
    intros * INC [STATE BRANCH].
    split; cbn; state_inv_auto.
  Qed.

  Lemma GenIR_incLocal :
    forall σ s1 s2 emh memH memV ρ g to bid_from bid_in b,
      incLocal s1 ≡ inr (s2, b) ->
      GenIR_Rel σ s1 emh to (memH, ()) (memV, (ρ, (g, inl (bid_from, bid_in)))) ->
      GenIR_Rel σ s2 emh to (memH, ()) (memV, (ρ, (g, inl (bid_from, bid_in)))).
  Proof.
    intros * INC [STATE BRANCH].
    split; cbn; state_inv_auto.
  Qed.

  Lemma GenIR_incVoid :
    forall σ s1 s2 emh memH memV ρ g to bid_from bid_in x,
      incVoid s1 ≡ inr (s2, x) ->
      GenIR_Rel σ s1 emh to (memH, ()) (memV, (ρ, (g, inl (bid_from, bid_in)))) ->
      GenIR_Rel σ s2 emh to (memH, ()) (memV, (ρ, (g, inl (bid_from, bid_in)))).
  Proof.
    intros * INC [STATE BRANCH].
    split; cbn; state_inv_auto.
  Qed.

  Lemma GenIR_genNExpr :
    forall σ s1 s2 emh memH memV ρ g to bid_from bid_in e c exp,
      genNExpr exp s1 ≡ inr (s2, (e, c)) ->
      GenIR_Rel σ s1 emh to (memH, ()) (memV, (ρ, (g, inl (bid_from, bid_in)))) ->
      GenIR_Rel σ s2 emh to (memH, ()) (memV, (ρ, (g, inl (bid_from, bid_in)))).
  Proof.
    intros * INC [STATE BRANCH].
    split; cbn; state_inv_auto.
  Qed.

  Hint Resolve GenIR_incBlockedNamed : GenIR_Rel.
  Hint Resolve GenIR_incLocal : GenIR_Rel.
  Hint Resolve GenIR_incVoid : GenIR_Rel.
  Hint Resolve GenIR_genNExpr : GenIR_Rel.

  Tactic Notation "gen_ir_rel_auto" := eauto with GenIR_Rel.

  Lemma resolve_PVar_state :
    forall p s1 s2 x,
      resolve_PVar p s1 ≡ inr (s2, x) ->
      s1 ≡ s2.
  Proof.
    intros p s1 s2 [x v] H.
    pose proof resolve_PVar_simple p s1 H as H0.
    destruct H0 as (sz & n & H0).
    intuition.
  Qed.

  (* TODO: Move this, and remove Transparent / Opaque *)
  Lemma incLocal_unfold :
    forall s,
      incLocal s ≡ inr
               ({|
                   block_count := block_count s;
                   local_count := S (local_count s);
                   void_count := void_count s;
                   Γ := Γ s
                 |}
                , Name ("l" @@ string_of_nat (local_count s))).
  Proof.
    intros s.
    Transparent incLocal.
    cbn.
    reflexivity.
    Opaque incLocal.
  Qed.

  (* TODO: Move this, and remove Transparent / Opaque *)
  Lemma incVoid_unfold :
    forall s,
      incVoid s ≡ inr
               ({|
                   block_count := block_count s;
                   local_count := local_count s;
                   void_count := S (void_count s);
                   Γ := Γ s
                 |}
                , Z.of_nat (void_count s)).
  Proof.
    intros s.
    Transparent incVoid.
    cbn.
    reflexivity.
    Opaque incVoid.
  Qed.

  Lemma GenIR_Rel_S_local_count :
    forall σ s emh memH memV ρ g to bid_from bid_in,
      GenIR_Rel σ s emh to (memH, ()) (memV, (ρ, (g, inl (bid_from, bid_in)))) ->
      GenIR_Rel σ {| block_count := block_count s; local_count := S (local_count s); void_count := void_count s; Γ := Γ s |} emh to (memH, ()) (memV, (ρ, (g, inl (bid_from, bid_in)))).
  Proof.
    intros σ s emh memH memV ρ g to bid_from bid_in GEN.
    eapply GenIR_incLocal in GEN; eauto.
    apply incLocal_unfold.
  Qed.

  Lemma GenIR_Rel_S_void_count :
    forall σ s emh memH memV ρ g to bid_from bid_in,
      GenIR_Rel σ s emh to (memH, ()) (memV, (ρ, (g, inl (bid_from, bid_in)))) ->
      GenIR_Rel σ {| block_count := block_count s; local_count := local_count s; void_count := S (void_count s); Γ := Γ s |} emh to (memH, ()) (memV, (ρ, (g, inl (bid_from, bid_in)))).
  Proof.
    intros σ s emh memH memV ρ g to bid_from bid_in GEN.
    eapply GenIR_incVoid in GEN; eauto.
    apply incVoid_unfold.
  Qed.

  Lemma GenIR_Rel_monotone :
    forall σ s emh memH memV ρ g to bid_from bid_in bc lc vc,
      lc ≥ local_count s ->
      GenIR_Rel σ s emh to (memH, ()) (memV, (ρ, (g, inl (bid_from, bid_in)))) ->
      GenIR_Rel σ {| block_count := bc; local_count := lc; void_count := vc; Γ := Γ s |} emh to (memH, ()) (memV, (ρ, (g, inl (bid_from, bid_in)))).
  Proof.
    intros σ s emh memH memV ρ g to bid_from bid_in bc lc vc LC [STATE BRANCH].
    split; cbn in *; auto.
    apply Build_state_invariant;
      try eapply STATE; eauto.

    apply incLocal_is_fresh in STATE.
    unfold concrete_fresh_inv in STATE.
    unfold concrete_fresh_inv.
    intros id v n IN GT.
    cbn in GT.
    eapply STATE; eauto.
    lia.
  Qed.

  Lemma genNExpr_context :
    forall nexp s1 s2 e c,
      genNExpr nexp s1 ≡ inr (s2, (e,c)) ->
      Γ s1 ≡ Γ s2.
  Proof.
    induction nexp;
      intros s1 s2 e c GEN;
      cbn in GEN; simp;
        repeat
          match goal with
          | H: ErrorWithState.option2errS _ (nth_error (Γ ?s1) ?n) ?s1 ≡ inr (?s2, _) |- _ =>
            destruct (nth_error (Γ s1) n); inversion H; subst
          | H: incLocal ?s1 ≡ inr (?s2, _) |- _ =>
            rewrite incLocal_unfold in H; cbn in H; inversion H; cbn; auto
          | IH: ∀ (s1 s2 : IRState) (e : exp typ) (c : code typ), genNExpr ?nexp s1 ≡ inr (s2, (e, c)) → Γ s1 ≡ Γ s2,
      GEN: genNExpr ?nexp _ ≡ inr _ |- _ =>
    rewrite (IH _ _ _ _ GEN)
    end; auto.
  Qed.

  Lemma genMExpr_context :
    forall mexp s1 s2 e c,
      genMExpr mexp s1 ≡ inr (s2, (e,c)) ->
      Γ s1 ≡ Γ s2.
  Proof.
    induction mexp;
      intros s1 s2 e c GEN;
      cbn in GEN; simp;
        repeat
          match goal with
          | H: ErrorWithState.option2errS _ (nth_error (Γ ?s1) ?n) ?s1 ≡ inr (?s2, _) |- _ =>
            destruct (nth_error (Γ s1) n); inversion H; subst
          | H: incLocal ?s1 ≡ inr (?s2, _) |- _ =>
            rewrite incLocal_unfold in H; cbn in H; inversion H; cbn; auto
          | IH: ∀ (s1 s2 : IRState) (e : exp typ) (c : code typ), genMExpr ?nexp s1 ≡ inr (s2, (e, c)) → Γ s1 ≡ Γ s2,
      GEN: genMExpr ?nexp _ ≡ inr _ |- _ =>
    rewrite (IH _ _ _ _ GEN)
    end; auto.
  Qed.

  Hint Resolve genNExpr_context : helix_context.
  Hint Resolve genMExpr_context : helix_context.
  Hint Resolve incVoid_Γ        : helix_context.
  Hint Resolve incLocal_Γ       : helix_context.
  Hint Resolve incBlockNamed_Γ  : helix_context.

  Lemma genAExpr_context :
    forall aexp s1 s2 e c,
      genAExpr aexp s1 ≡ inr (s2, (e,c)) ->
      Γ s1 ≡ Γ s2.
  Proof.
    induction aexp;
      intros s1 s2 e c GEN;
      cbn in GEN; simp;
        repeat
          match goal with
          | H: ErrorWithState.option2errS _ (nth_error (Γ ?s1) ?n) ?s1 ≡ inr (?s2, _) |- _ =>
            destruct (nth_error (Γ s1) n); inversion H; subst
          | H: incLocal ?s1 ≡ inr (?s2, _) |- _ =>
            rewrite incLocal_unfold in H; cbn in H; inversion H; cbn; auto
          | H: incVoid ?s1 ≡ inr (?s2, _) |- _ =>
            rewrite incVoid_unfold in H; cbn in H; inversion H; cbn; auto
          | IH: ∀ (s1 s2 : IRState) (e : exp typ) (c : code typ), genAExpr ?aexp s1 ≡ inr (s2, (e, c)) → Γ s1 ≡ Γ s2,
      GEN: genAExpr ?aexp _ ≡ inr _ |- _ =>
    rewrite (IH _ _ _ _ GEN)
  | GEN: genNExpr _ _ ≡ inr _ |- _ =>
    rewrite (genNExpr_context _ _ GEN)
  | GEN: genMExpr _ _ ≡ inr _ |- _ =>
    rewrite (genMExpr_context _ _ GEN)
    end; subst; auto.
  Qed.

  Lemma genNExpr_local_count :
    forall nexp s1 s2 e c,
      genNExpr nexp s1 ≡ inr (s2, (e, c)) ->
      (local_count s2 >= local_count s1)%nat.
  Proof.
    induction nexp;
      intros s1 s2 e c GEN;
      cbn in GEN; simp;
        repeat
          match goal with
          | H: ErrorWithState.option2errS _ (nth_error (Γ ?s1) ?n) ?s1 ≡ inr (?s2, _) |- _ =>
            destruct (nth_error (Γ s1) n) eqn:FIND; inversion H; subst
          | H : incLocal ?s1 ≡ inr (?s2, _) |- _ =>
            apply incLocal_local_count in H
          | IH : ∀ (s1 s2 : IRState) (e : exp typ) (c : code typ),
              genNExpr ?n s1 ≡ inr (s2, (e, c)) → local_count s2 ≥ local_count s1,
      GEN: genNExpr ?n _ ≡ inr _ |- _ =>
    apply IH in GEN
    end;
      try lia.
  Qed.

  Lemma genMExpr_local_count :
    forall mexp s1 s2 e c,
      genMExpr mexp s1 ≡ inr (s2, (e, c)) ->
      (local_count s2 >= local_count s1)%nat.
  Proof.
    induction mexp;
      intros s1 s2 e c GEN;
      cbn in GEN; simp;
        repeat
          match goal with
          | H: ErrorWithState.option2errS _ (nth_error (Γ ?s1) ?n) ?s1 ≡ inr (?s2, _) |- _ =>
            destruct (nth_error (Γ s1) n) eqn:FIND; inversion H; subst
          | H : incLocal ?s1 ≡ inr (?s2, _) |- _ =>
            apply incLocal_local_count in H
          | IH : ∀ (s1 s2 : IRState) (e : exp typ) (c : code typ),
              genMExpr ?n s1 ≡ inr (s2, (e, c)) → local_count s2 ≥ local_count s1,
      GEN: genMExpr ?n _ ≡ inr _ |- _ =>
    apply IH in GEN
    end;
      try lia.
  Qed.

  Lemma genAExpr_local_count :
    forall aexp s1 s2 e c,
      genAExpr aexp s1 ≡ inr (s2, (e, c)) ->
      (local_count s2 >= local_count s1)%nat.
  Proof.
    induction aexp;
      intros s1 s2 e c GEN;
      cbn in GEN; simp;
        repeat
          match goal with
          | H: ErrorWithState.option2errS _ (nth_error (Γ ?s1) ?n) ?s1 ≡ inr (?s2, _) |- _ =>
            destruct (nth_error (Γ s1) n) eqn:FIND; inversion H; subst
          | H : incLocal ?s1 ≡ inr (?s2, _) |- _ =>
            apply incLocal_local_count in H
          | H : incVoid ?s1 ≡ inr (?s2, _) |- _ =>
            apply incVoid_local_count in H
          | GEN : genNExpr _ _ ≡ inr _ |- _ =>
            apply genNExpr_local_count in GEN
          | GEN : genMExpr _ _ ≡ inr _ |- _ =>
            apply genMExpr_local_count in GEN
          | IH : ∀ (s1 s2 : IRState) (e : exp typ) (c : code typ),
              genAExpr ?a s1 ≡ inr _ → local_count s2 ≥ local_count s1,
      GEN : genAExpr ?a _ ≡ inr _ |- _ =>
    apply IH in GEN
    end;
      try lia.
  Qed.

  Lemma genIR_local_count :
    forall op s1 s2 nextblock b bk_op,
      genIR op nextblock s1 ≡ inr (s2, (b, bk_op)) ->
      local_count s2 ≥ local_count s1.
  Proof.
    induction op;
      intros s1 s2 nextblock b bk_op H;
      cbn in H; simp;
        repeat
          (match goal with
           | H: inl _ ≡ inr _ |- _ =>
             inversion H
           | H: ErrorWithState.option2errS _ (nth_error (Γ ?s1) ?n) ?s1 ≡ inr (?s2, _) |- _ =>
             destruct (nth_error (Γ s1) n) eqn:?; inversion H; subst
           | H : ErrorWithState.err2errS (MInt64asNT.from_nat ?n) ?s1 ≡ inr (?s2, _) |- _ =>
             destruct (MInt64asNT.from_nat n) eqn:?; inversion H; subst
           | H : incLocal ?s1 ≡ inr (?s2, _) |- _ =>
             apply incLocal_local_count in H
           | H : incVoid ?s1 ≡ inr (?s2, _) |- _ =>
             apply incVoid_local_count in H
           | H : incBlockNamed _ _ ≡ inr _ |- _ =>
             apply incBlockNamed_local_count in H
           | H : incBlock _ ≡ inr _ |- _ =>
             apply incBlockNamed_local_count in H
           | H : resolve_PVar _ _ ≡ inr _ |- _ =>
             apply resolve_PVar_state in H; subst
           | GEN : genNExpr _ _ ≡ inr _ |- _ =>
             apply genNExpr_local_count in GEN
           | GEN : genMExpr _ _ ≡ inr _ |- _ =>
             apply genMExpr_local_count in GEN
           | GEN : genAExpr _ _ ≡ inr _ |- _ =>
             apply genAExpr_local_count in GEN
           | IH : ∀ (s1 s2 : IRState) (nextblock b : block_id) (bk_op : list (LLVMAst.block typ)),
               genIR ?op nextblock s1 ≡ inr (s2, (b, bk_op)) → local_count s2 ≥ local_count s1,
             GEN: genIR ?op _ _ ≡ inr _ |- _ =>
             apply IH in GEN
           end; cbn in *);
      try lia.
  Qed.

  Ltac solve_gen_ir_rel :=
    repeat
      match goal with
      | GEN : genNExpr ?n ?s1 ≡ inr (?s2, _) |- GenIR_Rel _ ?s2 _ _ _ _ =>
        eapply (GenIR_genNExpr _ GEN)
      | LOC : incLocal ?s1 ≡ inr (?s2, _) |- GenIR_Rel _ ?s2 _ _ _ _ =>
        eapply (GenIR_incLocal LOC)
      | VOID : incVoid ?s1 ≡ inr (?s2, _) |- GenIR_Rel _ ?s2 _ _ _ _ =>
        eapply (GenIR_incVoid VOID)
      | NAMED : incBlockNamed _ ?s1 ≡ inr (?s2, _) |- GenIR_Rel _ ?s2 _ _ _ _ =>
        eapply (GenIR_incBlockedNamed NAMED)
      | RES : resolve_PVar ?p ?s1 ≡ inr (?s2, ?x) |- GenIR_Rel _ ?s2 _ _ _ _ =>
        rewrite <- (@resolve_PVar_state p s1 s2 x RES)
      | |- GenIR_Rel _ {| block_count := block_count ?s; local_count := S (local_count ?s); void_count := void_count ?s; Γ := Γ ?s |} _ _ _ _ =>
        apply GenIR_Rel_S_local_count
      | GEN: genAExpr _
             {|
             block_count := block_count ?s1;
             local_count := local_count ?s1;
             void_count := void_count ?s1;
             Γ := _ :: _ :: Γ ?s1 |} ≡ inr (?s2, _),
        CTX: Γ ?s2 ≡ _ :: _ :: ?l |- _ =>
        rewrite <- (genAExpr_context _ _ GEN) in CTX;
          cbn in CTX; inversion CTX; subst;
            apply genAExpr_local_count in GEN; cbn in GEN;
              apply GenIR_Rel_monotone; auto
      | GEN: genAExpr _
             {|
             block_count := block_count ?s1;
             local_count := local_count ?s1;
             void_count := void_count ?s1;
             Γ := _ :: _ :: _ :: Γ ?s1 |} ≡ inr (?s2, _),
        CTX: Γ ?s2 ≡ _ :: _ :: _ :: ?l |- _ =>
        rewrite <- (genAExpr_context _ _ GEN) in CTX;
          cbn in CTX; inversion CTX; subst;
            apply genAExpr_local_count in GEN; cbn in GEN;
              apply GenIR_Rel_monotone; auto
      end; auto.

  Ltac subst_contexts :=
    repeat match goal with
           | H : Γ ?s1 ≡ Γ ?s2 |- _ =>
             rewrite H in *; clear H
           end.

  Lemma genIR_Context:
    ∀ (op : DSHOperator) (s1 s2 : IRState) (nextblock b : block_id) (bk_op : list (LLVMAst.block typ)),
      genIR op nextblock s1 ≡ inr (s2, (b, bk_op)) →
      Γ s1 ≡ Γ s2.
  Proof.
    (* Admitted for speed *)
  Admitted.
  (*   induction op; *)
  (*     intros s1 s2 nextblock b bk_op H; *)
  (*     cbn in H; simp; *)
  (*       repeat *)
  (*         (match goal with *)
  (*          | H : ErrorWithState.err2errS (MInt64asNT.from_nat ?n) ?s1 ≡ inr (?s2, _) |- _ => *)
  (*            destruct (MInt64asNT.from_nat n); inversion H; subst *)
  (*          | H: _ :: Γ ?s1 ≡ Γ ?s2, *)
  (*               R: Γ ?s2 ≡ _ |- _ => *)
  (*            rewrite <- H in R; inversion R; subst *)
  (*          | H: _ :: _ :: Γ ?s1 ≡ Γ ?s2, *)
  (*               R: Γ ?s2 ≡ _ |- _ => *)
  (*            rewrite <- H in R; inversion R; subst *)
  (*          | H: _ :: _ :: _ :: Γ ?s1 ≡ Γ ?s2, *)
  (*               R: Γ ?s2 ≡ _ |- _ => *)
  (*            rewrite <- H in R; inversion R; subst *)
  (*          | H: inl _ ≡ inr _ |- _ => *)
  (*            inversion H *)
  (*          | H: inr (?i1, Γ ?s1) ≡ inr (?i2, Γ ?s2) |- _ => *)
  (*            inversion H; clear H *)
  (*          | RES : resolve_PVar ?p ?s1 ≡ inr (?s2, ?x) |- _ => *)
  (*            rewrite <- (@resolve_PVar_state p s1 s2 x RES) in * *)
  (*          | H: incBlockNamed _ _ ≡ inr _ |- _ => *)
  (*            apply incBlockNamed_Γ in H *)
  (*          | H: incLocal _ ≡ inr _ |- _ => *)
  (*            apply incLocal_Γ in H *)
  (*          | H: incVoid _ ≡ inr _ |- _ => *)
  (*            apply incVoid_Γ in H *)
  (*          | GEN: genNExpr _ _ ≡ inr _ |- _ => *)
  (*            apply genNExpr_context in GEN; cbn in GEN; inversion GEN; subst *)
  (*          | GEN: genMExpr _ _ ≡ inr _ |- _ => *)
  (*            apply genMExpr_context in GEN; cbn in GEN; inversion GEN; subst *)
  (*          | GEN: genAExpr _ _ ≡ inr _ |- _ => *)
  (*            apply genAExpr_context in GEN; cbn in GEN; inversion GEN; subst *)
  (*          | GEN : genIR ?op ?b ?s1 ≡ inr _ |- _ => *)
  (*            apply IHop in GEN; cbn in GEN; eauto  *)
  (*          end; cbn in *; subst); *)
  (*       subst_contexts; *)
  (*       auto. *)
  (*   - inversion Heqs; subst. *)
  (*     apply incBlockNamed_Γ in Heqs3. *)
  (*     subst_contexts. *)
  (*     rewrite <- Heqs0 in Heql1. *)
  (*     inversion Heql1. *)
  (*     reflexivity. *)
  (*   - eapply IHop1 in Heqs2; eauto. *)
  (*     eapply IHop2 in Heqs0; eauto. *)
  (*     subst_contexts. *)
  (*     reflexivity. *)
  (* Qed. *)

  Lemma genIR_GenIR_Rel:
    ∀ (op : DSHOperator) (s1 s2 : IRState) (σ : evalContext) (emh memH : memoryH) (nextblock bid_in bid_from b : block_id) (g : global_env)
      (ρ : local_env) (memV : memoryV) (bk_op : list (LLVMAst.block typ)),
      genIR op nextblock s1 ≡ inr (s2, (b, bk_op)) →
      GenIR_Rel σ s1 emh nextblock (memH, ()) (memV, (ρ, (g, inl (bid_from, bid_in)))) ->
      GenIR_Rel σ s2 emh nextblock (memH, ()) (memV, (ρ, (g, inl (bid_from, bid_in)))).
  Proof.
    (* Admitted for speed right now *)
  Admitted.
  (*   induction op; *)
  (*     intros s1 s2 σ emh memH nextblock bid_in bid_from g ρ memV s_op1 bk_op GEN BISIM; *)
  (*     cbn in GEN; simp; eauto with GenIR_Rel; *)
  (*     repeat (solve_gen_ir_rel; *)
  (*             match goal with *)
  (*             | H : ErrorWithState.err2errS (MInt64asNT.from_nat ?n) ?s1 ≡ inr (?s2, _) |- _ => *)
  (*               destruct (MInt64asNT.from_nat n); inversion H; subst *)
  (*             | H : ErrorWithState.err2errS (inl _) _ ≡ inr _ |- _ => *)
  (*               inversion H *)
  (*             | H : ErrorWithState.err2errS (inr _) _ ≡ inr _ |- _ => *)
  (*               inversion H; subst *)
  (*             end; *)
  (*             solve_gen_ir_rel); solve_gen_ir_rel. *)
  (*   (* TODO: might be able to automate these cases away too. *) *)
  (*   - pose proof (genIR_local_count  _ _ _ Heqs1) as LOC; cbn in LOC. *)

  (*     apply genIR_Context in Heqs1; cbn in Heqs1; eauto. *)
  (*     rewrite <- Heqs1 in Heql1. *)
  (*     inversion Heql1. *)
  (*     subst_contexts. *)
  (*     solve_gen_ir_rel. *)
  (*     match goal with *)
  (*     | H : ErrorWithState.err2errS (inr _) _ ≡ inr _ |- _ => *)
  (*       inversion H; subst *)
  (*     end. *)

  (*     epose proof GenIR_incBlockedNamed Heqs0 BISIM. *)
  (*     eapply GenIR_Rel_monotone; eauto. *)
  (*     lia. *)
  (*   - *)
  (*     assert (local_count i1 ≥ local_count s1). *)
  (*     { pose proof (genIR_local_count _ _ _ Heqs0) as LOC; cbn in LOC. *)
  (*       apply incVoid_local_count in Heqs1. *)
  (*       apply incBlockNamed_local_count in Heqs3. *)
  (*       lia. *)
  (*     } *)

  (*     eapply genIR_Context in Heqs0; cbn in Heqs0; eauto. *)

  (*     apply incVoid_Γ in Heqs1. *)
  (*     apply incBlockNamed_Γ in Heqs3. *)
  (*     subst_contexts. *)

  (*     rewrite <- Heqs0 in Heql1. *)
  (*     inversion Heql1; subst. *)

  (*     eapply GenIR_Rel_monotone; eauto. *)
  (*   - pose proof Heqs0 as IH2. *)
  (*     eapply IHop2 in IH2; eauto. *)
  (*     destruct IH2 as (STATE2 & (from2 & BRANCHES2) & MEM2). *)
  (*     cbn in STATE2, BRANCHES2, MEM2; inversion BRANCHES2; subst. *)
  (*     (* pose proof Heqs2 as IH1. *) *)
  (*     (* eapply IHop1 in IH1; eauto. *) *)
  (*     replace s2 with *)
  (*            {|block_count := block_count s2; *)
  (*              local_count := local_count s2; *)
  (*              void_count := void_count s2; *)
  (*              Γ := Γ s1|}. *)
  (*     2: { *)
  (*       apply genIR_Context in Heqs0. *)
  (*       apply genIR_Context in Heqs2. *)
  (*       subst_contexts. *)
  (*       destruct s2; reflexivity. *)
  (*     } *)
  (*     eapply GenIR_Rel_monotone in BISIM; eauto. *)

  (*     apply genIR_local_count in Heqs0. *)
  (*     apply genIR_local_count in Heqs2. *)
  (*     lia. *)
  (* Qed. *)


  (* TODO: Move *)
  Lemma add_comment_eutt :
    forall comments bks ids,
      denote_bks (convert_typ [] (add_comment bks comments)) ids ≈ denote_bks (convert_typ [] bks) ids.
  Proof.
    intros comments bks ids.
    induction bks.
    - cbn. reflexivity.
    - cbn.
      destruct ids as (bid_from, bid_src); cbn.
      match goal with
      | |- context[denote_bks ?bks (_, ?bid_src)] =>
        destruct (find_block dtyp bks bid_src) eqn:FIND
      end.
  Admitted.

  (* TODO: Move *)
  (* Could probably have something more general... *)
  Lemma add_comments_eutt :
    forall bk comments bids,
      denote_bks
        [fmap (typ_to_dtyp [ ]) (add_comments bk comments)] bids ≈ denote_bks [fmap (typ_to_dtyp [ ]) bk] bids.
  Proof.
    intros bk comments bids.
  Admitted.


  (* Stuff about block ids *)

  Definition not_ends_with_nat (str : string) : Prop
    := forall pre n, str ≢ pre @@ string_of_nat n.

  Lemma not_ends_with_nat_string_of_nat :
    forall s1 s2 n k,
      not_ends_with_nat s1 ->
      not_ends_with_nat s2 ->
      (s1 @@ string_of_nat n ≡ s2 @@ string_of_nat k <-> n ≡ k /\ s1 ≡ s2).
  Proof.
    intros s1 s2 n k NS1 NS2.
    split.
    { admit.
    }

    {
      intros [NK S1S2].
      subst.
      auto.
    }
  Admitted.

  Lemma not_ends_with_nat_neq :
    forall s1 s2 n k,
      not_ends_with_nat s1 ->
      not_ends_with_nat s2 ->
      n ≢ k ->
      s1 @@ string_of_nat n ≢ s2 @@ string_of_nat k.
  Proof.
    intros s1 s2 n k NS1 NS2 NK.
    epose proof (not_ends_with_nat_string_of_nat n k NS1 NS2) as [CONTRA _].
    intros H.
    apply CONTRA in H as [NK_EQ _].
    contradiction.
  Qed.

  Lemma not_ends_with_nat_nop :
    not_ends_with_nat "Nop".
  Proof.
  Admitted.

  Lemma not_ends_with_nat_assign :
    not_ends_with_nat "Assign".
  Proof.
  Admitted.

  Lemma not_ends_with_nat_imap_entry :
    not_ends_with_nat ("IMap" @@ "_entry").
  Proof.
  Admitted.

  Lemma not_ends_with_nat_imap_loop :
    not_ends_with_nat ("IMap" @@ "_loop").
  Proof.
  Admitted.

  Lemma not_ends_with_nat_imap_lcont :
    not_ends_with_nat ("IMap_lcont").
  Proof.
  Admitted.

  Lemma not_ends_with_nat_binop_entry :
    not_ends_with_nat ("BinOp" @@ "_entry").
  Proof.
  Admitted.

  Lemma not_ends_with_nat_binop_loop :
    not_ends_with_nat ("BinOp" @@ "_loop").
  Proof.
  Admitted.

  (* TODO: This is obviously not true, but I want to discharge all
     these goals that this *should* be true for *)
  Lemma not_ends_with_nat_all :
    forall pre,
    not_ends_with_nat pre.
  Proof.
  Admitted.

  Hint Resolve not_ends_with_nat_nop : NOT_ENDS_WITH.
  Hint Resolve not_ends_with_nat_assign : NOT_ENDS_WITH.
  Hint Resolve not_ends_with_nat_imap_entry : NOT_ENDS_WITH.
  Hint Resolve not_ends_with_nat_imap_loop : NOT_ENDS_WITH.
  Hint Resolve not_ends_with_nat_imap_lcont : NOT_ENDS_WITH.
  Hint Resolve not_ends_with_nat_binop_entry : NOT_ENDS_WITH.
  Hint Resolve not_ends_with_nat_binop_loop : NOT_ENDS_WITH.
  Hint Resolve not_ends_with_nat_all : NOT_ENDS_WITH.

  Ltac solve_not_ends_with := eauto with NOT_ENDS_WITH.

  (* Block id has been generated by an earlier IRState *)
  Definition bid_bound (s : IRState) (bid: block_id) : Prop
    := exists name s' s'', not_ends_with_nat name /\ (block_count s' < block_count s)%nat /\ inr (s'', bid) ≡ incBlockNamed name s'.

  (* If an id has been bound between two states.

     The primary use for this is in lemmas like, bid_bound_fresh,
     which let us know that since a id was bound between two states,
     it can not possibly collide with an id from an earlier state.
   *)
  Definition bid_bound_between (s1 s2 : IRState) (bid : block_id) : Prop
    := exists name s' s'', not_ends_with_nat name /\ (block_count s' < block_count s2)%nat /\ block_count s' ≥ block_count s1 /\ inr (s'', bid) ≡ incBlockNamed name s'.

  (* TODO: Move this and fix up this Transparent *)
  Transparent incBlockNamed.
  Lemma bid_bound_fresh :
    forall (s1 s2 : IRState) (bid bid' : block_id),
      bid_bound s1 bid ->
      bid_bound_between s1 s2 bid' ->
      bid ≢ bid'.
  Proof.
    intros s1 s2 bid bid' BOUND BETWEEN.
    destruct BOUND as (n1 & s1' & s1'' & N_S1 & COUNT_S1 & GEN_bid).
    destruct BETWEEN as (n2 & sm' & sm'' & N_S2 & COUNT_Sm_ge & COUNT_Sm_lt & GEN_bid').

    inversion GEN_bid.
    destruct s1'. cbn in *.

    inversion GEN_bid'.
    intros H.
    apply Name_inj in H.
    match goal with
    | H : ?s1 @@ string_of_nat ?n ≡ ?s2 @@ string_of_nat ?k,
      NS1 : not_ends_with_nat ?s1,
      NS2 : not_ends_with_nat ?s2
      |- _ =>
      eapply (@not_ends_with_nat_neq s1 s2 n k NS1 NS2); eauto
    end.

    lia.
  Qed.
  Opaque incBlockNamed.

  Lemma bid_bound_bound_between :
    forall (s1 s2 : IRState) (bid : block_id),
      bid_bound s2 bid ->
      ~(bid_bound s1 bid) ->
      bid_bound_between s1 s2 bid.
  Proof.
    intros s1 s2 bid BOUND NOTBOUND.
    destruct BOUND as (n1 & s1' & s1'' & N_S1 & COUNT_S1 & GEN_bid).
    unfold bid_bound_between.
    exists n1. exists s1'. exists s1''.
    repeat (split; auto).
    pose proof (NatUtil.lt_ge_dec (block_count s1') (block_count s1)) as [LT | GE].
    - (* If this is the case, I must have a contradiction, which would mean that
         bid_bound s1 bid... *)
      assert (bid_bound s1 bid).
      unfold bid_bound.
      exists n1. exists s1'. exists s1''.
      auto.
      contradiction.
    - auto.
  Qed.

  Lemma bid_bound_incBlockNamed_mono :
    forall name s1 s2 bid bid',
      bid_bound s1 bid ->
      incBlockNamed name s1 ≡ inr (s2, bid') ->
      bid_bound s2 bid.
  Proof.
    intros name s1 s2 bid bid' BOUND INC.
    destruct BOUND as (n1 & s1' & s1'' & N_S1 & COUNT_S1 & GEN_bid).
    unfold bid_bound.
    exists n1. exists s1'. exists s1''.
    intuition.
    apply incBlockNamed_block_count in INC.
    lia.
  Qed.

  (* TODO: Move this *)
  Lemma incVoid_block_count :
    forall s1 s2 bid,
      incVoid s1 ≡ inr (s2, bid) ->
      block_count s1 ≡ block_count s2.
  Proof.
    intros s1 s2 bid H.
    Transparent incVoid.
    unfold incVoid in H.
    cbn in H.
    simp.
    destruct s1; cbn; auto.
    Opaque incVoid.
  Qed.

  Lemma bid_bound_incVoid_mono :
    forall s1 s2 bid bid',
      bid_bound s1 bid ->
      incVoid s1 ≡ inr (s2, bid') ->
      bid_bound s2 bid.
  Proof.
    intros s1 s2 bid bid' BOUND INC.
    destruct BOUND as (n1 & s1' & s1'' & N_S1 & COUNT_S1 & GEN_bid).
    unfold bid_bound.
    exists n1. exists s1'. exists s1''.
    intuition.
    apply incVoid_block_count in INC.
    lia.
  Qed.

  (* TODO: Move this *)
  Lemma incLocal_block_count :
    forall s1 s2 bid,
      incLocal s1 ≡ inr (s2, bid) ->
      block_count s1 ≡ block_count s2.
  Proof.
    intros s1 s2 bid H.
    Transparent incLocal.
    unfold incLocal in H.
    cbn in H.
    simp.
    destruct s1; cbn; auto.
    Opaque incLocal.
  Qed.

  Lemma bid_bound_incLocal_mono :
    forall s1 s2 bid bid',
      bid_bound s1 bid ->
      incLocal s1 ≡ inr (s2, bid') ->
      bid_bound s2 bid.
  Proof.
    intros s1 s2 bid bid' BOUND INC.
    destruct BOUND as (n1 & s1' & s1'' & N_S1 & COUNT_S1 & GEN_bid).
    unfold bid_bound.
    exists n1. exists s1'. exists s1''.
    intuition.
    apply incLocal_block_count in INC.
    lia.
  Qed.

  Lemma bid_bound_incBlockNamed :
    forall name s1 s2 bid,
      not_ends_with_nat name ->
      incBlockNamed name s1 ≡ inr (s2, bid) ->
      bid_bound s2 bid.
  Proof.
    intros name s1 s2 bid ENDS INC.
    exists name. exists s1. exists s2.
    repeat (split; auto).
    erewrite incBlockNamed_block_count with (s':=s2); eauto.
  Qed.

  (* TODO: Move this *)
  Lemma genNExpr_block_count :
    ∀ (nexp : NExpr) (s1 s2 : IRState) (e : exp typ) (c : code typ),
      genNExpr nexp s1 ≡ inr (s2, (e, c)) → (block_count s2 ≡ block_count s1)%nat.
  Proof.
    induction nexp;
      intros s1 s2 e c GEN;
      cbn in GEN; simp; cbn;
        repeat
          match goal with
          | H: ErrorWithState.option2errS _ (nth_error (Γ ?s1) ?n) ?s1 ≡ inr (?s2, _) |- _ =>
            destruct (nth_error (Γ s1) n) eqn:FIND; inversion H; subst
          | H : incLocal ?s1 ≡ inr (?s2, _) |- _ =>
            apply incLocal_block_count in H
          | IH : ∀ (s1 s2 : IRState) (e : exp typ) (c : code typ),
              genNExpr ?n s1 ≡ inr (s2, (e, c)) → block_count s2 ≡ block_count s1,
            GEN: genNExpr ?n _ ≡ inr _ |- _ =>
            apply IH in GEN
          end; subst; auto; try lia.
  Qed.

  (* TODO: Move this *)
  Lemma genMExpr_block_count :
  ∀ (mexp : MExpr) (s1 s2 : IRState) (e : exp typ * code typ) (c : typ),
    genMExpr mexp s1 ≡ inr (s2, (e, c)) → block_count s2 ≡ block_count s1.
  Proof.
    induction mexp;
      intros s1 s2 e c GEN;
      cbn in GEN; simp; cbn;
        repeat
          match goal with
          | H: ErrorWithState.option2errS _ (nth_error (Γ ?s1) ?n) ?s1 ≡ inr (?s2, _) |- _ =>
            destruct (nth_error (Γ s1) n) eqn:FIND; inversion H; subst
          | H : incLocal ?s1 ≡ inr (?s2, _) |- _ =>
            apply incLocal_block_count in H
          | IH : ∀ (s1 s2 : IRState) (e : exp typ) (c : code typ),
              genMExpr ?n s1 ≡ inr (s2, (e, c)) → block_count s2 ≡ block_count s1,
            GEN: genMExpr ?n _ ≡ inr _ |- _ =>
            apply IH in GEN
          end; subst; auto; try lia.
  Qed.

  (* TODO: Move this *)
  Lemma genAExpr_block_count :
  ∀ (aexp : AExpr) (s1 s2 : IRState) (e : exp typ) (c : code typ),
    genAExpr aexp s1 ≡ inr (s2, (e, c)) → block_count s2 ≡ block_count s1.
  Proof.
    induction aexp;
      intros s1 s2 e c GEN;
      cbn in GEN; simp; cbn;
        repeat
          match goal with
          | H: ErrorWithState.option2errS _ (nth_error (Γ ?s1) ?n) ?s1 ≡ inr (?s2, _) |- _ =>
            destruct (nth_error (Γ s1) n) eqn:FIND; inversion H; subst
          | H : incLocal ?s1 ≡ inr (?s2, _) |- _ =>
            apply incLocal_block_count in H
          | H : incVoid ?s1 ≡ inr (?s2, _) |- _ =>
            apply incVoid_block_count in H
          | GEN : genNExpr _ _ ≡ inr _ |- _ =>
            apply genNExpr_block_count in GEN
          | GEN : genMExpr _ _ ≡ inr _ |- _ =>
            apply genMExpr_block_count in GEN
          | IH : ∀ (s1 s2 : IRState) (e : exp typ) (c : code typ),
              genAExpr ?n s1 ≡ inr (s2, (e, c)) → block_count s2 ≡ block_count s1,
            GEN: genAExpr ?n _ ≡ inr _ |- _ =>
            apply IH in GEN
          end; subst; auto; try lia.
  Qed.

  (* TODO: move this *)
  Lemma genIR_block_count :
    forall op s1 s2 nextblock b bk_op,
      genIR op nextblock s1 ≡ inr (s2, (b, bk_op)) ->
      block_count s2 ≥ block_count s1.
  Proof.
    induction op;
      intros s1 s2 nextblock b bk_op H;
      cbn in H; simp;
        repeat
          (match goal with
           | H: inl _ ≡ inr _ |- _ =>
             inversion H
           | H: ErrorWithState.option2errS _ (nth_error (Γ ?s1) ?n) ?s1 ≡ inr (?s2, _) |- _ =>
             destruct (nth_error (Γ s1) n) eqn:?; inversion H; subst
           | H : ErrorWithState.err2errS (MInt64asNT.from_nat ?n) ?s1 ≡ inr (?s2, _) |- _ =>
             destruct (MInt64asNT.from_nat n) eqn:?; inversion H; subst
           | H : incLocal ?s1 ≡ inr (?s2, _) |- _ =>
             apply incLocal_block_count in H
           | H : incVoid ?s1 ≡ inr (?s2, _) |- _ =>
             apply incVoid_block_count in H
           | H : incBlockNamed _ _ ≡ inr _ |- _ =>
             apply incBlockNamed_block_count in H
           | H : incBlock _ ≡ inr _ |- _ =>
             apply incBlockNamed_block_count in H
           | H : resolve_PVar _ _ ≡ inr _ |- _ =>
             apply resolve_PVar_state in H; subst
           | GEN : genNExpr _ _ ≡ inr _ |- _ =>
             apply genNExpr_block_count in GEN
           | GEN : genMExpr _ _ ≡ inr _ |- _ =>
             apply genMExpr_block_count in GEN
           | GEN : genAExpr _ _ ≡ inr _ |- _ =>
             apply genAExpr_block_count in GEN
           | IH : ∀ (s1 s2 : IRState) (nextblock b : block_id) (bk_op : list (LLVMAst.block typ)),
               genIR ?op nextblock s1 ≡ inr (s2, (b, bk_op)) → block_count s2 ≥ block_count s1,
             GEN: genIR ?op _ _ ≡ inr _ |- _ =>
             apply IH in GEN
           end; cbn in *);
      try lia.
  Qed.


  Lemma bid_bound_genNExpr_mono :
    forall s1 s2 bid nexp e c,
      bid_bound s1 bid ->
      genNExpr nexp s1 ≡ inr (s2, (e, c)) ->
      bid_bound s2 bid.
  Proof.
    intros s1 s2 bid nexp e c BOUND GEN.
    apply genNExpr_block_count in GEN.
    destruct BOUND as (n1 & s1' & s1'' & N_S1 & COUNT_S1 & GEN_bid).
    unfold bid_bound.
    exists n1. exists s1'. exists s1''.
    repeat (split; auto).
    rewrite GEN.
    auto.
  Qed.

  Lemma bid_bound_genMExpr_mono :
    forall s1 s2 bid mexp e c,
      bid_bound s1 bid ->
      genMExpr mexp s1 ≡ inr (s2, (e, c)) ->
      bid_bound s2 bid.
  Proof.
    intros s1 s2 bid mexp e c BOUND GEN.
    apply genMExpr_block_count in GEN.
    destruct BOUND as (n1 & s1' & s1'' & N_S1 & COUNT_S1 & GEN_bid).
    unfold bid_bound.
    exists n1. exists s1'. exists s1''.
    repeat (split; auto).
    rewrite GEN.
    auto.
  Qed.

  Lemma bid_bound_genAExpr_mono :
    forall s1 s2 bid aexp e c,
      bid_bound s1 bid ->
      genAExpr aexp s1 ≡ inr (s2, (e, c)) ->
      bid_bound s2 bid.
  Proof.
    intros s1 s2 bid nexp e c BOUND GEN.
    apply genAExpr_block_count in GEN.
    destruct BOUND as (n1 & s1' & s1'' & N_S1 & COUNT_S1 & GEN_bid).
    unfold bid_bound.
    exists n1. exists s1'. exists s1''.
    repeat (split; auto).
    rewrite GEN.
    auto.
  Qed.

  Lemma bid_bound_genIR_mono :
    forall s1 s2 bid op nextblock b bks,
      bid_bound s1 bid ->
      genIR op nextblock s1 ≡ inr (s2, (b, bks)) ->
      bid_bound s2 bid.
  Proof.
    intros s1 s2 bid op nextblock b bks BOUND GEN.
    apply genIR_block_count in GEN.
    destruct BOUND as (n1 & s1' & s1'' & N_S1 & COUNT_S1 & GEN_bid).
    unfold bid_bound.
    exists n1. exists s1'. exists s1''.
    repeat (split; auto).
    lia.
  Qed.

  Lemma incBlockNamed_not_equal :
    forall name1 name2 s1 s2 s1' s2' bid1 bid2,
      not_ends_with_nat name1 ->
      not_ends_with_nat name2 ->
      block_count s1 ≢ block_count s2 ->
      incBlockNamed name1 s1 ≡ inr (s1', bid1) ->
      incBlockNamed name2 s2 ≡ inr (s2', bid2) ->
      bid1 ≢ bid2.
  Proof.
    intros name1 name2 s1 s2 s1' s2' bid1 bid2 ENDS1 ENDS2 NEQ INC1 INC2.
  Admitted.

  Lemma incBlockNamed_not_bid_bound :
    forall name s1 s2 bid,
      not_ends_with_nat name ->
      incBlockNamed name s1 ≡ inr (s2, bid) ->
      ~(bid_bound s1 bid).
  Proof.
    intros name s1 s2 bid ENDS INC.
    intros BOUND.
    destruct BOUND as (n1 & s1' & s1'' & N_S1 & COUNT_S1 & GEN_bid).

    eapply (incBlockNamed_not_equal ENDS N_S1); eauto.
    lia.
  Qed.

  Lemma bid_bound_only_block_count :
    forall s lc vc γ bid,
      bid_bound s bid ->
      bid_bound {| block_count := block_count s; local_count := lc; void_count := vc; Γ := γ |} bid.
  Proof.
    intros s lc vc γ bid BOUND.
    destruct BOUND as (n1 & s1' & s1'' & N_S1 & COUNT_S1 & GEN_bid).
    unfold bid_bound.
    exists n1. exists s1'. exists s1''.
    repeat (split; auto).
  Qed.

  Lemma not_bid_bound_incBlockNamed_mono :
    forall name s1 s2 s' bid,
      incBlockNamed name s1 ≡ inr (s2, bid) ->
      (block_count s' <= block_count s1)%nat ->
      not_ends_with_nat name ->
      ~ (bid_bound s' bid).
  Proof.
    intros name s1 s2 s' bid INC LE NE.
    intros BOUND.
    destruct BOUND as (n1 & s1' & s1'' & N_S1 & COUNT_S1 & GEN_bid).
    Transparent incBlockNamed.
    unfold incBlockNamed in *.
    cbn in *; simp.
    assert (block_count s1 ≢ block_count s1') as NEQ by lia.
    epose proof not_ends_with_nat_neq NE N_S1 NEQ.
    contradiction.
    Opaque incBlockNamed.
  Qed.


  (* TODO: Move *)
  Lemma convert_typ_block_app : forall (a b : list (LLVMAst.block typ)) env, (convert_typ env (a ++ b) ≡ convert_typ env a ++ convert_typ env b)%list.
  Proof.
    induction a as [| [] a IH]; cbn; intros; auto.
    rewrite IH; reflexivity.
  Qed.

  Ltac solve_bid_bound :=
    repeat
      match goal with
      | H: incBlockNamed ?msg ?s1 ≡ inr (?s2, ?bid) |-
        bid_bound ?s2 ?bid =>
        eapply bid_bound_incBlockNamed; try eapply H; solve_not_ends_with
      | H: incBlockNamed ?msg ?s1 ≡ inr (_, ?bid) |-
        ~(bid_bound ?s1 ?bid) =>
        eapply incBlockNamed_not_bid_bound; try eapply H; solve_not_ends_with
      (* Monotonicity *)
      | H: incVoid ?s1 ≡ inr (?s2, _) |-
        bid_bound ?s2 _ =>
        eapply bid_bound_incVoid_mono; try eapply H
      | H: incLocal ?s1 ≡ inr (?s2, _) |-
        bid_bound ?s2 _ =>
        eapply bid_bound_incLocal_mono; try eapply H
      | H: incBlockNamed _ ?s1 ≡ inr (?s2, _) |-
        bid_bound ?s2 _ =>
        eapply bid_bound_incBlockNamed_mono; try eapply H
      | H: genNExpr ?n ?s1 ≡ inr (?s2, _) |-
        bid_bound ?s2 _ =>
        eapply bid_bound_genNExpr_mono; try eapply H
      | H: genMExpr ?n ?s1 ≡ inr (?s2, _) |-
        bid_bound ?s2 _ =>
        eapply bid_bound_genMExpr_mono; try eapply H
      | H: genAExpr ?n ?s1 ≡ inr (?s2, _) |-
        bid_bound ?s2 _ =>
        eapply bid_bound_genAExpr_mono; try eapply H
      | H: genIR ?op ?n ?s1 ≡ inr (?s2, _) |-
        bid_bound ?s2 _ =>
        eapply bid_bound_genIR_mono; try eapply H
      | H : resolve_PVar _ _ ≡ inr _ |- _ =>
        apply resolve_PVar_state in H; subst
      | |- bid_bound {| block_count := block_count ?s; local_count := ?lc; void_count := ?vc; Γ := ?γ |} ?bid =>
        apply bid_bound_only_block_count
      end.

  (* TODO: Move *)
  Lemma inputs_bound_between :
    forall (op : DSHOperator) (s1 s2 : IRState) (nextblock op_entry : block_id) (bk_op : list (LLVMAst.block typ)),
      genIR op nextblock s1 ≡ inr (s2, (op_entry, bk_op)) ->
      Forall (bid_bound_between s1 s2) (inputs (convert_typ [ ] bk_op)).
  Proof.
    induction op;
      intros s1 s2 nextblock op_entry bk_op GEN;
      cbn in GEN; simp; cbn.

    Ltac invert_err2errs :=
      match goal with
      | H : ErrorWithState.err2errS (MInt64asNT.from_nat ?n) ?s1 ≡ inr (?s2, _) |- _ =>
        destruct (MInt64asNT.from_nat n); inversion H; subst
      | H : ErrorWithState.err2errS (inl _) _ ≡ inr _ |- _ =>
        inversion H
      | H : ErrorWithState.err2errS (inr _) _ ≡ inr _ |- _ =>
        inversion H; subst
      end.

    Ltac block_count_replace :=
      repeat match goal with
             | H : incVoid ?s1 ≡ inr (?s2, ?bid) |- _
               => apply incVoid_block_count in H; cbn in H
             | H : incBlockNamed ?name ?s1 ≡ inr (?s2, ?bid) |- _
               => apply incBlockNamed_block_count in H; cbn in H
             | H : incLocal ?s1 ≡ inr (?s2, ?bid) |- _
               => apply incLocal_block_count in H; cbn in H
             | H: genNExpr ?n ?s1 ≡ inr (?s2, _) |- _
               => eapply genNExpr_block_count in H; cbn in H
             | H: genMExpr ?n ?s1 ≡ inr (?s2, _) |- _
               => eapply genMExpr_block_count in H; cbn in H
             | H: genAExpr ?n ?s1 ≡ inr (?s2, _) |- _
               => eapply genAExpr_block_count in H; cbn in H
             | H: genIR ?op ?nextblock ?s1 ≡ inr (?s2, _) |- _
               => eapply genIR_block_count in H; cbn in H
             end.

    Ltac solve_block_count :=
      match goal with
      | |- (block_count ?s1 <= block_count ?s2)%nat
        => block_count_replace; cbn; lia
      end.

    Ltac solve_not_bid_bound :=
      match goal with
      | H: incBlockNamed ?name ?s1 ≡ inr (?s2, ?bid) |-
        ~(bid_bound ?s3 ?bid) =>
        eapply (not_bid_bound_incBlockNamed_mono H)
      end.

    Ltac big_solve :=
      repeat
        (try invert_err2errs;
         try solve_block_count;
         try solve_not_bid_bound;
         try solve_not_ends_with;
         match goal with
         | |- Forall _ (?x::?xs) =>
           apply Forall_cons; eauto
         | |- bid_bound_between ?s1 ?s2 ?bid =>
           eapply bid_bound_bound_between; solve_bid_bound
         end).

    all: try (solve [big_solve]).

    - big_solve; solve_not_bid_bound; cbn in *; big_solve.
    - big_solve; cbn in *; try solve_not_bid_bound; cbn in *; big_solve.
    - big_solve; cbn in *; try solve_not_bid_bound; cbn in *; big_solve.
    - big_solve; cbn in *; try solve_not_bid_bound; cbn in *; big_solve.
    - big_solve; cbn in *; try solve_not_bid_bound; cbn in *; big_solve.
  Qed.


  Opaque denote_code.
 Lemma compile_FSHCOL_correct :
    forall (** Compiler bits *) (s1 s2: IRState)
      (** Helix bits    *) (op: DSHOperator) (σ : evalContext) (memH : memoryH) fuel v
      (** Vellvm bits   *) (nextblock bid_in bid_from : block_id) (bks : list (LLVMAst.block typ))
      (* (env : list (ident * typ)) *)  (g : global_env) (ρ : local_env) (memV : memoryV),
      bid_bound s1 nextblock ->
      GenIR_Rel σ s1 memH bid_in (memH,tt) (memV, (ρ, (g, (inl (bid_from, bid_in))))) ->
      evalDSHOperator σ op memH fuel ≡ Some (inr v)            -> (* Evaluation succeeds *)
      genIR op nextblock s1 ≡ inr (s2,(bid_in,bks)) ->
      eutt (GenIR_Rel σ s2 v nextblock)
           (with_err_RB
              (interp_Mem (denoteDSHOperator σ op) memH))
           (with_err_LB
              (interp_cfg (D.denote_bks (convert_typ [] bks) (bid_from,bid_in))
                                g ρ memV)).
 Proof.
    intros s1 s2 op; revert s1 s2; induction op; intros * NEXT BISIM EVAL GEN.
    - cbn* in GEN.
      simp.
      hide_strings'.
      cbn*; rauto:L.

      rewrite add_comments_eutt.
      rewrite denote_bks_unfold_in.
      2: {
        cbn.

        assert ((if Eqv.eqv_dec_p bid_in bid_in then true else false) ≡ true).
        admit.
        rewrite H.

        auto.
      }

      cbn*; rauto:R.
      cbn*; rauto:R.
      cbn*; rauto:R.

      rewrite denote_term_br_1.
      cbn*; rauto:R.
      
      rewrite denote_bks_unfold_not_in.
      2 : {
        inversion EQ_msg; subst.
        (* We know nextblock ≢ bid_in *)
        cbn in NEXT.
        cbn.

        assert (nextblock ≢ bid_in).
        {
          (* TODO: pull this out into automation *)
          eapply bid_bound_fresh; eauto.
          eapply bid_bound_bound_between; eauto.

          match goal with
          | H: incBlockNamed ?msg ?s1 ≡ inr (_, ?bid) |-
            bid_bound ?s2 bid_in =>
            idtac H
          end.
          eapply bid_bound_incBlockNamed; eauto;
            solve_not_ends_with.
          eapply incBlockNamed_not_bid_bound; eauto;
            solve_not_ends_with.
        }

        (* Should be able to rewrite this to false and show equivalence *)
        admit.
      }

      rauto:R.
      apply eqit_Ret; auto.
      solve_gen_ir_rel.

      destruct BISIM as (STATE & (from & BRANCH) & MEM).
      cbn in STATE, BRANCH, MEM.
      split; eauto.
      split.
      + cbn. exists bid_in.
        reflexivity.
      + cbn.
        induction fuel; inversion EVAL; auto.
    - (* Assign case.
         Helix side:
         1. x_i <- evalPExpr σ x_p ;;
         2. y_i <- evalPExpr σ y_p ;;
         3. x <- memory_lookup_err "Error looking up 'x' in DSHAssign" mem x_i ;;
         4. y <- memory_lookup_err "Error looking up 'y' in DSHAssign" mem y_i ;;
         5. src <- evalNExpr σ src_e ;;
         6. dst <- evalNExpr σ dst_e ;;
         7. v <- mem_lookup_err "Error looking up 'v' in DSHAssign" (to_nat src) x ;;
         8. ret (memory_set mem y_i (mem_add (to_nat dst) v y))
       *)

      destruct fuel as [| fuel]; [cbn in *; simp |].
      cbn* in GEN.
      unfold GenIR_Rel in BISIM; cbn in BISIM.
      destruct BISIM as [BISIM1 BISIM2].
      simp.
      hide_strings'.
      rename i into si, i2 into si',
      i0 into x, i3 into y,
      i1 into v1, i4 into v2.
      inv_resolve_PVar Heqs0.
      inv_resolve_PVar Heqs1.

      eutt_hide_right.
      cbn*.
      rename n1 into x_p, n2 into y_p.

      rauto:L.
      unfold denotePExpr; cbn*.
      break_inner_match_goal; cbn* in *; simp.
      eutt_hide_right.
      rename m into x_i, m0 into y_i.
      focus_single_step_h.
      rauto:L.
      subst.
      rauto:L.
      2,3:cbn*; apply memory_lookup_err_inr_Some_eq; eauto.

      subst; eutt_hide_left.
      unfold add_comments.
      cbn*.
      rewrite denote_bks_unfold_in; eauto.
      2: rewrite find_block_eq; reflexivity.
      cbn*.
      repeat rewrite fmap_list_app.
      rauto:R.
      cbn.
      rauto:R.
      rewrite denote_code_app.
      rauto:R.
      subst.
      focus_single_step.
      rename x into x_p', y into y_p'.
      rename n into src_e, n0 into dst_e.
      rename b into v.

      (* Step 5. *)
      eapply eutt_clo_bind.
      eapply genNExpr_correct; try eassumption.
      eauto 7 with state_invariant.

      intros [memH1 src] (memV1 & ρ1 & g1 & []) (INV1 & (EXP1 & <- & <- & <- & MONO1) & GAMMA1); cbn* in *.

      subst.

      rewrite denote_code_app.
      rauto.
      focus_single_step.

      (* Step 6. *)
      eapply eutt_clo_bind.
      eapply genNExpr_correct; eauto.

      intros [memH2 dst] (memV2 & ρ2 & g2 & []) (INV2 & (EXP2 & <- & <- & <- & MONO2) & GAMMA2); cbn in GAMMA2; cbn in INV2.
      subst.

      (* Step 7. *)
      eutt_hide_right.

      edestruct EXP1 as (EQ1 & EQ1'); [reflexivity |].
      rewrite EQ1' in Heqs11; inv Heqs11.
      rewrite Heqo0.
      eutt_hide_right.

      assert (i2 ≡ dst).
      { unfold genNExpr_exp_correct in EXP2.
        assert (ρ2 ⊑ ρ2) as LL by reflexivity.
        specialize (EXP2 _ LL) as (EXP2_EUTT & EXP2_EVAL).
        rewrite EXP2_EVAL in Heqs12.
        inversion Heqs12.
        auto.
      }
      subst.

      Set Nested Proofs Allowed.
      Lemma assert_NT_lt_success :
        forall {s1 s2 x y v},
          assert_NT_lt s1 x y ≡ inr v ->
          assert_NT_lt s2 x y ≡ inr v.
      Proof.
        intros s1 s2 x y v H.
        unfold assert_NT_lt in *.
        destruct ((MInt64asNT.to_nat x <? MInt64asNT.to_nat y)%nat); inversion H.
        cbn in *. subst.
        auto.
      Qed.

      rewrite (assert_NT_lt_success Heqs13).
      cbn*.
      rauto:L.

      rewrite interp_Mem_MemSet.
      cbn*.
      rauto:L.

      subst; eutt_hide_left.

      simpl.
      rauto:R.
      focus_single_step_v.
      cbn.

      (* I am looking up an ident x, for which I find the type `TYPE_Pointer (TYPE_Array sz TYPE_Double)`
         in my typing context.
         Can it be a global?
       *)

      (* onAllHyps move_up_types. *)
      subst; focus_single_step_v; eutt_hide_left.
      unfold endo, Endo_ident.

      destruct x_p' as [x_p' | x_p']; [admit |];
        destruct y_p' as [y_p' | y_p']; cbn; [admit |].
      subst; focus_single_step_v; eutt_hide_left.
      edestruct memory_invariant_LLU_Ptr as (bk_x & ptr_x & LUx & INLGx & VEC_LUx); [| exact LUn | exact Heqo |]; eauto.
      rewrite LUx in Heqo2; symmetry in Heqo2; inv Heqo2.
      edestruct memory_invariant_LLU_Ptr as (bk_y & ptr_y & LUy & INLGy & VEC_LUy); [| exact LUn0 | eassumption |]; eauto.
      rewrite LUy in Heqo1; symmetry in Heqo1; inv Heqo1.

      focus_single_step_v; rauto:R.
      admit.
    (*   2: apply MONO2, MONO1; eauto. *)
    (*   cbn; norm_v. *)
    (*   subst; focus_single_step_v; norm_v. *)
    (*   unfold IntType; rewrite typ_to_dtyp_I; cbn. *)
    (*   subst; focus_single_step_v; norm_v. *)
    (*   subst; focus_single_step_v; norm_vD. *)
    (*   focus_single_step_v. *)

    (*   destruct (EXP1 ρ2) as [EQe ?]; auto. *)
    (*   rewrite <- EQe. *)
    (*   norm_v. *)
    (*   subst; focus_single_step_v; norm_vD. *)
    (*   cbn. *)

    (*   rename i into index, v1 into size_array. *)
    (*   unfold ITree.map. *)
    (*   norm_v. *)

    (*   rewrite exp_E_to_instr_E_Memory, subevent_subevent. *)
    (*   rewrite typ_to_dtyp_D_array. *)

    (*   cbn in *. *)

    (*   (* onAllHyps move_up_types. *) *)

    (*   match goal with *)
    (*     |- context[interp_cfg_to_L3 ?defs (@ITree.trigger ?E _ (subevent _ (GEP (DTYPE_Array ?size ?t) (DVALUE_Addr ?a) _)))] => *)
    (*     edestruct (@interp_cfg_to_L3_GEP_array defs t a size g ρ2) as (add & ?EQ & READ); eauto *)
    (*   end. *)

    (*   assert (EQindex: Integers.Int64.repr (Z.of_nat (MInt64asNT.to_nat index)) ≡ index) by admit. *)
    (*   rewrite EQindex in *. *)
    (*   rewrite EQ. *)

    (*   norm_v. *)
    (*   cbn. *)
    (*   subst; cbn; norm_v. *)
    (*   focus_single_step_v. *)
    (*   rewrite interp_cfg_to_L3_LW. *)
    (*   cbn*; norm_v. *)
    (*   subst; simpl; norm_v. *)
    (*   focus_single_step_v. *)
    (*   cbn; norm_v. *)
    (*   subst; cbn; norm_v. *)
    (*   focus_single_step_v. *)

    (*   2: apply lookup_alist_add_eq. *)
    (*   cbn*; norm_v. *)
    (*   subst; cbn; norm_v; focus_single_step_v. *)
    (*   rewrite interp_cfg_to_L3_Load. *)
    (*   2: rewrite typ_to_dtyp_D; eassumption. *)
    (*   norm_v. *)
    (*   subst; cbn; norm_v; focus_single_step_v. *)
    (*   rewrite interp_cfg_to_L3_LW. *)
    (*   cbn; norm_v. *)
    (*   subst; cbn; norm_v. *)

    (*   2:{ *)
    (*     unfold endo. *)
    (*     assert (y_p' <> r1) by admit. *)
    (*     assert (y_p' <> r) by admit. *)
    (*     setoid_rewrite lookup_alist_add_ineq; eauto. *)
    (*     setoid_rewrite lookup_alist_add_ineq; eauto. *)
    (*     cbn in *. *)
    (*     apply MONO2, MONO1; eauto. *)
    (*   } *)
    (*   cbn. *)
    (*   subst. *)
    (*   unfold IntType;rewrite !typ_to_dtyp_I. *)
    (*   focus_single_step_v; norm_v. *)
    (*   subst; cbn; norm_v. *)
    (*   focus_single_step_v. *)

    (*   match goal with *)
    (*     |- eutt _ _ (ITree.bind (_ (interp_cfg _ _ ?l _)) _) => destruct (EXP2 l) as [EQe' ?]; auto *)
    (*   end. *)
    (*   rewrite <- sub_alist_add. *)
    (*   apply sub_alist_add. *)
    (*   rename r into foo. *)
    (*   (* Freshness, easy todo *) *)
    (*   admit. *)
    (*   admit. *)

    (*   rewrite <- EQe'. *)
    (*   norm_v. *)
    (*   subst; cbn*; norm_v. *)
    (*   focus_single_step_v. *)
    (*   norm_v; subst; focus_single_step_v. *)
    (*   norm_v; subst; focus_single_step_v. *)
    (*   cbn; unfold ITree.map. *)
    (*   norm_v; subst; focus_single_step_v. *)
    (*   rewrite exp_E_to_instr_E_Memory, subevent_subevent. *)
    (*   rewrite typ_to_dtyp_D_array. *)

    (*   Set Hyps Limit 50. *)

    (*   (* Need another GEP lemma? *)
    (*      The destination is not read on the Helix side, so that I do not know that the GEP succeeds *)
    (*    *) *)

    (*   (* *)
    (*   match goal with *)
    (*     |- context[interp_cfg_to_L3 ?defs (@ITree.trigger ?E _ (subevent _ (GEP (DTYPE_Array ?size ?t) (DVALUE_Addr ?a) _))) ?g ?l] => *)
    (*     edestruct (@interp_cfg_to_L3_GEP_array defs t a size g l) as (add' & ?EQ & READ'); eauto *)
    (*   end. *)

    (*   eapply VEC_LUy. *)
    (*    *) *)

    (*     admit. *)
    (* (* End of genFSHAssign, things are getting a bit complicated *) *)



    - destruct fuel as [| fuel]; [cbn in *; simp |].

      Opaque genWhileLoop.
      cbn* in GEN.
      unfold GenIR_Rel in BISIM; cbn in BISIM.
      simp.
      hide_strings'.
      inv_resolve_PVar Heqs0.
      inv_resolve_PVar Heqs1.
      cbn* in *.
      simp.
      (* Require Import LibHyps.LibHyps. *)
      (* onAllHyps move_up_types. *)

      eutt_hide_right.

      rauto:L.
      unfold denotePExpr; cbn*.

      Ltac rewrite_nth_error :=
        match goal with
        | h: nth_error _ _ ≡ _ |- _ => rewrite h
        end.

      Ltac rewrite_memory_lookup :=
        match goal with
        | h: memory_lookup _ _ ≡ _ |- _ => rewrite h
        end.

      do 2 rewrite_nth_error.

      repeat (rauto:L; []).
      rauto:L.
      2: cbn*; rewrite_memory_lookup; reflexivity.

      rauto:L.
      2: cbn*; rewrite_memory_lookup; reflexivity.

      subst; eutt_hide_left.
      Transparent genWhileLoop.
      cbn in *.
      simp.
      cbn in *.
      unfold add_comments; cbn.
      repeat rewrite fmap_list_app.
      cbn.


      match goal with
        |- context[denote_bks ?x] =>
        remember x as bks
      end.

(*
      erewrite denote_bks_unfold.
      2:{
        subst; cbn.
        clear.
        destruct (Eqv.eqv_dec_p bid_in bid_in) as [foo | foo].
        reflexivity.
        exfalso; apply foo; reflexivity.
      }

      Opaque find_block.

      cbn.
      norm_v.
      unfold IntType; rewrite typ_to_dtyp_I.
      cbn.
      focus_single_step_v; norm_v.
      cbn; norm_v.
      subst.
      norm_v.
      focus_single_step_v; norm_v.
      rewrite interp_cfg_to_L3_LW.
      cbn; norm_v.
      unfold endo.
      subst.
      repeat (norm_v; []).
      focus_single_step_v.
      (* onAllHyps move_up_types. *)
      unfold endo.
      focus_single_step_v.
      norm_v.
      2: apply lookup_alist_add_eq.
      cbn; norm_v.
      subst; cbn; norm_v.
      focus_single_step_v.

      (* Case analysis on whether we ever enter the loop or not *)
      unfold eval_int_icmp.
      cbn.
      break_match_goal.
      -- (* We enter the loop *)
        cbn; norm_v.
        subst; cbn; norm_v.

        rewrite find_block_ineq, find_block_eq.
        2: reflexivity.
        2:cbn; admit.

        norm_v.
        (* loopblock  *)
        rewrite denote_bks_unfold.
        2:{
          cbn.
          match goal with
            |- context[if ?p then true else false] =>
            destruct p as [EQ | INEQ]
          end.
          admit.
          match goal with
            |- context[if ?p then true else false] =>
            destruct p as [?EQ | ?INEQ]
          end.
          reflexivity.
          admit.
        }
*)
      (* Need to denote phis, I cannot denote the block directly :( *)

        admit.

      (* -- *)
      (*   (* from == to, we go from the entry block to the next one directly *) *)
      (*   cbn. *)
      (*   norm_v. *)
      (*   subst; cbn; norm_v. *)

      (*   repeat rewrite find_block_ineq. *)
      (*   2,3,4,5: cbn; admit. *)
      (*   cbn. *)
      (*   rewrite find_block_nil. *)

      (*   cbn; norm_v. *)
      (*   assert (n ≡ 0) by admit. *)

      (*   subst. *)
      (*   cbn; norm_h. *)
      (*   rewrite interp_Mem_MemSet. *)
      (*   norm_h. *)

      (*   apply eutt_Ret. *)
      (*   split; eauto. *)
      (*   { *)
      (*     admit. *)
      (*   } *)
      (*   { *)
      (*     admit. *)
      (*   } *)

    - (* DSHBinOp *)
      destruct fuel as [| fuel]; [cbn in *; simp |].
      cbn* in GEN.
      unfold GenIR_Rel in BISIM; cbn in BISIM.
      unfold ErrorWithState.err2errS in *.
      repeat (break_inner_match_hyp; cbn in *; repeat inv_sum; []).
      repeat match goal with
      | h: _ * _ |- _ => destruct h
      | h: () |- _ => destruct h
      end.
      repeat match goal with
      | h: (_,_) ≡ (_,_) |- _ => inv h
             end.
      cbn* in *.

      (* On the Helix side, the computation consists in:
         1. xi <- denotePExpr x
         2. yi <- denotePExpr y
         3. lookup xi in memory
         4. lookup yi in memory
         5. denoteDSHBinop on the values read
         6. write the result in memory at yi
       *)
      eutt_hide_right.
      rauto:L.

     subst; eutt_hide_left.

      unfold add_comments.
      cbn.
      match goal with
        |- context[denote_bks ?x] =>
        remember x as bks
      end.

      (* Lemma about while loop instead *)
      (* erewrite denote_bks_unfold. *)
      (* 2:{ *)
      (*   subst; cbn. *)
      (*   destruct (Eqv.eqv_dec_p bid_in bid_in).  *)
      (*   reflexivity. *)
      (*   exfalso. *)
      (*   apply n0. *)
      (*   reflexivity. *)
      (* } *)
      (* cbn. *)
      (* norm_v. *)
      (* unfold IntType; rewrite typ_to_dtyp_I. *)
      (* cbn. *)
      (* setoid_rewrite bind_ret_l. *)
      (* setoid_rewrite bind_ret_l. *)
      (* cbn. *)
      (* norm_v. *)
      (* rewrite interp_cfg_to_L3_LW. *)
      (* cbn*; norm_v. *)
      (* cbn*; norm_v. *)
      (* 2:{ *)
      (*   cbn. *)
      (*   unfold endo. *)
      (*   rewrite rel_dec_eq_true; eauto; typeclasses eauto. *)
      (* } *)
      (* cbn. *)
      (* unfold endo. *)
      (* unfold eval_int_icmp. *)
      (* cbn. *)

      (* focus_single_step_v. *)

      (* unfold Int64_eq_or_cerr, Z_eq_or_cerr, ErrorWithState.err2errS, Z_eq_or_err, memory_lookup_err in *. *)
      (* cbn* in *. *)
      (* simp. *)
      (* inv_resolve_PVar Heqs0. *)
      (* inv_resolve_PVar Heqs1. *)

      (* onAllHyps move_up_types.  *)

  (*     repeat match goal with *)
  (*            | h : Int64.intval _ ≡ Int64.intval _ |- _ => apply int_eq_inv in h; subst *)
  (*            end. *)

  (*     eutt_hide_left. *)
  (*     focus_single_step_v. *)
  (*     unfold MInt64asNT.from_nat in *. *)

  (*     rename n into index1. *)
  (*     break_if. *)
  (*     { *)
  (*       cbn. *)
  (*       norm_v. *)
  (*       subst. *)
  (*       cbn. *)
  (*       norm_v. *)

      admit.
    - (* DSHMemMap2 *) admit.
    - (* DSHPower *) admit.
    - (* DSHLoop *) admit.
    - (* DSHAlloc *) admit.
    - (* DSHMemInit *) admit.
    - (* DSHSeq *)
      cbn.

      pose proof GEN as GEN_DESTRUCT.
      cbn in GEN_DESTRUCT; simp.

      rename i into s_op1.
      rename l0 into bk_op1.
      rename l into bk_op2.

      rename b into op2_entry.
      rename bid_in into op1_entry.

      rename Heqs0 into GEN_OP2.
      rename Heqs2 into GEN_OP1.

      rewrite add_comment_eutt.
      cbn.

      rewrite convert_typ_block_app.
      rewrite denote_bks_app; eauto.
      2: {
        (* This should follow from freshness *)
        (* outputs of bk_op2 don't overlap with the block ids in bk_op1

           This *is* correct.

           bk_op2 can not possibly have an output in bk_op1 because
           all the labels are generated from s1, and have to be less
           than s_op1 labels.

           all labels in bk_op2 are > s_op1 labels.

           ALSO nextblock <> op2_entry... Somehow I need that...
         *)
        (* Lemma genIR_bid_not_nextblock : *)
        (*   forall op nextblock entry s1 s2 bk_op, *)
        (*     genIR op nextblock s1 ≡ inr (s2, (entry, bk_op)) -> *)
        (*     entry <> nextblock. *)
        (* Proof. *)
        (*   Admit *)
<<<<<<< HEAD
        About bk_outputs.
        unfold no_reentrance.            

  GEN_OP2 : genIR op2 nextblock s1 ≡ inr (s_op1, (op2_entry, bk_op2))
=======
        (* About bk_outputs. *)
        unfold no_reentrance.
>>>>>>> 8954cfce
        admit.
      }

      rauto.

      Lemma evalDSHSeq_split :
        forall {fuel σ op1 op2 mem mem''},
          evalDSHOperator σ (DSHSeq op1 op2) mem fuel ≡ Some (inr mem'') ->
          exists mem', evalDSHOperator σ op1 mem fuel ≡ Some (inr mem') /\
                  evalDSHOperator σ op2 mem' fuel ≡ Some (inr mem'').
      Proof.
        induction fuel;
          intros σ op1 op2 mem mem'' EVAL.
        - inversion EVAL.
        - cbn in EVAL.
          break_match_hyp; try break_match_hyp; inversion EVAL.
          exists m. split.
          * apply evalDSHOperator_fuel_monotone; auto.
          * erewrite evalDSHOperator_fuel_monotone; eauto.
      Qed.

      (* Evaluation of operators in sequence *)
      pose proof (evalDSHSeq_split EVAL) as [mem' [EVAL1 EVAL2]].

      pose proof BISIM as BISIM2.
      destruct BISIM2 as (STATE_BIS & BRANCH_BIS & MEM_BIS).
      cbn in STATE_BIS, BRANCH_BIS, MEM_BIS.
      destruct BRANCH_BIS as (from & BRANCH_BIS).
      inversion BRANCH_BIS. subst.

      eapply eutt_clo_bind.
      {
        (* bid_from = ???
           bid_in   = op1_entry

           next_block = bid_in by GenIR_Rel...

           BISIM should give us nextblock = op1_entry
         *)

        eapply (IHop1 _ _ _ _ _ _ op2_entry _ _ _ _ _ _ _ _ EVAL1 GEN_OP1).
        Unshelve.
        admit. (* Should come from freshness *)
        split; cbn.
        - eapply genIR_GenIR_Rel in GEN_OP2; eauto.
          destruct GEN_OP2 as (STATE & _).
          cbn in STATE.
          apply STATE.
          split; auto.
          split; cbn; auto.
          exists from. eauto.
        - split; cbn.
          + (* Already had to prove that nextblock <> op2_entry... So,
               that's probably a problem *)
            exists from.
            reflexivity.
          + reflexivity.
      }

      intros [memH' []] (memV' & le & ge & res) IRREL.
      pose proof IRREL as [STATE [[from' BRANCH] MEM]].
      cbn in STATE, BRANCH, MEM.
      subst.

      eapply eqit_mon.
      intros. apply H.
      intros. apply H.
      2: {
        epose proof (IHop2 _ _ σ memH' _ _ _ _ _ _ ge le memV' _ _ EVAL2 GEN_OP2) as IH2.
        apply IH2.
        Unshelve.
        admit. (* Freshness *)

        eapply genIR_GenIR_Rel in GEN_OP2; eauto.
        2: {
          split; cbn; eauto.
          split; cbn; eauto.
        }

        destruct GEN_OP2 as (STATE_OP2 & (from_op2 & BRANCH_OP2) & MEM_OP2).
        cbn in STATE_OP2, BRANCH_OP2, MEM_OP2.

        (* TODO: can I clean this part up? *)
        split; cbn.
        - split.
          + apply state_invariant_memory_invariant in STATE.
            unfold memory_invariant.
            intros n v0 τ x H H0.

            eapply STATE; eauto.
            rewrite <- (genIR_Context _ _ _ GEN).
            auto.
          + eapply IRState_is_WF; eauto.
          + eapply incLocal_is_fresh in STATE_BIS.
            cbn in STATE_BIS.
            cbn.
            intros id v0 n H H0.
            eapply STATE_BIS; eauto.
            admit. (* TODO: ugh, freshness *)
        - split; cbn; eauto.
      }
      intros [memH_mon []] (memV_mon & l_mon & g_mon & res) PR.

      pose proof GEN_OP1 as LOC; apply genIR_local_count in LOC.
      pose proof GEN_OP1 as CONT; apply genIR_Context in CONT.

      replace s2 with {| block_count := block_count s2; local_count := local_count s2; void_count := void_count s2; Γ := Γ s_op1 |}.
      2: { rewrite CONT. destruct s2. cbn.
           reflexivity.
      }

      {
      destruct res as [[from_mon to_mon] | ].
      + (* returned a branch, all good *) 
        eapply GenIR_Rel_monotone in PR.
        eapply PR. eapply LOC.
      + destruct PR as [PR_STATE [[? PR_BRANCH] ?]].
        inversion PR_BRANCH.
      }

      Unshelve.
      all: eauto.
        
  Admitted.
  End GenIR.
 <|MERGE_RESOLUTION|>--- conflicted
+++ resolved
@@ -1823,15 +1823,9 @@
         (*     entry <> nextblock. *)
         (* Proof. *)
         (*   Admit *)
-<<<<<<< HEAD
-        About bk_outputs.
-        unfold no_reentrance.            
-
-  GEN_OP2 : genIR op2 nextblock s1 ≡ inr (s_op1, (op2_entry, bk_op2))
-=======
+
         (* About bk_outputs. *)
         unfold no_reentrance.
->>>>>>> 8954cfce
         admit.
       }
 
