--- conflicted
+++ resolved
@@ -1280,65 +1280,12 @@
             - clear EXP2.
               clean_goal.
               solve_local_scope_preserved.
-<<<<<<< HEAD
             - destruct PRE2.
               (* TODO: can we automate this better? *)
               assert (Γ si ≡ Γ s7) as GAMsisf by solve_gamma.
               eapply Gamma_preserved_Gamma_eq. eapply GAMsisf.
               eapply Gamma_preserved_if_safe with (s2:=sf); eauto.
               solve_local_scope_modif.
-=======
-            - (* eapply Gamma_preserved_if_safe with (s2:=sf). *)
-              (* + eapply Gamma_safe_shrink. eauto. *)
-              (*   admit. *)
-              (*   * solve_local_count. *)
-              (*   * solve_local_count. *)
-              (* + (* This should be a lemma *) *)
-              (*   unfold local_scope_modif. *)
-              (*   intros id H4. *)
-              (*   (* Obviously id is either r1 or r *) *)
-              (*   (* But those are bound earlier... *) *)
-              
-              Set Nested Proofs Allowed.
-              Lemma Gamma_preserved_extended_fresh :
-                forall σ s l l' id v memH memV g,
-                  Gamma_preserved σ s l l' ->
-                  memory_invariant σ s memH (memV, (l', g)) ->
-                  alist_fresh id l' ->
-                  Gamma_preserved σ s l (Maps.add id v l').
-              Proof.
-                intros σ s l l' id v memH memV g GAMMA MINV FRESH.
-                unfold Gamma_preserved in *.
-                intros id0 IN.
-                assert ({id ≡ id0} + {id ≢ id0}) as [EQ | NEQ] by admit. (* Should be fine... *)
-                - subst.
-                  destruct IN.
-                  exfalso.
-                  unfold alist_fresh in FRESH.
-                  unfold memory_invariant in MINV.
-                  destruct v0.
-                  + epose proof (memory_invariant_LLU _ MINV H0 H).
-                    cbn in H2.
-                    rewrite FRESH in H2. discriminate H2.
-                  + epose proof (memory_invariant_LLU_AExpr _ MINV H0 H).
-                    cbn in H2.
-                    rewrite FRESH in H2. discriminate H2.
-                  + epose proof (memory_invariant_LLU_Ptr _ MINV H0 H).
-                    cbn in H2.
-                    destruct H2 as (bk & ptr & MLUP & MSUC & FITS & LUP & ?).
-                    rewrite FRESH in LUP. discriminate LUP.
-                - cbn.
-                  setoid_rewrite maps_add_neq; eauto.                 
-              Admitted.
-              eapply Gamma_preserved_extended_fresh.
-              eapply Gamma_preserved_extended_fresh.
-              eapply Gamma_preserved_refl.
-
-              admit.
-              admit.
-              admit.
-              admit.
->>>>>>> 60de24cf
           }
 
           eapply yGETCELL; eauto.
