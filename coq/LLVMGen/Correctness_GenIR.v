Require Import Helix.LLVMGen.Correctness_Prelude.
Require Import Helix.LLVMGen.Correctness_Invariants.
Require Import Helix.LLVMGen.Correctness_NExpr.
Require Import Helix.LLVMGen.Correctness_MExpr.

Import ListNotations.

Set Implicit Arguments.
Set Strict Implicit.

Lemma resolve_PVar_simple : forall p s s' x v,
    resolve_PVar p s ≡ inr (s', (x, v)) ->
    exists sz n,
      nth_error (Γ s') n ≡ Some (x, TYPE_Pointer (TYPE_Array sz TYPE_Double)) /\
      MInt64asNT.from_Z sz ≡ inr v /\ p ≡ PVar n /\ s ≡ s'.
Proof.
  intros * H.
  unfold resolve_PVar in H.
  cbn* in H.
  simp.
  do 2 eexists; eauto.
Qed.

Ltac inv_resolve_PVar H :=
  apply resolve_PVar_simple in H;
  destruct H as (?sz & ?n & ?LUn & ?EQsz & -> & <-).

Global Opaque resolve_PVar.

Axiom int_eq_inv: forall a b, Int64.intval a ≡ Int64.intval b -> a ≡ b.

  Section GenIR.


  (* The result is a branch *)
  Definition branches (to : block_id) (mh : memoryH * ()) (c : config_cfg_T (block_id * block_id + uvalue)) : Prop :=
    match c with
    | (m,(l,(g,res))) => exists from, res ≡ inl (from, to)
    end.

  Definition mh_rel (eval_mh : memoryH) (mh : memoryH * ()) (c : config_cfg_T (block_id * block_id + uvalue)) : Prop :=
    match mh with
    | (mh, tt) => eval_mh ≡ mh
    end.
  
  Definition GenIR_Rel σ Γ eval_mh to : Rel_cfg_T unit ((block_id * block_id) + uvalue) :=
    lift_Rel_cfg (state_invariant σ Γ) ⩕ branches to ⩕ mh_rel eval_mh.


  Hint Resolve state_invariant_incBlockNamed : state_invariant.
  Hint Resolve state_invariant_incLocal : state_invariant.
  Hint Resolve state_invariant_incVoid : state_invariant.

  Lemma state_invariant_genNExpr :
    forall exp s1 s2 e c σ memH conf,
      genNExpr exp s1 ≡ inr (s2, (e, c)) ->
      state_invariant σ s1 memH conf ->
      state_invariant σ s2 memH conf.
  Proof.
    intros exp; induction exp;
      intros * GEN SINV;
      cbn in GEN; simp; eauto with state_invariant.
    - destruct (nth_error (Γ s1) v); cbn in *; inversion Heqs; subst;
        eauto with state_invariant.
    - destruct (nth_error (Γ s1) v); cbn in *; inversion Heqs; subst;
        eauto with state_invariant.
  Qed.

  Hint Resolve state_invariant_genNExpr : state_invariant.

  Tactic Notation "state_inv_auto" := eauto with state_invariant.

  Lemma GenIR_incBlockedNamed :
    forall σ s1 s2 emh memH memV ρ g to bid_from bid_in msg b,
      incBlockNamed msg s1 ≡ inr (s2, b) ->
      GenIR_Rel σ s1 emh to (memH, ()) (memV, (ρ, (g, inl (bid_from, bid_in)))) ->
      GenIR_Rel σ s2 emh to (memH, ()) (memV, (ρ, (g, inl (bid_from, bid_in)))).
  Proof.
    intros * INC [STATE BRANCH].
    split; cbn; state_inv_auto.
  Qed.

  Lemma GenIR_incLocal :
    forall σ s1 s2 emh memH memV ρ g to bid_from bid_in b,
      incLocal s1 ≡ inr (s2, b) ->
      GenIR_Rel σ s1 emh to (memH, ()) (memV, (ρ, (g, inl (bid_from, bid_in)))) ->
      GenIR_Rel σ s2 emh to (memH, ()) (memV, (ρ, (g, inl (bid_from, bid_in)))).
  Proof.
    intros * INC [STATE BRANCH].
    split; cbn; state_inv_auto.
  Qed.

  Lemma GenIR_incVoid :
    forall σ s1 s2 emh memH memV ρ g to bid_from bid_in x,
      incVoid s1 ≡ inr (s2, x) ->
      GenIR_Rel σ s1 emh to (memH, ()) (memV, (ρ, (g, inl (bid_from, bid_in)))) ->
      GenIR_Rel σ s2 emh to (memH, ()) (memV, (ρ, (g, inl (bid_from, bid_in)))).
  Proof.
    intros * INC [STATE BRANCH].
    split; cbn; state_inv_auto.
  Qed.

  Lemma GenIR_genNExpr :
    forall σ s1 s2 emh memH memV ρ g to bid_from bid_in e c exp,
      genNExpr exp s1 ≡ inr (s2, (e, c)) ->
      GenIR_Rel σ s1 emh to (memH, ()) (memV, (ρ, (g, inl (bid_from, bid_in)))) ->
      GenIR_Rel σ s2 emh to (memH, ()) (memV, (ρ, (g, inl (bid_from, bid_in)))).
  Proof.
    intros * INC [STATE BRANCH].
    split; cbn; state_inv_auto.
  Qed.

  Hint Resolve GenIR_incBlockedNamed : GenIR_Rel.
  Hint Resolve GenIR_incLocal : GenIR_Rel.
  Hint Resolve GenIR_incVoid : GenIR_Rel.
  Hint Resolve GenIR_genNExpr : GenIR_Rel.

  Tactic Notation "gen_ir_rel_auto" := eauto with GenIR_Rel.

  Lemma resolve_PVar_state :
    forall p s1 s2 x,
      resolve_PVar p s1 ≡ inr (s2, x) ->
      s1 ≡ s2.
  Proof.
    intros p s1 s2 [x v] H.
    pose proof resolve_PVar_simple p s1 H as H0.
    destruct H0 as (sz & n & H0).
    intuition.
  Qed.

  (* TODO: Move this, and remove Transparent / Opaque *)
  Lemma incLocal_unfold :
    forall s,
      incLocal s ≡ inr
               ({|
                   block_count := block_count s;
                   local_count := S (local_count s);
                   void_count := void_count s;
                   Γ := Γ s
                 |}
                , Name ("l" @@ string_of_nat (local_count s))).
  Proof.
    intros s.
    Transparent incLocal.
    cbn.
    reflexivity.
    Opaque incLocal.
  Qed.

  (* TODO: Move this, and remove Transparent / Opaque *)
  Lemma incVoid_unfold :
    forall s,
      incVoid s ≡ inr
               ({|
                   block_count := block_count s;
                   local_count := local_count s;
                   void_count := S (void_count s);
                   Γ := Γ s
                 |}
                , Z.of_nat (void_count s)).
  Proof.
    intros s.
    Transparent incVoid.
    cbn.
    reflexivity.
    Opaque incVoid.
  Qed.

  Lemma GenIR_Rel_S_local_count :
    forall σ s emh memH memV ρ g to bid_from bid_in,
      GenIR_Rel σ s emh to (memH, ()) (memV, (ρ, (g, inl (bid_from, bid_in)))) ->
      GenIR_Rel σ {| block_count := block_count s; local_count := S (local_count s); void_count := void_count s; Γ := Γ s |} emh to (memH, ()) (memV, (ρ, (g, inl (bid_from, bid_in)))).
  Proof.
    intros σ s emh memH memV ρ g to bid_from bid_in GEN.
    eapply GenIR_incLocal in GEN; eauto.
    apply incLocal_unfold.
  Qed.

  Lemma GenIR_Rel_S_void_count :
    forall σ s emh memH memV ρ g to bid_from bid_in,
      GenIR_Rel σ s emh to (memH, ()) (memV, (ρ, (g, inl (bid_from, bid_in)))) ->
      GenIR_Rel σ {| block_count := block_count s; local_count := local_count s; void_count := S (void_count s); Γ := Γ s |} emh to (memH, ()) (memV, (ρ, (g, inl (bid_from, bid_in)))).
  Proof.
    intros σ s emh memH memV ρ g to bid_from bid_in GEN.
    eapply GenIR_incVoid in GEN; eauto.
    apply incVoid_unfold.
  Qed.

  Lemma GenIR_Rel_monotone :
    forall σ s emh memH memV ρ g to bid_from bid_in bc lc vc,
      lc ≥ local_count s ->
      GenIR_Rel σ s emh to (memH, ()) (memV, (ρ, (g, inl (bid_from, bid_in)))) ->
      GenIR_Rel σ {| block_count := bc; local_count := lc; void_count := vc; Γ := Γ s |} emh to (memH, ()) (memV, (ρ, (g, inl (bid_from, bid_in)))).
  Proof.
    intros σ s emh memH memV ρ g to bid_from bid_in bc lc vc LC [STATE BRANCH].
    split; cbn in *; auto.
    apply Build_state_invariant;
      try eapply STATE; eauto.

    apply incLocal_is_fresh in STATE.
    unfold concrete_fresh_inv in STATE.
    unfold concrete_fresh_inv.
    intros id v n IN GT.
    cbn in GT.
    eapply STATE; eauto.
    lia.
  Qed.

  Lemma genNExpr_context :
    forall nexp s1 s2 e c,
      genNExpr nexp s1 ≡ inr (s2, (e,c)) ->
      Γ s1 ≡ Γ s2.
  Proof.
    induction nexp;
      intros s1 s2 e c GEN;
      cbn in GEN; simp;
        repeat
          match goal with
          | H: ErrorWithState.option2errS _ (nth_error (Γ ?s1) ?n) ?s1 ≡ inr (?s2, _) |- _ =>
            destruct (nth_error (Γ s1) n); inversion H; subst
          | H: incLocal ?s1 ≡ inr (?s2, _) |- _ =>
            rewrite incLocal_unfold in H; cbn in H; inversion H; cbn; auto
          | IH: ∀ (s1 s2 : IRState) (e : exp typ) (c : code typ), genNExpr ?nexp s1 ≡ inr (s2, (e, c)) → Γ s1 ≡ Γ s2,
      GEN: genNExpr ?nexp _ ≡ inr _ |- _ =>
    rewrite (IH _ _ _ _ GEN)
    end; auto.
  Qed.

  Lemma genMExpr_context :
    forall mexp s1 s2 e c,
      genMExpr mexp s1 ≡ inr (s2, (e,c)) ->
      Γ s1 ≡ Γ s2.
  Proof.
    induction mexp;
      intros s1 s2 e c GEN;
      cbn in GEN; simp;
        repeat
          match goal with
          | H: ErrorWithState.option2errS _ (nth_error (Γ ?s1) ?n) ?s1 ≡ inr (?s2, _) |- _ =>
            destruct (nth_error (Γ s1) n); inversion H; subst
          | H: incLocal ?s1 ≡ inr (?s2, _) |- _ =>
            rewrite incLocal_unfold in H; cbn in H; inversion H; cbn; auto
          | IH: ∀ (s1 s2 : IRState) (e : exp typ) (c : code typ), genMExpr ?nexp s1 ≡ inr (s2, (e, c)) → Γ s1 ≡ Γ s2,
      GEN: genMExpr ?nexp _ ≡ inr _ |- _ =>
    rewrite (IH _ _ _ _ GEN)
    end; auto.
  Qed.

  Hint Resolve genNExpr_context : helix_context.
  Hint Resolve genMExpr_context : helix_context.
  Hint Resolve incVoid_Γ        : helix_context.
  Hint Resolve incLocal_Γ       : helix_context.
  Hint Resolve incBlockNamed_Γ  : helix_context.

  Lemma genAExpr_context :
    forall aexp s1 s2 e c,
      genAExpr aexp s1 ≡ inr (s2, (e,c)) ->
      Γ s1 ≡ Γ s2.
  Proof.
    induction aexp;
      intros s1 s2 e c GEN;
      cbn in GEN; simp;
        repeat
          match goal with
          | H: ErrorWithState.option2errS _ (nth_error (Γ ?s1) ?n) ?s1 ≡ inr (?s2, _) |- _ =>
            destruct (nth_error (Γ s1) n); inversion H; subst
          | H: incLocal ?s1 ≡ inr (?s2, _) |- _ =>
            rewrite incLocal_unfold in H; cbn in H; inversion H; cbn; auto
          | H: incVoid ?s1 ≡ inr (?s2, _) |- _ =>
            rewrite incVoid_unfold in H; cbn in H; inversion H; cbn; auto
          | IH: ∀ (s1 s2 : IRState) (e : exp typ) (c : code typ), genAExpr ?aexp s1 ≡ inr (s2, (e, c)) → Γ s1 ≡ Γ s2,
      GEN: genAExpr ?aexp _ ≡ inr _ |- _ =>
    rewrite (IH _ _ _ _ GEN)
  | GEN: genNExpr _ _ ≡ inr _ |- _ =>
    rewrite (genNExpr_context _ _ GEN)
  | GEN: genMExpr _ _ ≡ inr _ |- _ =>
    rewrite (genMExpr_context _ _ GEN)
    end; subst; auto.
  Qed.

  Lemma genNExpr_local_count :
    forall nexp s1 s2 e c,
      genNExpr nexp s1 ≡ inr (s2, (e, c)) ->
      (local_count s2 >= local_count s1)%nat.
  Proof.
    induction nexp;
      intros s1 s2 e c GEN;
      cbn in GEN; simp;
        repeat
          match goal with
          | H: ErrorWithState.option2errS _ (nth_error (Γ ?s1) ?n) ?s1 ≡ inr (?s2, _) |- _ =>
            destruct (nth_error (Γ s1) n) eqn:FIND; inversion H; subst
          | H : incLocal ?s1 ≡ inr (?s2, _) |- _ =>
            apply incLocal_local_count in H
          | IH : ∀ (s1 s2 : IRState) (e : exp typ) (c : code typ),
              genNExpr ?n s1 ≡ inr (s2, (e, c)) → local_count s2 ≥ local_count s1,
      GEN: genNExpr ?n _ ≡ inr _ |- _ =>
    apply IH in GEN
    end;
      try lia.
  Qed.

  Lemma genMExpr_local_count :
    forall mexp s1 s2 e c,
      genMExpr mexp s1 ≡ inr (s2, (e, c)) ->
      (local_count s2 >= local_count s1)%nat.
  Proof.
    induction mexp;
      intros s1 s2 e c GEN;
      cbn in GEN; simp;
        repeat
          match goal with
          | H: ErrorWithState.option2errS _ (nth_error (Γ ?s1) ?n) ?s1 ≡ inr (?s2, _) |- _ =>
            destruct (nth_error (Γ s1) n) eqn:FIND; inversion H; subst
          | H : incLocal ?s1 ≡ inr (?s2, _) |- _ =>
            apply incLocal_local_count in H
          | IH : ∀ (s1 s2 : IRState) (e : exp typ) (c : code typ),
              genMExpr ?n s1 ≡ inr (s2, (e, c)) → local_count s2 ≥ local_count s1,
      GEN: genMExpr ?n _ ≡ inr _ |- _ =>
    apply IH in GEN
    end;
      try lia.
  Qed.

  Lemma genAExpr_local_count :
    forall aexp s1 s2 e c,
      genAExpr aexp s1 ≡ inr (s2, (e, c)) ->
      (local_count s2 >= local_count s1)%nat.
  Proof.
    induction aexp;
      intros s1 s2 e c GEN;
      cbn in GEN; simp;
        repeat
          match goal with
          | H: ErrorWithState.option2errS _ (nth_error (Γ ?s1) ?n) ?s1 ≡ inr (?s2, _) |- _ =>
            destruct (nth_error (Γ s1) n) eqn:FIND; inversion H; subst
          | H : incLocal ?s1 ≡ inr (?s2, _) |- _ =>
            apply incLocal_local_count in H
          | H : incVoid ?s1 ≡ inr (?s2, _) |- _ =>
            apply incVoid_local_count in H
          | GEN : genNExpr _ _ ≡ inr _ |- _ =>
            apply genNExpr_local_count in GEN
          | GEN : genMExpr _ _ ≡ inr _ |- _ =>
            apply genMExpr_local_count in GEN
          | IH : ∀ (s1 s2 : IRState) (e : exp typ) (c : code typ),
              genAExpr ?a s1 ≡ inr _ → local_count s2 ≥ local_count s1,
      GEN : genAExpr ?a _ ≡ inr _ |- _ =>
    apply IH in GEN
    end;
      try lia.
  Qed.

  Lemma genIR_local_count :
    forall op s1 s2 nextblock b bk_op,
      genIR op nextblock s1 ≡ inr (s2, (b, bk_op)) ->
      local_count s2 ≥ local_count s1.
  Proof.
    induction op;
      intros s1 s2 nextblock b bk_op H;
      cbn in H; simp;
        repeat
          (match goal with
           | H: inl _ ≡ inr _ |- _ =>
             inversion H
           | H: ErrorWithState.option2errS _ (nth_error (Γ ?s1) ?n) ?s1 ≡ inr (?s2, _) |- _ =>
             destruct (nth_error (Γ s1) n) eqn:?; inversion H; subst
           | H : ErrorWithState.err2errS (MInt64asNT.from_nat ?n) ?s1 ≡ inr (?s2, _) |- _ =>
             destruct (MInt64asNT.from_nat n) eqn:?; inversion H; subst
           | H : incLocal ?s1 ≡ inr (?s2, _) |- _ =>
             apply incLocal_local_count in H
           | H : incVoid ?s1 ≡ inr (?s2, _) |- _ =>
             apply incVoid_local_count in H
           | H : incBlockNamed _ _ ≡ inr _ |- _ =>
             apply incBlockNamed_local_count in H
           | H : incBlock _ ≡ inr _ |- _ =>
             apply incBlockNamed_local_count in H
           | H : resolve_PVar _ _ ≡ inr _ |- _ =>
             apply resolve_PVar_state in H; subst
           | GEN : genNExpr _ _ ≡ inr _ |- _ =>
             apply genNExpr_local_count in GEN
           | GEN : genMExpr _ _ ≡ inr _ |- _ =>
             apply genMExpr_local_count in GEN
           | GEN : genAExpr _ _ ≡ inr _ |- _ =>
             apply genAExpr_local_count in GEN
           | IH : ∀ (s1 s2 : IRState) (nextblock b : block_id) (bk_op : list (LLVMAst.block typ)),
               genIR ?op nextblock s1 ≡ inr (s2, (b, bk_op)) → local_count s2 ≥ local_count s1,
             GEN: genIR ?op _ _ ≡ inr _ |- _ =>
             apply IH in GEN
           end; cbn in *);
      try lia.
  Qed.

  Ltac solve_gen_ir_rel :=
    repeat
      match goal with
      | GEN : genNExpr ?n ?s1 ≡ inr (?s2, _) |- GenIR_Rel _ ?s2 _ _ _ _ =>
        eapply (GenIR_genNExpr _ GEN)
      | LOC : incLocal ?s1 ≡ inr (?s2, _) |- GenIR_Rel _ ?s2 _ _ _ _ =>
        eapply (GenIR_incLocal LOC)
      | VOID : incVoid ?s1 ≡ inr (?s2, _) |- GenIR_Rel _ ?s2 _ _ _ _ =>
        eapply (GenIR_incVoid VOID)
      | NAMED : incBlockNamed _ ?s1 ≡ inr (?s2, _) |- GenIR_Rel _ ?s2 _ _ _ _ =>
        eapply (GenIR_incBlockedNamed NAMED)
      | RES : resolve_PVar ?p ?s1 ≡ inr (?s2, ?x) |- GenIR_Rel _ ?s2 _ _ _ _ =>
        rewrite <- (@resolve_PVar_state p s1 s2 x RES)
      | |- GenIR_Rel _ {| block_count := block_count ?s; local_count := S (local_count ?s); void_count := void_count ?s; Γ := Γ ?s |} _ _ _ _ =>
        apply GenIR_Rel_S_local_count
      | GEN: genAExpr _
             {|
             block_count := block_count ?s1;
             local_count := local_count ?s1;
             void_count := void_count ?s1;
             Γ := _ :: _ :: Γ ?s1 |} ≡ inr (?s2, _),
        CTX: Γ ?s2 ≡ _ :: _ :: ?l |- _ =>
        rewrite <- (genAExpr_context _ _ GEN) in CTX;
          cbn in CTX; inversion CTX; subst;
            apply genAExpr_local_count in GEN; cbn in GEN;
              apply GenIR_Rel_monotone; auto
      | GEN: genAExpr _
             {|
             block_count := block_count ?s1;
             local_count := local_count ?s1;
             void_count := void_count ?s1;
             Γ := _ :: _ :: _ :: Γ ?s1 |} ≡ inr (?s2, _),
        CTX: Γ ?s2 ≡ _ :: _ :: _ :: ?l |- _ =>
        rewrite <- (genAExpr_context _ _ GEN) in CTX;
          cbn in CTX; inversion CTX; subst;
            apply genAExpr_local_count in GEN; cbn in GEN;
              apply GenIR_Rel_monotone; auto
      end; auto.

  Ltac subst_contexts :=
    repeat match goal with
           | H : Γ ?s1 ≡ Γ ?s2 |- _ =>
             rewrite H in *; clear H
           end.

  Lemma genIR_Context:
    ∀ (op : DSHOperator) (s1 s2 : IRState) (nextblock b : block_id) (bk_op : list (LLVMAst.block typ)),
      genIR op nextblock s1 ≡ inr (s2, (b, bk_op)) →
      Γ s1 ≡ Γ s2.
  Proof.
    (* Admitted for speed *)
  Admitted.
  (*   induction op; *)
  (*     intros s1 s2 nextblock b bk_op H; *)
  (*     cbn in H; simp; *)
  (*       repeat *)
  (*         (match goal with *)
  (*          | H : ErrorWithState.err2errS (MInt64asNT.from_nat ?n) ?s1 ≡ inr (?s2, _) |- _ => *)
  (*            destruct (MInt64asNT.from_nat n); inversion H; subst *)
  (*          | H: _ :: Γ ?s1 ≡ Γ ?s2, *)
  (*               R: Γ ?s2 ≡ _ |- _ => *)
  (*            rewrite <- H in R; inversion R; subst *)
  (*          | H: _ :: _ :: Γ ?s1 ≡ Γ ?s2, *)
  (*               R: Γ ?s2 ≡ _ |- _ => *)
  (*            rewrite <- H in R; inversion R; subst *)
  (*          | H: _ :: _ :: _ :: Γ ?s1 ≡ Γ ?s2, *)
  (*               R: Γ ?s2 ≡ _ |- _ => *)
  (*            rewrite <- H in R; inversion R; subst *)
  (*          | H: inl _ ≡ inr _ |- _ => *)
  (*            inversion H *)
  (*          | H: inr (?i1, Γ ?s1) ≡ inr (?i2, Γ ?s2) |- _ => *)
  (*            inversion H; clear H *)
  (*          | RES : resolve_PVar ?p ?s1 ≡ inr (?s2, ?x) |- _ => *)
  (*            rewrite <- (@resolve_PVar_state p s1 s2 x RES) in * *)
  (*          | H: incBlockNamed _ _ ≡ inr _ |- _ => *)
  (*            apply incBlockNamed_Γ in H *)
  (*          | H: incLocal _ ≡ inr _ |- _ => *)
  (*            apply incLocal_Γ in H *)
  (*          | H: incVoid _ ≡ inr _ |- _ => *)
  (*            apply incVoid_Γ in H *)
  (*          | GEN: genNExpr _ _ ≡ inr _ |- _ => *)
  (*            apply genNExpr_context in GEN; cbn in GEN; inversion GEN; subst *)
  (*          | GEN: genMExpr _ _ ≡ inr _ |- _ => *)
  (*            apply genMExpr_context in GEN; cbn in GEN; inversion GEN; subst *)
  (*          | GEN: genAExpr _ _ ≡ inr _ |- _ => *)
  (*            apply genAExpr_context in GEN; cbn in GEN; inversion GEN; subst *)
  (*          | GEN : genIR ?op ?b ?s1 ≡ inr _ |- _ => *)
  (*            apply IHop in GEN; cbn in GEN; eauto  *)
  (*          end; cbn in *; subst); *)
  (*       subst_contexts; *)
  (*       auto. *)
  (*   - inversion Heqs; subst. *)
  (*     apply incBlockNamed_Γ in Heqs3. *)
  (*     subst_contexts. *)
  (*     rewrite <- Heqs0 in Heql1. *)
  (*     inversion Heql1. *)
  (*     reflexivity. *)
  (*   - eapply IHop1 in Heqs2; eauto. *)
  (*     eapply IHop2 in Heqs0; eauto. *)
  (*     subst_contexts. *)
  (*     reflexivity. *)
  (* Qed. *)

  Lemma genIR_GenIR_Rel:
    ∀ (op : DSHOperator) (s1 s2 : IRState) (σ : evalContext) (emh memH : memoryH) (nextblock bid_in bid_from b : block_id) (g : global_env)
      (ρ : local_env) (memV : memoryV) (bk_op : list (LLVMAst.block typ)),
      genIR op nextblock s1 ≡ inr (s2, (b, bk_op)) →
      GenIR_Rel σ s1 emh nextblock (memH, ()) (memV, (ρ, (g, inl (bid_from, bid_in)))) ->
      GenIR_Rel σ s2 emh nextblock (memH, ()) (memV, (ρ, (g, inl (bid_from, bid_in)))).
  Proof.
    (* Admitted for speed right now *)
  Admitted.
  (*   induction op; *)
  (*     intros s1 s2 σ emh memH nextblock bid_in bid_from g ρ memV s_op1 bk_op GEN BISIM; *)
  (*     cbn in GEN; simp; eauto with GenIR_Rel; *)
  (*     repeat (solve_gen_ir_rel; *)
  (*             match goal with *)
  (*             | H : ErrorWithState.err2errS (MInt64asNT.from_nat ?n) ?s1 ≡ inr (?s2, _) |- _ => *)
  (*               destruct (MInt64asNT.from_nat n); inversion H; subst *)
  (*             | H : ErrorWithState.err2errS (inl _) _ ≡ inr _ |- _ => *)
  (*               inversion H *)
  (*             | H : ErrorWithState.err2errS (inr _) _ ≡ inr _ |- _ => *)
  (*               inversion H; subst *)
  (*             end; *)
  (*             solve_gen_ir_rel); solve_gen_ir_rel. *)
  (*   (* TODO: might be able to automate these cases away too. *) *)
  (*   - pose proof (genIR_local_count  _ _ _ Heqs1) as LOC; cbn in LOC. *)

  (*     apply genIR_Context in Heqs1; cbn in Heqs1; eauto. *)
  (*     rewrite <- Heqs1 in Heql1. *)
  (*     inversion Heql1. *)
  (*     subst_contexts. *)
  (*     solve_gen_ir_rel. *)
  (*     match goal with *)
  (*     | H : ErrorWithState.err2errS (inr _) _ ≡ inr _ |- _ => *)
  (*       inversion H; subst *)
  (*     end. *)

  (*     epose proof GenIR_incBlockedNamed Heqs0 BISIM. *)
  (*     eapply GenIR_Rel_monotone; eauto. *)
  (*     lia. *)
  (*   - *)
  (*     assert (local_count i1 ≥ local_count s1). *)
  (*     { pose proof (genIR_local_count _ _ _ Heqs0) as LOC; cbn in LOC. *)
  (*       apply incVoid_local_count in Heqs1. *)
  (*       apply incBlockNamed_local_count in Heqs3. *)
  (*       lia. *)
  (*     } *)

  (*     eapply genIR_Context in Heqs0; cbn in Heqs0; eauto. *)

  (*     apply incVoid_Γ in Heqs1. *)
  (*     apply incBlockNamed_Γ in Heqs3. *)
  (*     subst_contexts. *)

  (*     rewrite <- Heqs0 in Heql1. *)
  (*     inversion Heql1; subst. *)

  (*     eapply GenIR_Rel_monotone; eauto. *)
  (*   - pose proof Heqs0 as IH2. *)
  (*     eapply IHop2 in IH2; eauto. *)
  (*     destruct IH2 as (STATE2 & (from2 & BRANCHES2) & MEM2). *)
  (*     cbn in STATE2, BRANCHES2, MEM2; inversion BRANCHES2; subst. *)
  (*     (* pose proof Heqs2 as IH1. *) *)
  (*     (* eapply IHop1 in IH1; eauto. *) *)
  (*     replace s2 with *)
  (*            {|block_count := block_count s2; *)
  (*              local_count := local_count s2; *)
  (*              void_count := void_count s2; *)
  (*              Γ := Γ s1|}. *)
  (*     2: { *)
  (*       apply genIR_Context in Heqs0. *)
  (*       apply genIR_Context in Heqs2. *)
  (*       subst_contexts. *)
  (*       destruct s2; reflexivity. *)
  (*     } *)
  (*     eapply GenIR_Rel_monotone in BISIM; eauto. *)

  (*     apply genIR_local_count in Heqs0. *)
  (*     apply genIR_local_count in Heqs2. *)
  (*     lia. *)
  (* Qed. *)


  (* TODO: Move *)
  Lemma add_comment_eutt :
    forall comments bks ids,
      denote_bks (convert_typ [] (add_comment bks comments)) ids ≈ denote_bks (convert_typ [] bks) ids.
  Proof.
    intros comments bks ids.
    induction bks.
    - cbn. reflexivity.
    - cbn.
      destruct ids as (bid_from, bid_src); cbn.
      match goal with
      | |- context[denote_bks ?bks (_, ?bid_src)] =>
        destruct (find_block dtyp bks bid_src) eqn:FIND
      end.
  Admitted.

  (* TODO: Move *)
  (* Could probably have something more general... *)
  Lemma add_comments_eutt :
    forall bk comments bids,
      denote_bks
        [fmap (typ_to_dtyp [ ]) (add_comments bk comments)] bids ≈ denote_bks [fmap (typ_to_dtyp [ ]) bk] bids.
  Proof.
    intros bk comments bids.
  Admitted.


  (* Stuff about block ids *)

  Definition not_ends_with_nat (str : string) : Prop
    := forall pre n, str ≢ pre @@ string_of_nat n.

  Lemma not_ends_with_nat_string_of_nat :
    forall s1 s2 n k,
      not_ends_with_nat s1 ->
      not_ends_with_nat s2 ->
      (s1 @@ string_of_nat n ≡ s2 @@ string_of_nat k <-> n ≡ k /\ s1 ≡ s2).
  Proof.
    intros s1 s2 n k NS1 NS2.
    split.
    { admit.
    }

    {
      intros [NK S1S2].
      subst.
      auto.
    }
  Admitted.

  Lemma not_ends_with_nat_neq :
    forall s1 s2 n k,
      not_ends_with_nat s1 ->
      not_ends_with_nat s2 ->
      n ≢ k ->
      s1 @@ string_of_nat n ≢ s2 @@ string_of_nat k.
  Proof.
    intros s1 s2 n k NS1 NS2 NK.
    epose proof (not_ends_with_nat_string_of_nat n k NS1 NS2) as [CONTRA _].
    intros H.
    apply CONTRA in H as [NK_EQ _].
    contradiction.
  Qed.

  Lemma not_ends_with_nat_nop :
    not_ends_with_nat "Nop".
  Proof.
  Admitted.

  Lemma not_ends_with_nat_assign :
    not_ends_with_nat "Assign".
  Proof.
  Admitted.

  Lemma not_ends_with_nat_imap_entry :
    not_ends_with_nat ("IMap" @@ "_entry").
  Proof.
  Admitted.

  Lemma not_ends_with_nat_imap_loop :
    not_ends_with_nat ("IMap" @@ "_loop").
  Proof.
  Admitted.

  Lemma not_ends_with_nat_imap_lcont :
    not_ends_with_nat ("IMap_lcont").
  Proof.
  Admitted.

  Lemma not_ends_with_nat_binop_entry :
    not_ends_with_nat ("BinOp" @@ "_entry").
  Proof.
  Admitted.

  Lemma not_ends_with_nat_binop_loop :
    not_ends_with_nat ("BinOp" @@ "_loop").
  Proof.
  Admitted.

  (* TODO: This is obviously not true, but I want to discharge all
     these goals that this *should* be true for *)
  Lemma not_ends_with_nat_all :
    forall pre,
    not_ends_with_nat pre.
  Proof.
  Admitted.

  Hint Resolve not_ends_with_nat_nop : NOT_ENDS_WITH.
  Hint Resolve not_ends_with_nat_assign : NOT_ENDS_WITH.
  Hint Resolve not_ends_with_nat_imap_entry : NOT_ENDS_WITH.
  Hint Resolve not_ends_with_nat_imap_loop : NOT_ENDS_WITH.
  Hint Resolve not_ends_with_nat_imap_lcont : NOT_ENDS_WITH.
  Hint Resolve not_ends_with_nat_binop_entry : NOT_ENDS_WITH.
  Hint Resolve not_ends_with_nat_binop_loop : NOT_ENDS_WITH.
  Hint Resolve not_ends_with_nat_all : NOT_ENDS_WITH.

  Ltac solve_not_ends_with := eauto with NOT_ENDS_WITH.

  (* Block id has been generated by an earlier IRState *)
  Definition bid_bound (s : IRState) (bid: block_id) : Prop
    := exists name s' s'', not_ends_with_nat name /\ (block_count s' < block_count s)%nat /\ inr (s'', bid) ≡ incBlockNamed name s'.

  (* If an id has been bound between two states.

     The primary use for this is in lemmas like, bid_bound_fresh,
     which let us know that since a id was bound between two states,
     it can not possibly collide with an id from an earlier state.
   *)
  Definition bid_bound_between (s1 s2 : IRState) (bid : block_id) : Prop
    := exists name s' s'', not_ends_with_nat name /\ (block_count s' < block_count s2)%nat /\ block_count s' ≥ block_count s1 /\ inr (s'', bid) ≡ incBlockNamed name s'.

  (* TODO: Move this and fix up this Transparent *)
  Transparent incBlockNamed.
  Lemma bid_bound_fresh :
    forall (s1 s2 : IRState) (bid bid' : block_id),
      bid_bound s1 bid ->
      bid_bound_between s1 s2 bid' ->
      bid ≢ bid'.
  Proof.
    intros s1 s2 bid bid' BOUND BETWEEN.
    destruct BOUND as (n1 & s1' & s1'' & N_S1 & COUNT_S1 & GEN_bid).
    destruct BETWEEN as (n2 & sm' & sm'' & N_S2 & COUNT_Sm_ge & COUNT_Sm_lt & GEN_bid').

    inversion GEN_bid.
    destruct s1'. cbn in *.

    inversion GEN_bid'.
    intros H.
    apply Name_inj in H.
    match goal with
    | H : ?s1 @@ string_of_nat ?n ≡ ?s2 @@ string_of_nat ?k,
      NS1 : not_ends_with_nat ?s1,
      NS2 : not_ends_with_nat ?s2
      |- _ =>
      eapply (@not_ends_with_nat_neq s1 s2 n k NS1 NS2); eauto
    end.

    lia.
  Qed.
  Opaque incBlockNamed.

  Lemma bid_bound_fresh' :
    forall (s1 s2 s3 : IRState) (bid bid' : block_id),
      bid_bound s1 bid ->
      (block_count s1 <= block_count s2)%nat ->
      bid_bound_between s2 s3 bid' ->
      bid ≢ bid'.
  Proof.
    intros s1 s2 s3 bid bid' BOUND COUNT BETWEEN.
    destruct BOUND as (n1 & s1' & s1'' & N_S1 & COUNT_S1 & GEN_bid).
    destruct BETWEEN as (n2 & sm' & sm'' & N_S2 & COUNT_Sm_ge & COUNT_Sm_lt & GEN_bid').

    inversion GEN_bid.
    destruct s1'. cbn in *.

    inversion GEN_bid'.
    intros H.
    apply Name_inj in H.
    match goal with
    | H : ?s1 @@ string_of_nat ?n ≡ ?s2 @@ string_of_nat ?k,
          NS1 : not_ends_with_nat ?s1,
                NS2 : not_ends_with_nat ?s2
      |- _ =>
      eapply (@not_ends_with_nat_neq s1 s2 n k NS1 NS2); eauto
    end.

    cbn.
    lia.
  Qed.

  Lemma bid_bound_bound_between :
    forall (s1 s2 : IRState) (bid : block_id),
      bid_bound s2 bid ->
      ~(bid_bound s1 bid) ->
      bid_bound_between s1 s2 bid.
  Proof.
    intros s1 s2 bid BOUND NOTBOUND.
    destruct BOUND as (n1 & s1' & s1'' & N_S1 & COUNT_S1 & GEN_bid).
    unfold bid_bound_between.
    exists n1. exists s1'. exists s1''.
    repeat (split; auto).
    pose proof (NatUtil.lt_ge_dec (block_count s1') (block_count s1)) as [LT | GE].
    - (* If this is the case, I must have a contradiction, which would mean that
         bid_bound s1 bid... *)
      assert (bid_bound s1 bid).
      unfold bid_bound.
      exists n1. exists s1'. exists s1''.
      auto.
      contradiction.
    - auto.
  Qed.

  Lemma bid_bound_incBlockNamed_mono :
    forall name s1 s2 bid bid',
      bid_bound s1 bid ->
      incBlockNamed name s1 ≡ inr (s2, bid') ->
      bid_bound s2 bid.
  Proof.
    intros name s1 s2 bid bid' BOUND INC.
    destruct BOUND as (n1 & s1' & s1'' & N_S1 & COUNT_S1 & GEN_bid).
    unfold bid_bound.
    exists n1. exists s1'. exists s1''.
    intuition.
    apply incBlockNamed_block_count in INC.
    lia.
  Qed.

  (* TODO: Move this *)
  Lemma incVoid_block_count :
    forall s1 s2 bid,
      incVoid s1 ≡ inr (s2, bid) ->
      block_count s1 ≡ block_count s2.
  Proof.
    intros s1 s2 bid H.
    Transparent incVoid.
    unfold incVoid in H.
    cbn in H.
    simp.
    destruct s1; cbn; auto.
    Opaque incVoid.
  Qed.

  Lemma bid_bound_incVoid_mono :
    forall s1 s2 bid bid',
      bid_bound s1 bid ->
      incVoid s1 ≡ inr (s2, bid') ->
      bid_bound s2 bid.
  Proof.
    intros s1 s2 bid bid' BOUND INC.
    destruct BOUND as (n1 & s1' & s1'' & N_S1 & COUNT_S1 & GEN_bid).
    unfold bid_bound.
    exists n1. exists s1'. exists s1''.
    intuition.
    apply incVoid_block_count in INC.
    lia.
  Qed.

  (* TODO: Move this *)
  Lemma incLocal_block_count :
    forall s1 s2 bid,
      incLocal s1 ≡ inr (s2, bid) ->
      block_count s1 ≡ block_count s2.
  Proof.
    intros s1 s2 bid H.
    Transparent incLocal.
    unfold incLocal in H.
    cbn in H.
    simp.
    destruct s1; cbn; auto.
    Opaque incLocal.
  Qed.

  Lemma bid_bound_incLocal_mono :
    forall s1 s2 bid bid',
      bid_bound s1 bid ->
      incLocal s1 ≡ inr (s2, bid') ->
      bid_bound s2 bid.
  Proof.
    intros s1 s2 bid bid' BOUND INC.
    destruct BOUND as (n1 & s1' & s1'' & N_S1 & COUNT_S1 & GEN_bid).
    unfold bid_bound.
    exists n1. exists s1'. exists s1''.
    intuition.
    apply incLocal_block_count in INC.
    lia.
  Qed.

  Lemma bid_bound_incBlockNamed :
    forall name s1 s2 bid,
      not_ends_with_nat name ->
      incBlockNamed name s1 ≡ inr (s2, bid) ->
      bid_bound s2 bid.
  Proof.
    intros name s1 s2 bid ENDS INC.
    exists name. exists s1. exists s2.
    repeat (split; auto).
    erewrite incBlockNamed_block_count with (s':=s2); eauto.
  Qed.

  (* TODO: Move this *)
  Lemma genNExpr_block_count :
    ∀ (nexp : NExpr) (s1 s2 : IRState) (e : exp typ) (c : code typ),
      genNExpr nexp s1 ≡ inr (s2, (e, c)) → (block_count s2 ≡ block_count s1)%nat.
  Proof.
    induction nexp;
      intros s1 s2 e c GEN;
      cbn in GEN; simp; cbn;
        repeat
          match goal with
          | H: ErrorWithState.option2errS _ (nth_error (Γ ?s1) ?n) ?s1 ≡ inr (?s2, _) |- _ =>
            destruct (nth_error (Γ s1) n) eqn:FIND; inversion H; subst
          | H : incLocal ?s1 ≡ inr (?s2, _) |- _ =>
            apply incLocal_block_count in H
          | IH : ∀ (s1 s2 : IRState) (e : exp typ) (c : code typ),
              genNExpr ?n s1 ≡ inr (s2, (e, c)) → block_count s2 ≡ block_count s1,
            GEN: genNExpr ?n _ ≡ inr _ |- _ =>
            apply IH in GEN
          end; subst; auto; try lia.
  Qed.

  (* TODO: Move this *)
  Lemma genMExpr_block_count :
  ∀ (mexp : MExpr) (s1 s2 : IRState) (e : exp typ * code typ) (c : typ),
    genMExpr mexp s1 ≡ inr (s2, (e, c)) → block_count s2 ≡ block_count s1.
  Proof.
    induction mexp;
      intros s1 s2 e c GEN;
      cbn in GEN; simp; cbn;
        repeat
          match goal with
          | H: ErrorWithState.option2errS _ (nth_error (Γ ?s1) ?n) ?s1 ≡ inr (?s2, _) |- _ =>
            destruct (nth_error (Γ s1) n) eqn:FIND; inversion H; subst
          | H : incLocal ?s1 ≡ inr (?s2, _) |- _ =>
            apply incLocal_block_count in H
          | IH : ∀ (s1 s2 : IRState) (e : exp typ) (c : code typ),
              genMExpr ?n s1 ≡ inr (s2, (e, c)) → block_count s2 ≡ block_count s1,
            GEN: genMExpr ?n _ ≡ inr _ |- _ =>
            apply IH in GEN
          end; subst; auto; try lia.
  Qed.

  (* TODO: Move this *)
  Lemma genAExpr_block_count :
  ∀ (aexp : AExpr) (s1 s2 : IRState) (e : exp typ) (c : code typ),
    genAExpr aexp s1 ≡ inr (s2, (e, c)) → block_count s2 ≡ block_count s1.
  Proof.
    induction aexp;
      intros s1 s2 e c GEN;
      cbn in GEN; simp; cbn;
        repeat
          match goal with
          | H: ErrorWithState.option2errS _ (nth_error (Γ ?s1) ?n) ?s1 ≡ inr (?s2, _) |- _ =>
            destruct (nth_error (Γ s1) n) eqn:FIND; inversion H; subst
          | H : incLocal ?s1 ≡ inr (?s2, _) |- _ =>
            apply incLocal_block_count in H
          | H : incVoid ?s1 ≡ inr (?s2, _) |- _ =>
            apply incVoid_block_count in H
          | GEN : genNExpr _ _ ≡ inr _ |- _ =>
            apply genNExpr_block_count in GEN
          | GEN : genMExpr _ _ ≡ inr _ |- _ =>
            apply genMExpr_block_count in GEN
          | IH : ∀ (s1 s2 : IRState) (e : exp typ) (c : code typ),
              genAExpr ?n s1 ≡ inr (s2, (e, c)) → block_count s2 ≡ block_count s1,
            GEN: genAExpr ?n _ ≡ inr _ |- _ =>
            apply IH in GEN
          end; subst; auto; try lia.
  Qed.

  (* TODO: move this *)
  Lemma genIR_block_count :
    forall op s1 s2 nextblock b bk_op,
      genIR op nextblock s1 ≡ inr (s2, (b, bk_op)) ->
      block_count s2 ≥ block_count s1.
  Proof.
    induction op;
      intros s1 s2 nextblock b bk_op H;
      cbn in H; simp;
        repeat
          (match goal with
           | H: inl _ ≡ inr _ |- _ =>
             inversion H
           | H: ErrorWithState.option2errS _ (nth_error (Γ ?s1) ?n) ?s1 ≡ inr (?s2, _) |- _ =>
             destruct (nth_error (Γ s1) n) eqn:?; inversion H; subst
           | H : ErrorWithState.err2errS (MInt64asNT.from_nat ?n) ?s1 ≡ inr (?s2, _) |- _ =>
             destruct (MInt64asNT.from_nat n) eqn:?; inversion H; subst
           | H : incLocal ?s1 ≡ inr (?s2, _) |- _ =>
             apply incLocal_block_count in H
           | H : incVoid ?s1 ≡ inr (?s2, _) |- _ =>
             apply incVoid_block_count in H
           | H : incBlockNamed _ _ ≡ inr _ |- _ =>
             apply incBlockNamed_block_count in H
           | H : incBlock _ ≡ inr _ |- _ =>
             apply incBlockNamed_block_count in H
           | H : resolve_PVar _ _ ≡ inr _ |- _ =>
             apply resolve_PVar_state in H; subst
           | GEN : genNExpr _ _ ≡ inr _ |- _ =>
             apply genNExpr_block_count in GEN
           | GEN : genMExpr _ _ ≡ inr _ |- _ =>
             apply genMExpr_block_count in GEN
           | GEN : genAExpr _ _ ≡ inr _ |- _ =>
             apply genAExpr_block_count in GEN
           | IH : ∀ (s1 s2 : IRState) (nextblock b : block_id) (bk_op : list (LLVMAst.block typ)),
               genIR ?op nextblock s1 ≡ inr (s2, (b, bk_op)) → block_count s2 ≥ block_count s1,
             GEN: genIR ?op _ _ ≡ inr _ |- _ =>
             apply IH in GEN
           end; cbn in *);
      try lia.
  Qed.


  Lemma bid_bound_genNExpr_mono :
    forall s1 s2 bid nexp e c,
      bid_bound s1 bid ->
      genNExpr nexp s1 ≡ inr (s2, (e, c)) ->
      bid_bound s2 bid.
  Proof.
    intros s1 s2 bid nexp e c BOUND GEN.
    apply genNExpr_block_count in GEN.
    destruct BOUND as (n1 & s1' & s1'' & N_S1 & COUNT_S1 & GEN_bid).
    unfold bid_bound.
    exists n1. exists s1'. exists s1''.
    repeat (split; auto).
    rewrite GEN.
    auto.
  Qed.

  Lemma bid_bound_genMExpr_mono :
    forall s1 s2 bid mexp e c,
      bid_bound s1 bid ->
      genMExpr mexp s1 ≡ inr (s2, (e, c)) ->
      bid_bound s2 bid.
  Proof.
    intros s1 s2 bid mexp e c BOUND GEN.
    apply genMExpr_block_count in GEN.
    destruct BOUND as (n1 & s1' & s1'' & N_S1 & COUNT_S1 & GEN_bid).
    unfold bid_bound.
    exists n1. exists s1'. exists s1''.
    repeat (split; auto).
    rewrite GEN.
    auto.
  Qed.

  Lemma bid_bound_genAExpr_mono :
    forall s1 s2 bid aexp e c,
      bid_bound s1 bid ->
      genAExpr aexp s1 ≡ inr (s2, (e, c)) ->
      bid_bound s2 bid.
  Proof.
    intros s1 s2 bid nexp e c BOUND GEN.
    apply genAExpr_block_count in GEN.
    destruct BOUND as (n1 & s1' & s1'' & N_S1 & COUNT_S1 & GEN_bid).
    unfold bid_bound.
    exists n1. exists s1'. exists s1''.
    repeat (split; auto).
    rewrite GEN.
    auto.
  Qed.

  Lemma bid_bound_genIR_mono :
    forall s1 s2 bid op nextblock b bks,
      bid_bound s1 bid ->
      genIR op nextblock s1 ≡ inr (s2, (b, bks)) ->
      bid_bound s2 bid.
  Proof.
    intros s1 s2 bid op nextblock b bks BOUND GEN.
    apply genIR_block_count in GEN.
    destruct BOUND as (n1 & s1' & s1'' & N_S1 & COUNT_S1 & GEN_bid).
    unfold bid_bound.
    exists n1. exists s1'. exists s1''.
    repeat (split; auto).
    lia.
  Qed.

  Lemma bid_bound_genIR_entry :
    forall op s1 s2 nextblock bid bks,
      genIR op nextblock s1 ≡ inr (s2, (bid, bks)) ->
      bid_bound s2 bid.
  Proof.
    induction op;
      intros s1 s2 nextblock b bks GEN.
  Admitted.

  Lemma incBlockNamed_not_equal :
    forall name1 name2 s1 s2 s1' s2' bid1 bid2,
      not_ends_with_nat name1 ->
      not_ends_with_nat name2 ->
      block_count s1 ≢ block_count s2 ->
      incBlockNamed name1 s1 ≡ inr (s1', bid1) ->
      incBlockNamed name2 s2 ≡ inr (s2', bid2) ->
      bid1 ≢ bid2.
  Proof.
    intros name1 name2 s1 s2 s1' s2' bid1 bid2 ENDS1 ENDS2 NEQ INC1 INC2.
  Admitted.

  Lemma incBlockNamed_not_bid_bound :
    forall name s1 s2 bid,
      not_ends_with_nat name ->
      incBlockNamed name s1 ≡ inr (s2, bid) ->
      ~(bid_bound s1 bid).
  Proof.
    intros name s1 s2 bid ENDS INC.
    intros BOUND.
    destruct BOUND as (n1 & s1' & s1'' & N_S1 & COUNT_S1 & GEN_bid).

    eapply (incBlockNamed_not_equal ENDS N_S1); eauto.
    lia.
  Qed.

  Lemma bid_bound_only_block_count :
    forall s lc vc γ bid,
      bid_bound s bid ->
      bid_bound {| block_count := block_count s; local_count := lc; void_count := vc; Γ := γ |} bid.
  Proof.
    intros s lc vc γ bid BOUND.
    destruct BOUND as (n1 & s1' & s1'' & N_S1 & COUNT_S1 & GEN_bid).
    unfold bid_bound.
    exists n1. exists s1'. exists s1''.
    repeat (split; auto).
  Qed.

  Lemma not_bid_bound_incBlockNamed_mono :
    forall name s1 s2 s' bid,
      incBlockNamed name s1 ≡ inr (s2, bid) ->
      (block_count s' <= block_count s1)%nat ->
      not_ends_with_nat name ->
      ~ (bid_bound s' bid).
  Proof.
    intros name s1 s2 s' bid INC LE NE.
    intros BOUND.
    destruct BOUND as (n1 & s1' & s1'' & N_S1 & COUNT_S1 & GEN_bid).
    Transparent incBlockNamed.
    unfold incBlockNamed in *.
    cbn in *; simp.
    assert (block_count s1 ≢ block_count s1') as NEQ by lia.
    epose proof not_ends_with_nat_neq NE N_S1 NEQ.
    contradiction.
    Opaque incBlockNamed.
  Qed.


  (* TODO: Move *)
  Lemma convert_typ_block_app : forall (a b : list (LLVMAst.block typ)) env, (convert_typ env (a ++ b) ≡ convert_typ env a ++ convert_typ env b)%list.
  Proof.
    induction a as [| [] a IH]; cbn; intros; auto.
    rewrite IH; reflexivity.
  Qed.

  Ltac solve_bid_bound :=
    repeat
      match goal with
      | H: incBlockNamed ?msg ?s1 ≡ inr (?s2, ?bid) |-
        bid_bound ?s2 ?bid =>
        eapply bid_bound_incBlockNamed; try eapply H; solve_not_ends_with
      | H: incBlockNamed ?msg ?s1 ≡ inr (_, ?bid) |-
        ~(bid_bound ?s1 ?bid) =>
        eapply incBlockNamed_not_bid_bound; try eapply H; solve_not_ends_with
      (* Monotonicity *)
      | H: incVoid ?s1 ≡ inr (?s2, _) |-
        bid_bound ?s2 _ =>
        eapply bid_bound_incVoid_mono; try eapply H
      | H: incLocal ?s1 ≡ inr (?s2, _) |-
        bid_bound ?s2 _ =>
        eapply bid_bound_incLocal_mono; try eapply H
      | H: incBlockNamed _ ?s1 ≡ inr (?s2, _) |-
        bid_bound ?s2 _ =>
        eapply bid_bound_incBlockNamed_mono; try eapply H
      | H: genNExpr ?n ?s1 ≡ inr (?s2, _) |-
        bid_bound ?s2 _ =>
        eapply bid_bound_genNExpr_mono; try eapply H
      | H: genMExpr ?n ?s1 ≡ inr (?s2, _) |-
        bid_bound ?s2 _ =>
        eapply bid_bound_genMExpr_mono; try eapply H
      | H: genAExpr ?n ?s1 ≡ inr (?s2, _) |-
        bid_bound ?s2 _ =>
        eapply bid_bound_genAExpr_mono; try eapply H
      | H: genIR ?op ?n ?s1 ≡ inr (?s2, _) |-
        bid_bound ?s2 _ =>
        eapply bid_bound_genIR_mono; try eapply H
      | H : resolve_PVar _ _ ≡ inr _ |- _ =>
        apply resolve_PVar_state in H; subst
      | |- bid_bound {| block_count := block_count ?s; local_count := ?lc; void_count := ?vc; Γ := ?γ |} ?bid =>
        apply bid_bound_only_block_count
      end.

  Lemma bound_between_shrink :
    forall s1 s2 s1' s2' bid,
      (block_count s1' <= block_count s1)%nat ->
      (block_count s2' >= block_count s2)%nat ->
      bid_bound_between s1 s2 bid ->
      bid_bound_between s1' s2' bid.
  Proof.
    intros s1 s2 s1' s2' bid S1LE S2GE BOUND_BETWEEN.
    unfold bid_bound_between.
    destruct BOUND_BETWEEN as (n & s' & s'' & NEND & LT & GE & INC).
    exists n. exists s'. exists s''.
    repeat (split; auto).
    all: lia.
  Qed.

  Lemma all_bound_between_shrink :
    forall s1 s2 s1' s2' bids,
      (block_count s1' <= block_count s1)%nat ->
      (block_count s2' >= block_count s2)%nat ->
      Forall (bid_bound_between s1 s2) bids ->
      Forall (bid_bound_between s1' s2') bids.
  Proof.
    intros s1 s2 s1' s2' bids S1LE S2GE BOUND_BETWEEN.
    apply Forall_forall.
    intros x IN.
    eapply Forall_forall in BOUND_BETWEEN; eauto.
    eapply bound_between_shrink; eauto.
  Qed.
  
  (* TODO: move *)
  Lemma bid_bound_between_separate :
    forall s1 s2 s3 s4 bid bid',
      bid_bound_between s1 s2 bid ->
      bid_bound_between s3 s4 bid' ->
      (block_count s2 <= block_count s3)%nat ->
      bid ≢ bid'.
  Proof.
    intros s1 s2 s3 s4 bid bid' BOUND1 BOUND2 BC.
    destruct BOUND1 as (n1 & s1' & s1'' & NEND1 & LT1 & GE1 & INC1).
    destruct BOUND2 as (n2 & s2' & s2'' & NEND2 & LT2 & GE2 & INC2).
    (* TODO: Move to where I don't need this, or expose lemma *)
    Transparent incBlockNamed.
    unfold incBlockNamed in INC1, INC2.
    Opaque incBlockNamed.
    cbn in INC1, INC2.
    simp.

    assert (block_count s1' ≢ block_count s2') as NEQ by lia.
  Admitted.


  (* TODO: Move *)
  Lemma inputs_bound_between :
    forall (op : DSHOperator) (s1 s2 : IRState) (nextblock op_entry : block_id) (bk_op : list (LLVMAst.block typ)),
      genIR op nextblock s1 ≡ inr (s2, (op_entry, bk_op)) ->
      Forall (bid_bound_between s1 s2) (inputs (convert_typ [ ] bk_op)).
  Proof.
    induction op;
      intros s1 s2 nextblock op_entry bk_op GEN;
      pose proof GEN as BACKUP_GEN;
      cbn in GEN; simp; cbn.

    Ltac invert_err2errs :=
      match goal with
      | H : ErrorWithState.err2errS (MInt64asNT.from_nat ?n) ?s1 ≡ inr (?s2, _) |- _ =>
        destruct (MInt64asNT.from_nat n); inversion H; subst
      | H : ErrorWithState.err2errS (inl _) _ ≡ inr _ |- _ =>
        inversion H
      | H : ErrorWithState.err2errS (inr _) _ ≡ inr _ |- _ =>
        inversion H; subst
      end.

    Ltac block_count_replace :=
      repeat match goal with
             | H : incVoid ?s1 ≡ inr (?s2, ?bid) |- _
               => apply incVoid_block_count in H; cbn in H
             | H : incBlockNamed ?name ?s1 ≡ inr (?s2, ?bid) |- _
               => apply incBlockNamed_block_count in H; cbn in H
             | H : incLocal ?s1 ≡ inr (?s2, ?bid) |- _
               => apply incLocal_block_count in H; cbn in H
             | H: genNExpr ?n ?s1 ≡ inr (?s2, _) |- _
               => eapply genNExpr_block_count in H; cbn in H
             | H: genMExpr ?n ?s1 ≡ inr (?s2, _) |- _
               => eapply genMExpr_block_count in H; cbn in H
             | H: genAExpr ?n ?s1 ≡ inr (?s2, _) |- _
               => eapply genAExpr_block_count in H; cbn in H
             | H: genIR ?op ?nextblock ?s1 ≡ inr (?s2, _) |- _
               => eapply genIR_block_count in H; cbn in H
             end.

    Ltac solve_block_count :=
      match goal with
      | |- (block_count ?s1 <= block_count ?s2)%nat
        => block_count_replace; cbn; lia
      | |- (block_count ?s1 >= block_count ?s2)%nat
        => block_count_replace; cbn; lia
      end.

    Ltac solve_not_bid_bound :=
      match goal with
      | H: incBlockNamed ?name ?s1 ≡ inr (?s2, ?bid) |-
        ~(bid_bound ?s3 ?bid) =>
        eapply (not_bid_bound_incBlockNamed_mono H)
      end.

    Ltac big_solve :=
      repeat
        (try invert_err2errs;
         try solve_block_count;
         try solve_not_bid_bound;
         try solve_not_ends_with;
         match goal with
         | |- Forall _ (?x::?xs) =>
           apply Forall_cons; eauto
         | |- bid_bound_between ?s1 ?s2 ?bid =>
           eapply bid_bound_bound_between; solve_bid_bound
         end).

    all: try (solve [big_solve]).

    - big_solve; solve_not_bid_bound; cbn in *; big_solve.
    - big_solve; cbn in *; try solve_not_bid_bound; cbn in *; big_solve.
    - big_solve; cbn in *; try solve_not_bid_bound; cbn in *; big_solve.
    - big_solve; cbn in *; try solve_not_bid_bound; cbn in *; big_solve.
    - big_solve; cbn in *; try solve_not_bid_bound; cbn in *; big_solve.

      Set Nested Proofs Allowed.
      Lemma convert_typ_app_list :
        forall {F} `{Traversal.Fmap F} (a b : list (F typ)) (env : list (ident * typ)),
          convert_typ env (a ++ b) ≡ convert_typ env a ++ convert_typ env b.
      Proof.
        intros F H a.
        induction a; cbn; intros; auto.
        rewrite IHa; reflexivity.
      Qed.

      rewrite convert_typ_app_list.

      (* TODO: clean this up *)
      unfold fmap.
      unfold Fmap_list.
      rewrite map_app.

      apply Forall_app.
      split.
      + eapply all_bound_between_shrink.
        3: {
          eapply IHop; eauto.
        }
        solve_block_count.
        solve_block_count.
      + cbn.
        rewrite List.Forall_cons_iff.
        split.
        2: { apply List.Forall_nil. }

        admit.
    - big_solve; cbn in *; try solve_not_bid_bound; cbn in *; big_solve.
      admit. admit.
      admit.
    - big_solve; cbn in *; try solve_not_bid_bound; cbn in *; big_solve.
    - big_solve; cbn in *; try solve_not_bid_bound; cbn in *; big_solve.
      cbn.

      Lemma add_comment_inputs :
        forall (bs : list (LLVMAst.block typ)) env (comments : list string),
          inputs (convert_typ env (add_comment bs comments)) ≡ inputs (convert_typ env bs).
      Proof.
        induction bs; intros env comments; auto.
      Qed.

      rewrite add_comment_inputs.

      unfold inputs.
      unfold fmap.
      unfold Fmap_list.

      rewrite convert_typ_app_list.
      rewrite map_app.

      apply Forall_app.
      split.
      + eapply all_bound_between_shrink.
        3: { eapply IHop1; eauto. }
        all: solve_block_count.
      + eapply all_bound_between_shrink.
        3: { eapply IHop2; eauto. }
        all: solve_block_count.
  Admitted.

  (* TODO: may not actually needs this. *)
  Lemma inputs_nextblock :
    forall (op : DSHOperator) (s1 s2 s3 : IRState) (nextblock op_entry : block_id) (bk_op : list (LLVMAst.block typ)),
      bid_bound s1 nextblock ->
      genIR op nextblock s2 ≡ inr (s3, (op_entry, bk_op)) ->
      Forall (fun bid => bid ≢ nextblock) (inputs (convert_typ [ ] bk_op)).
  Proof.
    intros op s1 s2 s3 nextblock op_entry bk_op H.
  Admitted.

  Lemma inputs_not_earlier_bound :
    forall (op : DSHOperator) (s1 s2 s3 : IRState) (bid nextblock op_entry : block_id) (bk_op : list (LLVMAst.block typ)),
      bid_bound s1 bid ->
      genIR op nextblock s2 ≡ inr (s3, (op_entry, bk_op)) ->
      Forall (fun x => x ≢ bid) (inputs (convert_typ [ ] bk_op)).
  Proof.
    intros op s1 s2 s3 bid nextblock op_entry bk_op BOUND GEN.
    apply Forall_forall.
    intros x H.
  Admitted.

  (* TODO: Move *)
  Lemma outputs_bound_between :
    forall (op : DSHOperator) (s1 s2 : IRState) (nextblock op_entry : block_id) (bk_op : list (LLVMAst.block typ)),
      genIR op nextblock s1 ≡ inr (s2, (op_entry, bk_op)) ->
      Forall (fun bid => bid_bound_between s1 s2 bid \/ bid ≡ nextblock) (outputs (convert_typ [ ] bk_op)).
  Proof.
  Admitted.

  (* TODO: move this (or get rid of it) *)
  Lemma evalDSHSeq_split :
    forall {fuel σ op1 op2 mem mem''},
      evalDSHOperator σ (DSHSeq op1 op2) mem fuel ≡ Some (inr mem'') ->
      exists mem', evalDSHOperator σ op1 mem fuel ≡ Some (inr mem') /\
              evalDSHOperator σ op2 mem' fuel ≡ Some (inr mem'').
  Proof.
    induction fuel;
      intros σ op1 op2 mem mem'' EVAL.
    - inversion EVAL.
    - cbn in EVAL.
      break_match_hyp; try break_match_hyp; inversion EVAL.
      exists m. split.
      * apply evalDSHOperator_fuel_monotone; auto.
      * erewrite evalDSHOperator_fuel_monotone; eauto.
  Qed.

  Lemma assert_NT_lt_success :
    forall {s1 s2 x y v},
      assert_NT_lt s1 x y ≡ inr v ->
      assert_NT_lt s2 x y ≡ inr v.
  Proof.
    intros s1 s2 x y v H.
    unfold assert_NT_lt in *.
    destruct ((MInt64asNT.to_nat x <? MInt64asNT.to_nat y)%nat); inversion H.
    cbn in *. subst.
    auto.
  Qed.

  (* TODO: move, add a file for disjoint list stuff? *)
  Lemma Forall_disjoint :
    forall {A} (l1 l2 : list A) (P1 P2 : A -> Prop),
      Forall P1 l1 ->
      Forall P2 l2 ->
      (forall x, P1 x -> ~(P2 x)) ->
      l1 ⊍ l2.
  Proof.
    induction l1;
      intros l2 P1 P2 L1 L2 P1NP2.
    - intros ? ? CONTRA. inversion CONTRA.
    - apply Coqlib.list_disjoint_cons_l.
      + eapply IHl1; eauto using Forall_inv_tail.
      + apply Forall_inv in L1.
        apply P1NP2 in L1.
        intros IN.
        eapply Forall_forall in L2; eauto.
  Qed.

<<<<<<< HEAD
  Lemma no_failure_helix_LU : forall {E X} s a (k : _ -> itree _ X) m,
      no_failure (E := E) (interp_helix (ITree.bind (trigger (MemLU s a)) k) m) ->
      exists v,
        no_failure (E := E) (interp_helix (k v) m) /\ memory_lookup m a ≡ Some v.
  Proof.
    intros * NOFAIL.
    rewrite interp_helix_bind in NOFAIL.
    Transparent interp_helix interp_Mem.
    unfold interp_helix in NOFAIL.
    unfold interp_Mem in NOFAIL.
    rewrite interp_state_trigger in NOFAIL.
    cbn* in *.
    simp.
    - unfold throw in *.
      rewrite interp_fail_vis in NOFAIL.
      cbn in *.
      rewrite bind_ret_l, translate_ret, bind_ret_l in NOFAIL.
      apply eutt_Ret in NOFAIL; contradiction NOFAIL; auto.
    - rewrite interp_fail_ret in NOFAIL.
      cbn in *; rewrite translate_ret, bind_ret_l in NOFAIL.
      eexists; split; eauto.
  Qed.
  Opaque interp_helix interp_Mem.
=======
>>>>>>> d44cf195

  Opaque denote_code.
  Lemma compile_FSHCOL_correct :
    forall (** Compiler bits *) (s1 s2: IRState)
      (** Helix bits    *) (op: DSHOperator) (σ : evalContext) (memH : memoryH) 
      (** Vellvm bits   *) (nextblock bid_in bid_from : block_id) (bks : list (LLVMAst.block typ))
      (* (env : list (ident * typ)) *)  (g : global_env) (ρ : local_env) (memV : memoryV),
<<<<<<< HEAD
      nextblock ≢ bid_in -> (* YZ: not sure about this yet *)
      GenIR_Rel σ s1 (memH,tt) (memV, (ρ, (g, (inl (bid_from, bid_in))))) ->
      no_failure (E := E_cfg) (interp_helix (denoteDSHOperator σ op) memH) -> (* Evaluation succeeds *)
      genIR op nextblock s1 ≡ inr (s2,(bid_in,bks)) ->
      eutt (succ_cfg (GenIR_Rel σ s2))
           (interp_helix (denoteDSHOperator σ op) memH)
           (interp_cfg (D.denote_bks (convert_typ [] bks) (bid_from,bid_in))
                          g ρ memV).
  Proof.
    intros s1 s2 op; revert s1 s2; induction op; intros * NEXT BISIM NOFAIL GEN.
    - cbn* in *.
=======
      bid_bound s1 nextblock ->
      GenIR_Rel σ s1 memH bid_in (memH,tt) (memV, (ρ, (g, (inl (bid_from, bid_in))))) ->
      evalDSHOperator σ op memH fuel ≡ Some (inr v)            -> (* Evaluation succeeds *)
      genIR op nextblock s1 ≡ inr (s2,(bid_in,bks)) ->
      eutt (GenIR_Rel σ s2 v nextblock)
           (with_err_RB
              (interp_Mem (denoteDSHOperator σ op) memH))
           (with_err_LB
              (interp_cfg (D.denote_bks (convert_typ [] bks) (bid_from,bid_in))
                                g ρ memV)).
 Proof.
    intros s1 s2 op; revert s1 s2; induction op; intros * NEXT BISIM EVAL GEN.
    - cbn* in GEN.
>>>>>>> d44cf195
      simp.
      hide_strings'.
      cbn*; rauto:L.

      rewrite add_comments_eutt.
      rewrite denote_bks_unfold_in.
      2: {
        cbn.

        assert ((if Eqv.eqv_dec_p bid_in bid_in then true else false) ≡ true).
        admit.
        rewrite H.

        auto.
      }

      cbn*; rauto:R.
      cbn*; rauto:R.
      cbn*; rauto:R.

      rewrite denote_term_br_1.
      cbn*; rauto:R.
      
      rewrite denote_bks_unfold_not_in.
      2 : {
        inversion EQ_msg; subst.
        (* We know nextblock ≢ bid_in *)
        cbn in NEXT.
        cbn.

        assert (nextblock ≢ bid_in).
        {
          (* TODO: pull this out into automation *)
          eapply bid_bound_fresh; eauto.
          eapply bid_bound_bound_between; eauto.

          match goal with
          | H: incBlockNamed ?msg ?s1 ≡ inr (_, ?bid) |-
            bid_bound ?s2 bid_in =>
            idtac H
          end.
          eapply bid_bound_incBlockNamed; eauto;
            solve_not_ends_with.
          eapply incBlockNamed_not_bid_bound; eauto;
            solve_not_ends_with.
        }

        (* Should be able to rewrite this to false and show equivalence *)
        admit.
      }

      rauto:R.
      apply eqit_Ret; auto.
      solve_gen_ir_rel.

      destruct BISIM as (STATE & (from & BRANCH) & MEM).
      cbn in STATE, BRANCH, MEM.
      split; eauto.
      split.
      + cbn. exists bid_in.
        reflexivity.
      + cbn.
        induction fuel; inversion EVAL; auto.
    - (* Assign case.
         Helix side:
         1. x_i <- evalPExpr σ x_p ;;
         2. y_i <- evalPExpr σ y_p ;;
         3. x <- memory_lookup_err "Error looking up 'x' in DSHAssign" mem x_i ;;
         4. y <- memory_lookup_err "Error looking up 'y' in DSHAssign" mem y_i ;;
         5. src <- evalNExpr σ src_e ;;
         6. dst <- evalNExpr σ dst_e ;;
         7. v <- mem_lookup_err "Error looking up 'v' in DSHAssign" (to_nat src) x ;;
         8. ret (memory_set mem y_i (mem_add (to_nat dst) v y))
       *)
      destruct BISIM as [BISIM1 BISIM2].
      cbn* in *; simp.
      rename i into si, i2 into si',
      i0 into x, i3 into y,
      i1 into v1, i4 into v2.
      inv_resolve_PVar Heqs0.
      inv_resolve_PVar Heqs1.
      Require Import LibHyps.LibHyps.
      onAllHyps move_up_types.

      eutt_hide_right.
      rename n1 into x_p, n2 into y_p.
      unfold denotePExpr in *; cbn* in *.
      simp; try_abs.
      apply no_failure_Ret in NOFAIL; try_abs.
      repeat apply no_failure_Ret in NOFAIL.
      edestruct @no_failure_helix_LU as (? & NOFAIL' & ?); eauto; []; clear NOFAIL; rename NOFAIL' into NOFAIL; cbn in NOFAIL; eauto. 
      edestruct @no_failure_helix_LU as (? & NOFAIL' & ?); eauto; []; clear NOFAIL; rename NOFAIL' into NOFAIL; cbn in NOFAIL; eauto. 

      eutt_hide_right.
      rauto.
      2,3: eauto.
      subst.

      subst; eutt_hide_left.
      unfold add_comments.
      cbn*.
      rewrite denote_bks_unfold_in; eauto.
      2: rewrite find_block_eq; reflexivity.
      cbn*.
      repeat rewrite fmap_list_app.
      rauto:R.
      cbn.
      rauto:R.
      rewrite denote_code_app.
      rauto:R.
      subst.
      focus_single_step.
      rename x into x_p', y into y_p'.
      rename n into src_e, n0 into dst_e.

      (* Step 5. *)
      eapply eutt_clo_bind_returns; [eapply genNExpr_correct |..]; eauto.
      eauto 7 with state_invariant.
      introR; destruct_unit.
      intros RET _; eapply no_failure_helix_bind_continuation in NOFAIL; [| eassumption]; clear RET.
      cbn in PRE; destruct PRE as (INV1 & EXP1 & ?); cbn in *; inv_eqs.

      subst.

      rewrite denote_code_app.
      rauto.
      focus_single_step.

      (* Step 6. *)
      eapply eutt_clo_bind_returns; [eapply genNExpr_correct |..]; eauto.
      introR; destruct_unit.
      intros RET _; eapply no_failure_helix_bind_continuation in NOFAIL; [| eassumption]; clear RET.
      cbn in PRE; destruct PRE as (INV2 & EXP2 & ?); cbn in *; inv_eqs.
      
      subst.
      simp; try_abs.
      apply no_failure_Ret in NOFAIL; try_abs.

      (* Step 7. *)
      eutt_hide_right.
      rauto.
      rewrite interp_helix_MemSet.
      subst.
<<<<<<< HEAD
=======

      rewrite (assert_NT_lt_success Heqs13).
      cbn*.
      rauto:L.

      rewrite interp_Mem_MemSet.
      cbn*.
      rauto:L.

      subst; eutt_hide_left.

      simpl.
>>>>>>> d44cf195
      rauto:R.
      focus_single_step_v.
      eutt_hide_left.
      
      admit.


      (* edestruct EXP1 as (EQ1 & EQ1'); [reflexivity |]. *)
      (* rewrite EQ1' in Heqs11; inv Heqs11. *)
      (* rewrite Heqo0. *)
      (* eutt_hide_right. *)

      (* assert (i2 ≡ dst). *)
      (* { unfold genNExpr_exp_correct in EXP2. *)
      (*   assert (ρ2 ⊑ ρ2) as LL by reflexivity. *)
      (*   specialize (EXP2 _ LL) as (EXP2_EUTT & EXP2_EVAL). *)
      (*   rewrite EXP2_EVAL in Heqs12. *)
      (*   inversion Heqs12. *)
      (*   auto. *)
      (* } *)
      (* subst. *)

      (* Set Nested Proofs Allowed. *)
      (* Lemma assert_NT_lt_success : *)
      (*   forall {s1 s2 x y v}, *)
      (*     assert_NT_lt s1 x y ≡ inr v -> *)
      (*     assert_NT_lt s2 x y ≡ inr v. *)
      (* Proof. *)
      (*   intros s1 s2 x y v H. *)
      (*   unfold assert_NT_lt in *. *)
      (*   destruct ((MInt64asNT.to_nat x <? MInt64asNT.to_nat y)%nat); inversion H. *)
      (*   cbn in *. subst. *)
      (*   auto. *)
      (* Qed. *)

      (* rewrite (assert_NT_lt_success Heqs13). *)
      (* (* I am looking up an ident x, for which I find the type `TYPE_Pointer (TYPE_Array sz TYPE_Double)` *)
      (*    in my typing context. *)
      (*    Can it be a global? *)
      (*  *) *)

      (* (* onAllHyps move_up_types. *) *)
      (* subst; focus_single_step_v; eutt_hide_left. *)
      (* unfold endo, Endo_ident. *)

      (* destruct x_p' as [x_p' | x_p']; [admit |]; *)
      (*   destruct y_p' as [y_p' | y_p']; cbn; [admit |]. *)
      (* subst; focus_single_step_v; eutt_hide_left. *)
      (* edestruct memory_invariant_LLU_Ptr as (bk_x & ptr_x & LUx & INLGx & VEC_LUx); [| exact LUn | exact Heqo |]; eauto. *)
      (* rewrite LUx in Heqo2; symmetry in Heqo2; inv Heqo2. *)
      (* edestruct memory_invariant_LLU_Ptr as (bk_y & ptr_y & LUy & INLGy & VEC_LUy); [| exact LUn0 | eassumption |]; eauto. *)
      (* rewrite LUy in Heqo1; symmetry in Heqo1; inv Heqo1. *)

      (* focus_single_step_v; rauto:R. *)

    (*   2: apply MONO2, MONO1; eauto. *)
    (*   cbn; norm_v. *)
    (*   subst; focus_single_step_v; norm_v. *)
    (*   unfold IntType; rewrite typ_to_dtyp_I; cbn. *)
    (*   subst; focus_single_step_v; norm_v. *)
    (*   subst; focus_single_step_v; norm_vD. *)
    (*   focus_single_step_v. *)

    (*   destruct (EXP1 ρ2) as [EQe ?]; auto. *)
    (*   rewrite <- EQe. *)
    (*   norm_v. *)
    (*   subst; focus_single_step_v; norm_vD. *)
    (*   cbn. *)

    (*   rename i into index, v1 into size_array. *)
    (*   unfold ITree.map. *)
    (*   norm_v. *)

    (*   rewrite exp_E_to_instr_E_Memory, subevent_subevent. *)
    (*   rewrite typ_to_dtyp_D_array. *)

    (*   cbn in *. *)

    (*   (* onAllHyps move_up_types. *) *)

    (*   match goal with *)
    (*     |- context[interp_cfg_to_L3 ?defs (@ITree.trigger ?E _ (subevent _ (GEP (DTYPE_Array ?size ?t) (DVALUE_Addr ?a) _)))] => *)
    (*     edestruct (@interp_cfg_to_L3_GEP_array defs t a size g ρ2) as (add & ?EQ & READ); eauto *)
    (*   end. *)

    (*   assert (EQindex: Integers.Int64.repr (Z.of_nat (MInt64asNT.to_nat index)) ≡ index) by admit. *)
    (*   rewrite EQindex in *. *)
    (*   rewrite EQ. *)

    (*   norm_v. *)
    (*   cbn. *)
    (*   subst; cbn; norm_v. *)
    (*   focus_single_step_v. *)
    (*   rewrite interp_cfg_to_L3_LW. *)
    (*   cbn*; norm_v. *)
    (*   subst; simpl; norm_v. *)
    (*   focus_single_step_v. *)
    (*   cbn; norm_v. *)
    (*   subst; cbn; norm_v. *)
    (*   focus_single_step_v. *)

    (*   2: apply lookup_alist_add_eq. *)
    (*   cbn*; norm_v. *)
    (*   subst; cbn; norm_v; focus_single_step_v. *)
    (*   rewrite interp_cfg_to_L3_Load. *)
    (*   2: rewrite typ_to_dtyp_D; eassumption. *)
    (*   norm_v. *)
    (*   subst; cbn; norm_v; focus_single_step_v. *)
    (*   rewrite interp_cfg_to_L3_LW. *)
    (*   cbn; norm_v. *)
    (*   subst; cbn; norm_v. *)

    (*   2:{ *)
    (*     unfold endo. *)
    (*     assert (y_p' <> r1) by admit. *)
    (*     assert (y_p' <> r) by admit. *)
    (*     setoid_rewrite lookup_alist_add_ineq; eauto. *)
    (*     setoid_rewrite lookup_alist_add_ineq; eauto. *)
    (*     cbn in *. *)
    (*     apply MONO2, MONO1; eauto. *)
    (*   } *)
    (*   cbn. *)
    (*   subst. *)
    (*   unfold IntType;rewrite !typ_to_dtyp_I. *)
    (*   focus_single_step_v; norm_v. *)
    (*   subst; cbn; norm_v. *)
    (*   focus_single_step_v. *)

    (*   match goal with *)
    (*     |- eutt _ _ (ITree.bind (_ (interp_cfg _ _ ?l _)) _) => destruct (EXP2 l) as [EQe' ?]; auto *)
    (*   end. *)
    (*   rewrite <- sub_alist_add. *)
    (*   apply sub_alist_add. *)
    (*   rename r into foo. *)
    (*   (* Freshness, easy todo *) *)
    (*   admit. *)
    (*   admit. *)

    (*   rewrite <- EQe'. *)
    (*   norm_v. *)
    (*   subst; cbn*; norm_v. *)
    (*   focus_single_step_v. *)
    (*   norm_v; subst; focus_single_step_v. *)
    (*   norm_v; subst; focus_single_step_v. *)
    (*   cbn; unfold ITree.map. *)
    (*   norm_v; subst; focus_single_step_v. *)
    (*   rewrite exp_E_to_instr_E_Memory, subevent_subevent. *)
    (*   rewrite typ_to_dtyp_D_array. *)

    (*   Set Hyps Limit 50. *)

    (*   (* Need another GEP lemma? *)
    (*      The destination is not read on the Helix side, so that I do not know that the GEP succeeds *)
    (*    *) *)

    (*   (* *)
    (*   match goal with *)
    (*     |- context[interp_cfg_to_L3 ?defs (@ITree.trigger ?E _ (subevent _ (GEP (DTYPE_Array ?size ?t) (DVALUE_Addr ?a) _))) ?g ?l] => *)
    (*     edestruct (@interp_cfg_to_L3_GEP_array defs t a size g l) as (add' & ?EQ & READ'); eauto *)
    (*   end. *)

    (*   eapply VEC_LUy. *)
    (*    *) *)

    (*     admit. *)
    (* (* End of genFSHAssign, things are getting a bit complicated *) *)



    -
      Opaque genWhileLoop.
      cbn* in *.
      simp.
      unfold denotePExpr in *; cbn* in *.
      simp; try now (exfalso; clear -NOFAIL; try apply no_failure_Ret in NOFAIL; try_abs).
      apply no_failure_Ret in NOFAIL; simp; cbn in *; try_abs.

      hide_strings'.
      inv_resolve_PVar Heqs0.
      inv_resolve_PVar Heqs1.
      cbn* in *.
      simp.
      (* Require Import LibHyps.LibHyps. *)
      (* onAllHyps move_up_types. *)

      eutt_hide_right.
      repeat apply no_failure_Ret in NOFAIL.
      repeat (edestruct @no_failure_helix_LU as (? & NOFAIL' & ?); eauto; []; clear NOFAIL; rename NOFAIL' into NOFAIL; cbn in NOFAIL; eauto). 

      rauto:L.
      all:eauto.
      Ltac rewrite_nth_error :=
        match goal with
        | h: nth_error _ _ ≡ _ |- _ => rewrite h
        end.

      Ltac rewrite_memory_lookup :=
        match goal with
        | h: memory_lookup _ _ ≡ _ |- _ => rewrite h
        end.


      subst; eutt_hide_left.
      Transparent genWhileLoop.
      cbn in *.
      simp.
      cbn in *.
      unfold add_comments; cbn.
      repeat rewrite fmap_list_app.
      cbn.


      match goal with
        |- context[denote_bks ?x] =>
        remember x as bks
      end.

(*
      erewrite denote_bks_unfold.
      2:{
        subst; cbn.
        clear.
        destruct (Eqv.eqv_dec_p bid_in bid_in) as [foo | foo].
        reflexivity.
        exfalso; apply foo; reflexivity.
      }

      Opaque find_block.

      cbn.
      norm_v.
      unfold IntType; rewrite typ_to_dtyp_I.
      cbn.
      focus_single_step_v; norm_v.
      cbn; norm_v.
      subst.
      norm_v.
      focus_single_step_v; norm_v.
      rewrite interp_cfg_to_L3_LW.
      cbn; norm_v.
      unfold endo.
      subst.
      repeat (norm_v; []).
      focus_single_step_v.
      (* onAllHyps move_up_types. *)
      unfold endo.
      focus_single_step_v.
      norm_v.
      2: apply lookup_alist_add_eq.
      cbn; norm_v.
      subst; cbn; norm_v.
      focus_single_step_v.

      (* Case analysis on whether we ever enter the loop or not *)
      unfold eval_int_icmp.
      cbn.
      break_match_goal.
      -- (* We enter the loop *)
        cbn; norm_v.
        subst; cbn; norm_v.

        rewrite find_block_ineq, find_block_eq.
        2: reflexivity.
        2:cbn; admit.

        norm_v.
        (* loopblock  *)
        rewrite denote_bks_unfold.
        2:{
          cbn.
          match goal with
            |- context[if ?p then true else false] =>
            destruct p as [EQ | INEQ]
          end.
          admit.
          match goal with
            |- context[if ?p then true else false] =>
            destruct p as [?EQ | ?INEQ]
          end.
          reflexivity.
          admit.
        }
*)
      (* Need to denote phis, I cannot denote the block directly :( *)

        admit.

      (* -- *)
      (*   (* from == to, we go from the entry block to the next one directly *) *)
      (*   cbn. *)
      (*   norm_v. *)
      (*   subst; cbn; norm_v. *)

      (*   repeat rewrite find_block_ineq. *)
      (*   2,3,4,5: cbn; admit. *)
      (*   cbn. *)
      (*   rewrite find_block_nil. *)

      (*   cbn; norm_v. *)
      (*   assert (n ≡ 0) by admit. *)

      (*   subst. *)
      (*   cbn; norm_h. *)
      (*   rewrite interp_Mem_MemSet. *)
      (*   norm_h. *)

      (*   apply eutt_Ret. *)
      (*   split; eauto. *)
      (*   { *)
      (*     admit. *)
      (*   } *)
      (*   { *)
      (*     admit. *)
      (*   } *)

    - (* DSHBinOp *)
      cbn* in *.
      simp.
      inv_resolve_PVar Heqs1.
      inv_resolve_PVar Heqs2.

      (* On the Helix side, the computation consists in:
         1. xi <- denotePExpr x
         2. yi <- denotePExpr y
         3. lookup xi in memory
         4. lookup yi in memory
         5. denoteDSHBinop on the values read
         6. write the result in memory at yi
       *)
      eutt_hide_right.
      rauto:L.

      subst; eutt_hide_left.

      unfold add_comments.
      cbn.
      match goal with
        |- context[denote_bks ?x] =>
        remember x as bks
      end.

      (* Lemma about while loop instead *)
      (* erewrite denote_bks_unfold. *)
      (* 2:{ *)
      (*   subst; cbn. *)
      (*   destruct (Eqv.eqv_dec_p bid_in bid_in).  *)
      (*   reflexivity. *)
      (*   exfalso. *)
      (*   apply n0. *)
      (*   reflexivity. *)
      (* } *)
      (* cbn. *)
      (* norm_v. *)
      (* unfold IntType; rewrite typ_to_dtyp_I. *)
      (* cbn. *)
      (* setoid_rewrite bind_ret_l. *)
      (* setoid_rewrite bind_ret_l. *)
      (* cbn. *)
      (* norm_v. *)
      (* rewrite interp_cfg_to_L3_LW. *)
      (* cbn*; norm_v. *)
      (* cbn*; norm_v. *)
      (* 2:{ *)
      (*   cbn. *)
      (*   unfold endo. *)
      (*   rewrite rel_dec_eq_true; eauto; typeclasses eauto. *)
      (* } *)
      (* cbn. *)
      (* unfold endo. *)
      (* unfold eval_int_icmp. *)
      (* cbn. *)

      (* focus_single_step_v. *)

      (* unfold Int64_eq_or_cerr, Z_eq_or_cerr, ErrorWithState.err2errS, Z_eq_or_err, memory_lookup_err in *. *)
      (* cbn* in *. *)
      (* simp. *)
      (* inv_resolve_PVar Heqs0. *)
      (* inv_resolve_PVar Heqs1. *)

      (* onAllHyps move_up_types.  *)

  (*     repeat match goal with *)
  (*            | h : Int64.intval _ ≡ Int64.intval _ |- _ => apply int_eq_inv in h; subst *)
  (*            end. *)

  (*     eutt_hide_left. *)
  (*     focus_single_step_v. *)
  (*     unfold MInt64asNT.from_nat in *. *)

  (*     rename n into index1. *)
  (*     break_if. *)
  (*     { *)
  (*       cbn. *)
  (*       norm_v. *)
  (*       subst. *)
  (*       cbn. *)
  (*       norm_v. *)

      admit.
    - (* DSHMemMap2 *) admit.
    - (* DSHPower *) admit.
    - (* DSHLoop *) admit.
    - (* DSHAlloc *) admit.
    - (* DSHMemInit *) admit.
    - (* DSHSeq *)
      cbn.

      pose proof GEN as GEN_DESTRUCT.
      cbn in GEN_DESTRUCT; simp.

      rename i into s_op1.
      rename l0 into bk_op1.
      rename l into bk_op2.

      rename b into op2_entry.
      rename bid_in into op1_entry.

      rename Heqs0 into GEN_OP2.
      rename Heqs2 into GEN_OP1.

<<<<<<< HEAD
      Set Nested Proofs Allowed.
      Lemma add_comment_eutt :
        forall comments bks ids,
          denote_bks (convert_typ [] (add_comment bks comments)) ids ≈ denote_bks (convert_typ [] bks) ids.
      Proof.
        intros comments bks ids.
        induction bks.
        - cbn. reflexivity.
        - cbn.
          destruct ids as (bid_from, bid_src); cbn.
          match goal with
          | |- context[denote_bks ?bks (_, ?bid_src)] =>
            destruct (find_block dtyp bks bid_src) eqn:FIND
          end.
      Admitted.

=======
>>>>>>> d44cf195
      rewrite add_comment_eutt.
      cbn.

      rewrite convert_typ_block_app.
      rewrite denote_bks_app; eauto.
      2: {
        unfold no_reentrance.
        pose proof GEN_OP1 as GEN_OP1'.

        apply (inputs_not_earlier_bound _ _ _ NEXT) in GEN_OP1'.
        apply inputs_bound_between in GEN_OP1.
        apply outputs_bound_between in GEN_OP2.

        pose proof (Forall_and GEN_OP1 GEN_OP1') as INPUTS.
        cbn in INPUTS.

        eapply (Forall_disjoint GEN_OP2 INPUTS).
        (* TODO: need to make sure IN_NEXT is actually nextblock... *)
        intros x OUT_PRED [IN_BOUND IN_NEXT].
        destruct OUT_PRED as [OUT_PRED | OUT_PRED]; auto.
        eapply (bid_bound_between_separate OUT_PRED IN_BOUND).
        lia. auto.
      }

      rauto.

      (* Evaluation of operators in sequence *)
<<<<<<< HEAD
      (* pose proof (evalDSHSeq_split EVAL) as [mem' [EVAL1 EVAL2]]. *)
      cbn in NOFAIL.
      eapply eutt_clo_bind_returns; [eapply IHop1; try exact GEN_OP1; eauto |].
      admit. (* Should come from freshness *)

      (* Helix generates code for op2 *first*, so op2 gets earlier
        variables from the irstate. Helix needs to do this because it
        passes the block id for the next block that an operator should
        jump to when it's done executing... So it generates code for
        op2, which goes to the next block of the entire sequence, and
        then passes the entry point for op2 as the "nextblock" for
        op1.
=======
      pose proof (evalDSHSeq_split EVAL) as [mem' [EVAL1 EVAL2]].

      pose proof BISIM as BISIM2.
      destruct BISIM2 as (STATE_BIS & BRANCH_BIS & MEM_BIS).
      cbn in STATE_BIS, BRANCH_BIS, MEM_BIS.
      destruct BRANCH_BIS as (from & BRANCH_BIS).
      inversion BRANCH_BIS. subst.

      eapply eutt_clo_bind.
      {
        eapply (IHop1 _ _ _ _ _ _ op2_entry _ _ _ _ _ _ _ _ EVAL1 GEN_OP1).
        Unshelve.
        eapply bid_bound_genIR_entry; eauto.
        split; cbn.
        - eapply genIR_GenIR_Rel in GEN_OP2; eauto.
          destruct GEN_OP2 as (STATE & _).
          cbn in STATE.
          apply STATE.
          split; auto.
          split; cbn; auto.
          exists from. eauto.
        - split; cbn.
          + (* Already had to prove that nextblock <> op2_entry... So,
               that's probably a problem *)
            exists from.
            reflexivity.
          + reflexivity.
      }

      intros [memH' []] (memV' & le & ge & res) IRREL.
      pose proof IRREL as [STATE [[from' BRANCH] MEM]].
      cbn in STATE, BRANCH, MEM.
      subst.

      eapply eqit_mon.
      intros. apply H.
      intros. apply H.
      2: {
        (* TODO: this might be wrong *)
        (* This is setting me up for failure, I think...

           I end up having to prove:
>>>>>>> d44cf195

           GenIR_Rel σ s1 memH' op2_entry (memH', ()) (memV', (le, (ge, inl (from', op2_entry))))

           Which leaves me with:

           concrete_fresh_inv s1 le

           Which is not true.

         *)
<<<<<<< HEAD
      eapply genIR_GenIR_Rel; eauto.
      introR; destruct_unit.
      intros RET _; eapply no_failure_helix_bind_continuation in NOFAIL; [| eassumption]; clear RET.
      cbn in PRE; destruct PRE as (STATE & [from to] & BRANCH); cbn in *; inv_eqs; subst.
      simp.
      clear IHop1.
      (* TODO: How can I know this? *)
      (* Probably need to extend GenIR_Rel? *)
      (* - bid_op2 comes from genIR of the sequence destructed with simp...
         - to comes from GenIR_Rel σ s2 (memH', ()) (memV', (le, (ge, (from, to))))

         
       *)
      eapply IHop2; try apply Heqs0; eauto.
      admit.
      admit.
      admit.
  (*     assert (bid_op2 ≡ to). *)
  (*     { unfold GenIR_Rel in IRREL. *)
  (*       cbv in IRREL. destruct IRREL as [IRREL_STATE IRREL_BRANCHES]. *)
        
  (*       unfold GenIR_Rel in BISIM. *)
  (*       cbv in BISIM. destruct BISIM as [BISIM_STATE BISIM_BRANCHES]. *)
  (*       subst. *)

  (*       cbv in STATE. *)

  (*       (* *) *)

  (*     admit. *)
  (*     } *)
  (*     (* TODO: Need to match u1 up with mem' somehow *) *)
  (*     assert (memH' ≡ mem'). *)
  (*     { epose proof (IHop1 _ _ σ memH _ _ _ bid_in from _ ge le memV' _ _ EVAL1 GEN_OP1) as IH. *)
  (*       cbn in STATE. *)
  (*       apply state_invariant_memory_invariant in STATE. *)

  (*       unfold memory_invariant in STATE. *)
  (*       admit. *)
  (*     } *)
  (*     subst. *)

  (*     epose proof (IHop2 _ _ σ mem' _ _ _ to from _ ge le memV' _ _ EVAL2 GEN_OP2) as IH2. *)
  (*     epose proof (IHop1 _ _ σ _ _ _ _ _ _ _ ge le _ _ _ EVAL1 GEN_OP1) as IH1. *)

  (*     eapply eqit_mon. *)
  (*     4: apply IH2. *)
  (*     all: eauto. *)
  (*     intros [memH_mon []] (memV_mon & l_mon & g_mon & res) PR. *)
=======
        epose proof (IHop2 _ _ σ memH' _ _ _ _ _ _ ge le memV' _ _ EVAL2 GEN_OP2) as IH2.
        apply IH2.
        Unshelve.
        auto.

        eapply genIR_GenIR_Rel in GEN_OP2; eauto.
        2: {
          split; cbn; eauto.
          split; cbn; eauto.
        }

        destruct GEN_OP2 as (STATE_OP2 & (from_op2 & BRANCH_OP2) & MEM_OP2).
        cbn in STATE_OP2, BRANCH_OP2, MEM_OP2.

        (* TODO: can I clean this part up? *)
        split; cbn.
        - split.
          + apply state_invariant_memory_invariant in STATE.
            unfold memory_invariant.
            intros n v0 τ x H H0.

            eapply STATE; eauto.
            rewrite <- (genIR_Context _ _ _ GEN).
            auto.
          + eapply IRState_is_WF; eauto.
          +
            (* This doesn't seem true?

               le should be the local environment after denoting op1...

               So, I should hope to have

               concrete_fresh_inv s_op1 le,

               instead of

               concrete_fresh_inv s1 le...

               Because we generated names between s1 and s_op1...
             *)
            eapply incLocal_is_fresh in STATE_BIS.
            cbn in STATE_BIS.
            cbn.
            intros id v0 n H H0.
            eapply STATE_BIS; eauto.

            (* Does le = ρ ? *)
            admit. (* TODO: ugh, freshness *)
        - split; cbn; eauto.
      }
      intros [memH_mon []] (memV_mon & l_mon & g_mon & res) PR.
>>>>>>> d44cf195

  (*     pose proof GEN_OP1 as LOC; apply genIR_local_count in LOC. *)
  (*     pose proof GEN_OP1 as CONT; apply genIR_Context in CONT. *)

<<<<<<< HEAD
  (*     replace s2 with {| block_count := block_count s2; local_count := local_count s2; void_count := void_count s2; Γ := Γ s_op1 |} by admit. *)

  (*     destruct res as [[from_mon to_mon] | ]. *)
  (*     + (* returned a branch, all good *)  *)
  (*       eapply GenIR_Rel_monotone in PR. *)
  (*       eapply PR. eapply LOC. *)
  (*     + destruct PR as [PR_STATE [? PR_BRANCH]]. *)
  (*       inversion PR_BRANCH. *)
  Admitted.

           End GenIR.
           
=======
      replace s2 with {| block_count := block_count s2; local_count := local_count s2; void_count := void_count s2; Γ := Γ s_op1 |}.
      2: { rewrite CONT. destruct s2. cbn.
           reflexivity.
      }

      {
      destruct res as [[from_mon to_mon] | ].
      + (* returned a branch, all good *) 
        eapply GenIR_Rel_monotone in PR.
        eapply PR. eapply LOC.
      + destruct PR as [PR_STATE [[? PR_BRANCH] ?]].
        inversion PR_BRANCH.
      }

      Unshelve.
      all: eauto.
        
  Admitted.
  End GenIR.
 
>>>>>>> d44cf195
<|MERGE_RESOLUTION|>--- conflicted
+++ resolved
@@ -38,13 +38,8 @@
     | (m,(l,(g,res))) => exists from, res ≡ inl (from, to)
     end.
 
-  Definition mh_rel (eval_mh : memoryH) (mh : memoryH * ()) (c : config_cfg_T (block_id * block_id + uvalue)) : Prop :=
-    match mh with
-    | (mh, tt) => eval_mh ≡ mh
-    end.
-  
-  Definition GenIR_Rel σ Γ eval_mh to : Rel_cfg_T unit ((block_id * block_id) + uvalue) :=
-    lift_Rel_cfg (state_invariant σ Γ) ⩕ branches to ⩕ mh_rel eval_mh.
+  Definition GenIR_Rel σ Γ to : Rel_cfg_T unit ((block_id * block_id) + uvalue) :=
+    lift_Rel_cfg (state_invariant σ Γ) ⩕ branches to. 
 
 
   Hint Resolve state_invariant_incBlockNamed : state_invariant.
@@ -71,40 +66,40 @@
   Tactic Notation "state_inv_auto" := eauto with state_invariant.
 
   Lemma GenIR_incBlockedNamed :
-    forall σ s1 s2 emh memH memV ρ g to bid_from bid_in msg b,
+    forall σ s1 s2 memH memV ρ g to bid_from bid_in msg b,
       incBlockNamed msg s1 ≡ inr (s2, b) ->
-      GenIR_Rel σ s1 emh to (memH, ()) (memV, (ρ, (g, inl (bid_from, bid_in)))) ->
-      GenIR_Rel σ s2 emh to (memH, ()) (memV, (ρ, (g, inl (bid_from, bid_in)))).
+      GenIR_Rel σ s1 to (memH, ()) (memV, (ρ, (g, inl (bid_from, bid_in)))) ->
+      GenIR_Rel σ s2 to (memH, ()) (memV, (ρ, (g, inl (bid_from, bid_in)))).
   Proof.
     intros * INC [STATE BRANCH].
     split; cbn; state_inv_auto.
   Qed.
 
   Lemma GenIR_incLocal :
-    forall σ s1 s2 emh memH memV ρ g to bid_from bid_in b,
+    forall σ s1 s2 memH memV ρ g to bid_from bid_in b,
       incLocal s1 ≡ inr (s2, b) ->
-      GenIR_Rel σ s1 emh to (memH, ()) (memV, (ρ, (g, inl (bid_from, bid_in)))) ->
-      GenIR_Rel σ s2 emh to (memH, ()) (memV, (ρ, (g, inl (bid_from, bid_in)))).
+      GenIR_Rel σ s1 to (memH, ()) (memV, (ρ, (g, inl (bid_from, bid_in)))) ->
+      GenIR_Rel σ s2 to (memH, ()) (memV, (ρ, (g, inl (bid_from, bid_in)))).
   Proof.
     intros * INC [STATE BRANCH].
     split; cbn; state_inv_auto.
   Qed.
 
   Lemma GenIR_incVoid :
-    forall σ s1 s2 emh memH memV ρ g to bid_from bid_in x,
+    forall σ s1 s2 memH memV ρ g to bid_from bid_in x,
       incVoid s1 ≡ inr (s2, x) ->
-      GenIR_Rel σ s1 emh to (memH, ()) (memV, (ρ, (g, inl (bid_from, bid_in)))) ->
-      GenIR_Rel σ s2 emh to (memH, ()) (memV, (ρ, (g, inl (bid_from, bid_in)))).
+      GenIR_Rel σ s1 to (memH, ()) (memV, (ρ, (g, inl (bid_from, bid_in)))) ->
+      GenIR_Rel σ s2 to (memH, ()) (memV, (ρ, (g, inl (bid_from, bid_in)))).
   Proof.
     intros * INC [STATE BRANCH].
     split; cbn; state_inv_auto.
   Qed.
 
   Lemma GenIR_genNExpr :
-    forall σ s1 s2 emh memH memV ρ g to bid_from bid_in e c exp,
+    forall σ s1 s2 memH memV ρ g to bid_from bid_in e c exp,
       genNExpr exp s1 ≡ inr (s2, (e, c)) ->
-      GenIR_Rel σ s1 emh to (memH, ()) (memV, (ρ, (g, inl (bid_from, bid_in)))) ->
-      GenIR_Rel σ s2 emh to (memH, ()) (memV, (ρ, (g, inl (bid_from, bid_in)))).
+      GenIR_Rel σ s1 to (memH, ()) (memV, (ρ, (g, inl (bid_from, bid_in)))) ->
+      GenIR_Rel σ s2 to (memH, ()) (memV, (ρ, (g, inl (bid_from, bid_in)))).
   Proof.
     intros * INC [STATE BRANCH].
     split; cbn; state_inv_auto.
@@ -167,32 +162,32 @@
   Qed.
 
   Lemma GenIR_Rel_S_local_count :
-    forall σ s emh memH memV ρ g to bid_from bid_in,
-      GenIR_Rel σ s emh to (memH, ()) (memV, (ρ, (g, inl (bid_from, bid_in)))) ->
-      GenIR_Rel σ {| block_count := block_count s; local_count := S (local_count s); void_count := void_count s; Γ := Γ s |} emh to (memH, ()) (memV, (ρ, (g, inl (bid_from, bid_in)))).
-  Proof.
-    intros σ s emh memH memV ρ g to bid_from bid_in GEN.
+    forall σ s memH memV ρ g to bid_from bid_in,
+      GenIR_Rel σ s to (memH, ()) (memV, (ρ, (g, inl (bid_from, bid_in)))) ->
+      GenIR_Rel σ {| block_count := block_count s; local_count := S (local_count s); void_count := void_count s; Γ := Γ s |} to (memH, ()) (memV, (ρ, (g, inl (bid_from, bid_in)))).
+  Proof.
+    intros σ s memH memV ρ g to bid_from bid_in GEN.
     eapply GenIR_incLocal in GEN; eauto.
     apply incLocal_unfold.
   Qed.
 
   Lemma GenIR_Rel_S_void_count :
-    forall σ s emh memH memV ρ g to bid_from bid_in,
-      GenIR_Rel σ s emh to (memH, ()) (memV, (ρ, (g, inl (bid_from, bid_in)))) ->
-      GenIR_Rel σ {| block_count := block_count s; local_count := local_count s; void_count := S (void_count s); Γ := Γ s |} emh to (memH, ()) (memV, (ρ, (g, inl (bid_from, bid_in)))).
-  Proof.
-    intros σ s emh memH memV ρ g to bid_from bid_in GEN.
+    forall σ s memH memV ρ g to bid_from bid_in,
+      GenIR_Rel σ s to (memH, ()) (memV, (ρ, (g, inl (bid_from, bid_in)))) ->
+      GenIR_Rel σ {| block_count := block_count s; local_count := local_count s; void_count := S (void_count s); Γ := Γ s |} to (memH, ()) (memV, (ρ, (g, inl (bid_from, bid_in)))).
+  Proof.
+    intros σ s memH memV ρ g to bid_from bid_in GEN.
     eapply GenIR_incVoid in GEN; eauto.
     apply incVoid_unfold.
   Qed.
 
   Lemma GenIR_Rel_monotone :
-    forall σ s emh memH memV ρ g to bid_from bid_in bc lc vc,
+    forall σ s memH memV ρ g to bid_from bid_in bc lc vc,
       lc ≥ local_count s ->
-      GenIR_Rel σ s emh to (memH, ()) (memV, (ρ, (g, inl (bid_from, bid_in)))) ->
-      GenIR_Rel σ {| block_count := bc; local_count := lc; void_count := vc; Γ := Γ s |} emh to (memH, ()) (memV, (ρ, (g, inl (bid_from, bid_in)))).
-  Proof.
-    intros σ s emh memH memV ρ g to bid_from bid_in bc lc vc LC [STATE BRANCH].
+      GenIR_Rel σ s to (memH, ()) (memV, (ρ, (g, inl (bid_from, bid_in)))) ->
+      GenIR_Rel σ {| block_count := bc; local_count := lc; void_count := vc; Γ := Γ s |} to (memH, ()) (memV, (ρ, (g, inl (bid_from, bid_in)))).
+  Proof.
+    intros σ s memH memV ρ g to bid_from bid_in bc lc vc LC [STATE BRANCH].
     split; cbn in *; auto.
     apply Build_state_invariant;
       try eapply STATE; eauto.
@@ -494,11 +489,11 @@
   (* Qed. *)
 
   Lemma genIR_GenIR_Rel:
-    ∀ (op : DSHOperator) (s1 s2 : IRState) (σ : evalContext) (emh memH : memoryH) (nextblock bid_in bid_from b : block_id) (g : global_env)
+    ∀ (op : DSHOperator) (s1 s2 : IRState) (σ : evalContext) (memH : memoryH) (nextblock bid_in bid_from b : block_id) (g : global_env)
       (ρ : local_env) (memV : memoryV) (bk_op : list (LLVMAst.block typ)),
       genIR op nextblock s1 ≡ inr (s2, (b, bk_op)) →
-      GenIR_Rel σ s1 emh nextblock (memH, ()) (memV, (ρ, (g, inl (bid_from, bid_in)))) ->
-      GenIR_Rel σ s2 emh nextblock (memH, ()) (memV, (ρ, (g, inl (bid_from, bid_in)))).
+      GenIR_Rel σ s1 nextblock (memH, ()) (memV, (ρ, (g, inl (bid_from, bid_in)))) ->
+      GenIR_Rel σ s2 nextblock (memH, ()) (memV, (ρ, (g, inl (bid_from, bid_in)))).
   Proof.
     (* Admitted for speed right now *)
   Admitted.
@@ -1425,7 +1420,6 @@
         eapply Forall_forall in L2; eauto.
   Qed.
 
-<<<<<<< HEAD
   Lemma no_failure_helix_LU : forall {E X} s a (k : _ -> itree _ X) m,
       no_failure (E := E) (interp_helix (ITree.bind (trigger (MemLU s a)) k) m) ->
       exists v,
@@ -1449,8 +1443,6 @@
       eexists; split; eauto.
   Qed.
   Opaque interp_helix interp_Mem.
-=======
->>>>>>> d44cf195
 
   Opaque denote_code.
   Lemma compile_FSHCOL_correct :
@@ -1458,33 +1450,17 @@
       (** Helix bits    *) (op: DSHOperator) (σ : evalContext) (memH : memoryH) 
       (** Vellvm bits   *) (nextblock bid_in bid_from : block_id) (bks : list (LLVMAst.block typ))
       (* (env : list (ident * typ)) *)  (g : global_env) (ρ : local_env) (memV : memoryV),
-<<<<<<< HEAD
-      nextblock ≢ bid_in -> (* YZ: not sure about this yet *)
-      GenIR_Rel σ s1 (memH,tt) (memV, (ρ, (g, (inl (bid_from, bid_in))))) ->
+      bid_bound s1 nextblock ->
+      GenIR_Rel σ s1 bid_in (memH,tt) (memV, (ρ, (g, (inl (bid_from, bid_in))))) ->
       no_failure (E := E_cfg) (interp_helix (denoteDSHOperator σ op) memH) -> (* Evaluation succeeds *)
       genIR op nextblock s1 ≡ inr (s2,(bid_in,bks)) ->
-      eutt (succ_cfg (GenIR_Rel σ s2))
+      eutt (succ_cfg (GenIR_Rel σ s2 nextblock))
            (interp_helix (denoteDSHOperator σ op) memH)
            (interp_cfg (D.denote_bks (convert_typ [] bks) (bid_from,bid_in))
-                          g ρ memV).
+                       g ρ memV).
   Proof.
     intros s1 s2 op; revert s1 s2; induction op; intros * NEXT BISIM NOFAIL GEN.
     - cbn* in *.
-=======
-      bid_bound s1 nextblock ->
-      GenIR_Rel σ s1 memH bid_in (memH,tt) (memV, (ρ, (g, (inl (bid_from, bid_in))))) ->
-      evalDSHOperator σ op memH fuel ≡ Some (inr v)            -> (* Evaluation succeeds *)
-      genIR op nextblock s1 ≡ inr (s2,(bid_in,bks)) ->
-      eutt (GenIR_Rel σ s2 v nextblock)
-           (with_err_RB
-              (interp_Mem (denoteDSHOperator σ op) memH))
-           (with_err_LB
-              (interp_cfg (D.denote_bks (convert_typ [] bks) (bid_from,bid_in))
-                                g ρ memV)).
- Proof.
-    intros s1 s2 op; revert s1 s2; induction op; intros * NEXT BISIM EVAL GEN.
-    - cbn* in GEN.
->>>>>>> d44cf195
       simp.
       hide_strings'.
       cbn*; rauto:L.
@@ -1539,15 +1515,12 @@
       rauto:R.
       apply eqit_Ret; auto.
       solve_gen_ir_rel.
-
-      destruct BISIM as (STATE & (from & BRANCH) & MEM).
-      cbn in STATE, BRANCH, MEM.
-      split; eauto.
-      split.
-      + cbn. exists bid_in.
-        reflexivity.
-      + cbn.
-        induction fuel; inversion EVAL; auto.
+      destruct BISIM as (STATE & (from & BRANCH)).
+      cbn in STATE, BRANCH.
+      split; cbn; eauto.
+      eapply state_invariant_incVoid; eauto.
+      eapply state_invariant_incBlockNamed; eauto.
+
     - (* Assign case.
          Helix side:
          1. x_i <- evalPExpr σ x_p ;;
@@ -1628,21 +1601,6 @@
       rauto.
       rewrite interp_helix_MemSet.
       subst.
-<<<<<<< HEAD
-=======
-
-      rewrite (assert_NT_lt_success Heqs13).
-      cbn*.
-      rauto:L.
-
-      rewrite interp_Mem_MemSet.
-      cbn*.
-      rauto:L.
-
-      subst; eutt_hide_left.
-
-      simpl.
->>>>>>> d44cf195
       rauto:R.
       focus_single_step_v.
       eutt_hide_left.
@@ -2063,26 +2021,6 @@
 
       rename Heqs0 into GEN_OP2.
       rename Heqs2 into GEN_OP1.
-
-<<<<<<< HEAD
-      Set Nested Proofs Allowed.
-      Lemma add_comment_eutt :
-        forall comments bks ids,
-          denote_bks (convert_typ [] (add_comment bks comments)) ids ≈ denote_bks (convert_typ [] bks) ids.
-      Proof.
-        intros comments bks ids.
-        induction bks.
-        - cbn. reflexivity.
-        - cbn.
-          destruct ids as (bid_from, bid_src); cbn.
-          match goal with
-          | |- context[denote_bks ?bks (_, ?bid_src)] =>
-            destruct (find_block dtyp bks bid_src) eqn:FIND
-          end.
-      Admitted.
-
-=======
->>>>>>> d44cf195
       rewrite add_comment_eutt.
       cbn.
 
@@ -2110,7 +2048,7 @@
       rauto.
 
       (* Evaluation of operators in sequence *)
-<<<<<<< HEAD
+      (* HEAD
       (* pose proof (evalDSHSeq_split EVAL) as [mem' [EVAL1 EVAL2]]. *)
       cbn in NOFAIL.
       eapply eutt_clo_bind_returns; [eapply IHop1; try exact GEN_OP1; eauto |].
@@ -2123,7 +2061,9 @@
         op2, which goes to the next block of the entire sequence, and
         then passes the entry point for op2 as the "nextblock" for
         op1.
-=======
+
+      *)
+
       pose proof (evalDSHSeq_split EVAL) as [mem' [EVAL1 EVAL2]].
 
       pose proof BISIM as BISIM2.
@@ -2166,7 +2106,7 @@
         (* This is setting me up for failure, I think...
 
            I end up having to prove:
->>>>>>> d44cf195
+
 
            GenIR_Rel σ s1 memH' op2_entry (memH', ()) (memV', (le, (ge, inl (from', op2_entry))))
 
@@ -2177,7 +2117,7 @@
            Which is not true.
 
          *)
-<<<<<<< HEAD
+
       eapply genIR_GenIR_Rel; eauto.
       introR; destruct_unit.
       intros RET _; eapply no_failure_helix_bind_continuation in NOFAIL; [| eassumption]; clear RET.
@@ -2227,7 +2167,7 @@
   (*     4: apply IH2. *)
   (*     all: eauto. *)
   (*     intros [memH_mon []] (memV_mon & l_mon & g_mon & res) PR. *)
-=======
+
         epose proof (IHop2 _ _ σ memH' _ _ _ _ _ _ ge le memV' _ _ EVAL2 GEN_OP2) as IH2.
         apply IH2.
         Unshelve.
@@ -2279,12 +2219,12 @@
         - split; cbn; eauto.
       }
       intros [memH_mon []] (memV_mon & l_mon & g_mon & res) PR.
->>>>>>> d44cf195
+
 
   (*     pose proof GEN_OP1 as LOC; apply genIR_local_count in LOC. *)
   (*     pose proof GEN_OP1 as CONT; apply genIR_Context in CONT. *)
 
-<<<<<<< HEAD
+
   (*     replace s2 with {| block_count := block_count s2; local_count := local_count s2; void_count := void_count s2; Γ := Γ s_op1 |} by admit. *)
 
   (*     destruct res as [[from_mon to_mon] | ]. *)
@@ -2297,7 +2237,7 @@
 
            End GenIR.
            
-=======
+
       replace s2 with {| block_count := block_count s2; local_count := local_count s2; void_count := void_count s2; Γ := Γ s_op1 |}.
       2: { rewrite CONT. destruct s2. cbn.
            reflexivity.
@@ -2318,4 +2258,3 @@
   Admitted.
   End GenIR.
  
->>>>>>> d44cf195
