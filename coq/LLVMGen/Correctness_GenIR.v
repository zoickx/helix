Require Import Helix.LLVMGen.Correctness_Prelude.
Require Import Helix.LLVMGen.Correctness_Invariants.
Require Import Helix.LLVMGen.Correctness_NExpr.
Require Import Helix.LLVMGen.Correctness_MExpr.
Require Import Helix.LLVMGen.IdLemmas.
Require Import Helix.LLVMGen.StateCounters.
Require Import Helix.LLVMGen.VariableBinding.
Require Import Helix.LLVMGen.BidBound.
Require Import Helix.LLVMGen.LidBound.
Require Import Helix.LLVMGen.Freshness.

Import ListNotations.

Set Implicit Arguments.
Set Strict Implicit.

Global Opaque resolve_PVar.
Opaque incBlockNamed.
Opaque incVoid.
Opaque incLocal.

Axiom int_eq_inv: forall a b, Int64.intval a ≡ Int64.intval b -> a ≡ b.

Arguments add_comment /.
Arguments add_comments /.
Lemma wf_cfg_singleton : forall {T} (b : _ T), wf_cfg [b].
Proof.
  intros.
  red.
  eapply Coqlib.list_norepet_cons; eauto.
  eapply Coqlib.list_norepet_nil. 
Qed.

Lemma wf_cfg_cons' : forall {T} (b : _ T) bks,
    ¬ In (blk_id b) (map blk_id bks) ->
    wf_cfg bks ->
    wf_cfg (b :: bks).
Proof.
  intros.
  eapply Coqlib.list_norepet_cons; eauto.
Qed.

Ltac get_block_count_hyps :=
  repeat
    match goal with
    (* | H: incBlockNamed ?n ?s1 ≡ inr (?s2, _) |- _ => *)
      (* apply incBlockNamed_block_count in H *)
    (* | H: incLocalNamed ?n ?s1 ≡ inr (?s2, _) |- _ => *)
    (* apply incLocalNamed_block_count in H *)
    | H: resolve_PVar _ _ ≡ _ |- _ => apply resolve_PVar_state in H
    | H: incVoid ?s1 ≡ inr (?s2, _) |- _ =>
      apply incVoid_block_count in H
    | H: incLocal ?s1 ≡ inr (?s2, _) |- _ =>
      apply incLocal_block_count in H
    | H : genNExpr _ _ ≡ inr _ |- _ =>
      apply genNExpr_local_count in H
    | H: genMExpr ?m ?s1 ≡ inr (?s2, _) |- _ =>
      apply genMExpr_block_count in H
    | H: genAExpr ?a ?s1 ≡ inr (?s2, _) |- _ =>
      apply genAExpr_block_count in H
    | H: genIR ?op ?id ?s1 ≡ inr (?s2, _) |- _ =>
      apply genIR_block_count in H
    end.

(* This establishes that the generated code does not contain any two blocks with the same id.
   The proof is extremely messy, and still has some admits, but conceptually is shouldn't be hard.
 *)
Transparent incBlockNamed.
Lemma generates_wf_cfgs :
  ∀ (op : DSHOperator) (s1 s2 : IRState) (nextblock b : block_id) (bk_op : list (LLVMAst.block typ)),
    bid_bound s1 nextblock ->
    genIR op nextblock s1 ≡ inr (s2, (b, bk_op)) →
    wf_cfg bk_op. 
Proof.
  induction op; intros * NEXT GEN.
  - cbn* in *; simp; cbn.
    eapply wf_cfg_singleton.
  - cbn* in *; simp; cbn in *.
    eapply wf_cfg_singleton.
  - destruct NEXT as (? & [?bid ? ? ?] & [?bid ? ? ?] & ? & ? & ?).
    cbn* in *.
    simp.
    cbn* in *; simp; cbn in *.
    clean_goal.
    get_block_count_hyps; subst; cbn in *.
    repeat match goal with
           | h: IRState |- _ => destruct h as [?bid ? ? ?]
           end; cbn in *.
    subst.
    eapply wf_cfg_cons'.
    { cbn.
      intuition;
        match goal with
        | h: Name _ ≡ Name _ |- _ => apply Name_inj in h; inv h
        end. 
    }
    eapply wf_cfg_cons'.
    { cbn.
      intuition;
        match goal with
        | h: Name _ ≡ Name _ |- _ => apply Name_inj in h; inv h
        end. 
    }
    eapply wf_cfg_cons'.
    { cbn.
      intuition;
        match goal with
        | h: Name _ ≡ Name _ |- _ => apply Name_inj in h; inv h
        end. 
    }
    eapply wf_cfg_singleton.
  - destruct NEXT as (? & [?bid ? ? ?] & [?bid ? ? ?] & ? & ? & ?).
    cbn* in *.
    simp.
    cbn* in *; simp; cbn in *.
    clean_goal.
    get_block_count_hyps; subst; cbn in *.
    repeat match goal with
           | h: IRState |- _ => destruct h as [?bid ? ? ?]
           end; cbn in *.
    subst.
    eapply wf_cfg_cons'.
    { cbn.
      intuition;
        match goal with
        | h: Name _ ≡ Name _ |- _ => apply Name_inj in h; inv h
        end. 
    }
    eapply wf_cfg_cons'.
    { cbn.
      intuition;
        match goal with
        | h: Name _ ≡ Name _ |- _ => apply Name_inj in h; inv h
        end. 
    }
    eapply wf_cfg_cons'.
    { cbn.
      intuition;
        match goal with
        | h: Name _ ≡ Name _ |- _ => apply Name_inj in h; inv h
        end. 
    }
    eapply wf_cfg_singleton.

  - destruct NEXT as (? & [?bid ? ? ?] & [?bid ? ? ?] & ? & ? & ?).
    cbn* in *.
    simp.
    cbn* in *; simp; cbn in *.
    clean_goal.
    get_block_count_hyps; subst; cbn in *.
    repeat match goal with
           | h: IRState |- _ => destruct h as [?bid ? ? ?]
           end; cbn in *.
    subst.
    eapply wf_cfg_cons'.
    { cbn.
      intuition;
        match goal with
        | h: Name _ ≡ Name _ |- _ => apply Name_inj in h; inv h
        end. 
    }
    eapply wf_cfg_cons'.
    { cbn.
      intuition;
        match goal with
        | h: Name _ ≡ Name _ |- _ => apply Name_inj in h; inv h
        end. 
    }
    eapply wf_cfg_cons'.
    { cbn.
      intuition;
        match goal with
        | h: Name _ ≡ Name _ |- _ => apply Name_inj in h; inv h
        end. 
    }
    eapply wf_cfg_singleton.

  - destruct NEXT as (? & [?bid ? ? ?] & [?bid ? ? ?] & ? & ? & ?).
    cbn* in *.
    simp.
    cbn* in *; simp; cbn in *.
    clean_goal.
    get_block_count_hyps; subst; cbn in *.
    repeat match goal with
           | h: IRState |- _ => destruct h as [?bid ? ? ?]
           end; cbn in *.
    subst.
    eapply wf_cfg_cons'.
    { cbn.
      intuition;
        match goal with
        | h: Name _ ≡ Name _ |- _ => apply Name_inj in h; inv h
        end. 
    }
    eapply wf_cfg_cons'.
    { cbn.
      intuition;
        match goal with
        | h: Name _ ≡ Name _ |- _ => apply Name_inj in h; inv h
        end. 
    }
    eapply wf_cfg_cons'.
    { cbn.
      intuition;
        match goal with
        | h: Name _ ≡ Name _ |- _ => apply Name_inj in h; inv h
        end. 
    }
    eapply wf_cfg_singleton.

  - cbn* in *.
    simp.
    clean_goal.
    apply IHop in Heqs1.
    2:{
      eapply bid_bound_incBlockNamed with (name := "Loop_lcont")
                                         (s1 := {|
                                             block_count := (block_count i);
                                             local_count := S (local_count i);
                                             void_count := void_count i;
                                             Γ := (ID_Local (Name ("Loop_i" @@ string_of_nat (local_count i))), TYPE_I 64) :: Γ i |}); reflexivity.
    }
    clear IHop; clean_goal.
    cbn in *.
    simp.
    cbn in *.
    eapply wf_cfg_cons'.
    { cbn.
      intuition.
      match goal with
      | h: Name _ ≡ Name _ |- _ =>
        apply Name_inj in h; 
          first [now inv h | apply valid_prefix_string_of_nat_forward in h as [abs _]; intuition] 
      end.
      admit.
    }
    admit.

  - rename nextblock into entryblock, b into nextblock.
    simpl in GEN.
    break_match_hyp; [simp |].
    inv GEN.
    break_match_hyp; [simp |].
    destruct s1 as [bid1  lid1  void1  Γ1]; cbn in *.
    destruct NEXT as (? & [?bid ? ? ?] & [?bid ? ? ?] & ? & ? & ?); cbn in *.
    inv H1; cbn in *.
    destruct p as [s' [bblock bcode]]. 
    destruct s' as [bid2  lid2  void2  Γ2]; cbn in *.
    simp.
    cbn* in *; simp; cbn in *.
    clean_goal.
    cbn* in *; simp; cbn in *.
    generalize Heqs0; intros GEN.
    apply genIR_block_count in Heqs0.
    cbn in *.
    assert (BOUND:bid_bound
                    {|
                      block_count := bid1;
                      local_count := S lid1;
                      void_count := void1;
                      Γ := (ID_Local (Name ("a" @@ string_of_nat lid1)),
                            TYPE_Pointer (TYPE_Array (Int64.intval size) TYPE_Double)) :: Γ1 |}
                    (Name (x @@ string_of_nat bid))).
    {
      do 2 red.
      exists x.
      exists {|
          block_count := bid;
          local_count := S lid1;
          void_count := void1;
          Γ := (ID_Local (Name ("a" @@ string_of_nat lid1)),
                TYPE_Pointer (TYPE_Array (Int64.intval size) TYPE_Double)) :: Γ1 |}. 
      eexists; repeat split; cbn; eauto.
    }
    generalize GEN; intros WF;
    apply IHop in WF; auto; clear IHop.
    apply wf_cfg_cons'; auto; clear WF.
    cbn.
    cbn in *; intros abs; apply ListUtil.in_map_elim in abs as (? & ? & ?).
    Transparent incVoid. cbn in Heqs2; inv Heqs2. Opaque incVoid.
    cbn in *.
    clear BOUND H Heql0.
    clean_goal.
    (* A bit lost *)
    admit.
    (* eapply inputs_not_earlier_bound in GEN. *)
    (* unfold inputs,fmap,Fmap_list in GEN. *)
    (* rewrite blk_id_map_convert_typ in GEN. *)
    (* edestruct Forall_forall as [IMP _]. *)
    (* specialize (IMP GEN (blk_id x0)). *)
    (* cbn in *. *)
    (* eapply IMP. *)
    (* 2: symmetry; exact H2. *)
    (* apply in_map; auto. *)
    (* clear BOUND. *)
Admitted. 
   
Opaque incBlockNamed.

Section GenIR.

  (* The result is a branch *)
  Definition branches (to : block_id) (mh : memoryH * ()) (c : config_cfg_T (block_id * block_id + uvalue)) : Prop :=
    match c with
    | (m,(l,(g,res))) => exists from, res ≡ inl (from, to)
    end.

  Hint Resolve state_invariant_incBlockNamed : state_invariant.
  Hint Resolve state_invariant_incLocal : state_invariant.
  Hint Resolve state_invariant_incVoid : state_invariant.

  Tactic Notation "state_inv_auto" := eauto with state_invariant.

  (* TODO: move this? *)
  Lemma incLocal_id_neq :
    forall s1 s2 s3 s4 id1 id2,
      incLocal s1 ≡ inr (s2, id1) ->
      incLocal s3 ≡ inr (s4, id2) ->
      local_count s1 ≢ local_count s3 ->
      id1 ≢ id2.
  Proof.
    intros s1 s2 s3 s4 id1 id2 GEN1 GEN2 COUNT.
    eapply incLocalNamed_count_gen_injective.
    symmetry. rewrite incLocal_unfold in *. eapply GEN1.
    symmetry. rewrite incLocal_unfold in *. eapply GEN2.
    solve_local_count_tac.
    solve_prefix.
    solve_prefix.
  Qed.

  Lemma incLocal_id_neq_flipped :
    forall s1 s2 s3 s4 id1 id2,
      incLocal s1 ≡ inr (s2, id1) ->
      incLocal s3 ≡ inr (s4, id2) ->
      local_count s1 ≢ local_count s3 ->
      id2 ≢ id1.
  Proof.
    intros s1 s2 s3 s4 id1 id2 GEN1 GEN2 COUNT.
    intros EQ. symmetry in EQ. revert EQ.
    eapply incLocal_id_neq; eauto.
  Qed.

  Lemma in_gamma_not_in_neq :
    forall σ s id r,
      in_Gamma σ s id ->
      ~ in_Gamma σ s r ->
      id ≢ r.
  Proof.
    intros σ s id r GAM NGAM.
    destruct (Eqv.eqv_dec_p r id) as [EQ | NEQ].
    - do 2 red in EQ.
      subst.
      contradiction.
    - unfold Eqv.eqv, eqv_raw_id in NEQ.
      eauto.
  Qed.

  Lemma genIR_Context:
    ∀ (op : DSHOperator) (s1 s2 : IRState) (nextblock b : block_id) (bk_op : list (LLVMAst.block typ)),
      genIR op nextblock s1 ≡ inr (s2, (b, bk_op)) →
      Γ s1 ≡ Γ s2.
  Proof.
    induction op;
      intros s1 s2 nextblock b bk_op H;
      cbn in H; simp;
        repeat
          (match goal with
           | H : ErrorWithState.err2errS (MInt64asNT.from_nat ?n) ?s1 ≡ inr (?s2, _) |- _ =>
             destruct (MInt64asNT.from_nat n); inversion H; subst
           | H: _ :: Γ ?s1 ≡ Γ ?s2,
                R: Γ ?s2 ≡ _ |- _ =>
             rewrite <- H in R; inversion R; subst
           | H: _ :: _ :: Γ ?s1 ≡ Γ ?s2,
                R: Γ ?s2 ≡ _ |- _ =>
             rewrite <- H in R; inversion R; subst
           | H: _ :: _ :: _ :: Γ ?s1 ≡ Γ ?s2,
                R: Γ ?s2 ≡ _ |- _ =>
             rewrite <- H in R; inversion R; subst
           | H: inl _ ≡ inr _ |- _ =>
             inversion H
           | H: inr (?i1, Γ ?s1) ≡ inr (?i2, Γ ?s2) |- _ =>
             inversion H; clear H
           | RES : resolve_PVar ?p ?s1 ≡ inr (?s2, ?x) |- _ =>
             rewrite <- (@resolve_PVar_state p s1 s2 x RES) in *
           | H: incBlockNamed _ _ ≡ inr _ |- _ =>
             apply incBlockNamed_Γ in H
           | H: incLocal _ ≡ inr _ |- _ =>
             apply incLocal_Γ in H
           | H: incVoid _ ≡ inr _ |- _ =>
             apply incVoid_Γ in H
           | GEN: genNExpr _ _ ≡ inr _ |- _ =>
             apply genNExpr_context in GEN; cbn in GEN; inversion GEN; subst
           | GEN: genMExpr _ _ ≡ inr _ |- _ =>
             apply genMExpr_context in GEN; cbn in GEN; inversion GEN; subst
           | GEN: genAExpr _ _ ≡ inr _ |- _ =>
             apply genAExpr_context in GEN; cbn in GEN; inversion GEN; subst
           | GEN : genIR ?op ?b ?s1 ≡ inr _ |- _ =>
             apply IHop in GEN; cbn in GEN; eauto
           end; cbn in *; subst);
        subst_contexts;
        auto.
    - inversion Heqs; subst.
      apply incBlockNamed_Γ in Heqs3.
      subst_contexts.
      rewrite <- Heqs0 in Heql1.
      inversion Heql1.
      reflexivity.
    - eapply IHop1 in Heqs2; eauto.
      eapply IHop2 in Heqs0; eauto.
      subst_contexts.
      reflexivity.
  Qed.

  Hint Resolve genIR_Context  : helix_context.

  (* TODO: Move *)
  Lemma add_comment_eutt :
    forall comments bks ids,
      denote_bks (convert_typ [] (add_comment bks comments)) ids ≈ denote_bks (convert_typ [] bks) ids.
  Proof.
    intros comments bks ids.
    induction bks.
    - cbn. reflexivity.
    - cbn.
      destruct ids as (bid_from, bid_src); cbn.
      match goal with
      | |- context[denote_bks ?bks (_, ?bid_src)] =>
        destruct (find_block dtyp bks bid_src) eqn:FIND
      end.
  Admitted.

  (* TODO: Move *)
  (* Could probably have something more general... *)
  Lemma add_comments_eutt :
    forall bk comments bids,
      denote_bks
        [fmap (typ_to_dtyp [ ]) (add_comments bk comments)] bids ≈ denote_bks [fmap (typ_to_dtyp [ ]) bk] bids.
  Proof.
    intros bk comments bids.
  Admitted.

  (* TODO: Move *)
  Lemma convert_typ_block_app : forall (a b : list (LLVMAst.block typ)) env, (convert_typ env (a ++ b) ≡ convert_typ env a ++ convert_typ env b)%list.
  Proof.
    induction a as [| [] a IH]; cbn; intros; auto.
    rewrite IH; reflexivity.
  Qed.

  Lemma assert_NT_lt_success :
    forall {s1 s2 x y v},
      assert_NT_lt s1 x y ≡ inr v ->
      assert_NT_lt s2 x y ≡ inr v.
  Proof.
    intros s1 s2 x y v H.
    unfold assert_NT_lt in *.
    destruct ((MInt64asNT.to_nat x <? MInt64asNT.to_nat y)%nat); inversion H.
    cbn in *. subst.
    auto.
  Qed.

  (* TODO: move, add a file for disjoint list stuff? *)
  Lemma Forall_disjoint :
    forall {A} (l1 l2 : list A) (P1 P2 : A -> Prop),
      Forall P1 l1 ->
      Forall P2 l2 ->
      (forall x, P1 x -> ~(P2 x)) ->
      l1 ⊍ l2.
  Proof.
    induction l1;
      intros l2 P1 P2 L1 L2 P1NP2.
    - intros ? ? CONTRA. inversion CONTRA.
    - apply Coqlib.list_disjoint_cons_l.
      + eapply IHl1; eauto using Forall_inv_tail.
      + apply Forall_inv in L1.
        apply P1NP2 in L1.
        intros IN.
        eapply Forall_forall in L2; eauto.
  Qed.

  Lemma no_failure_helix_LU : forall {E X} s a (k : _ -> itree _ X) m,
      no_failure (E := E) (interp_helix (ITree.bind (trigger (MemLU s a)) k) m) ->
      exists v,
        no_failure (E := E) (interp_helix (k v) m) /\ memory_lookup m a ≡ Some v.
  Proof.
    intros * NOFAIL.
    rewrite interp_helix_bind in NOFAIL.
    Transparent interp_helix interp_Mem.
    unfold interp_helix in NOFAIL.
    unfold interp_Mem in NOFAIL.
    rewrite interp_state_trigger in NOFAIL.
    cbn* in *.
    simp.
    - unfold throw in *.
      rewrite interp_fail_vis in NOFAIL.
      cbn in *.
      rewrite bind_ret_l, translate_ret, bind_ret_l in NOFAIL.
      apply eutt_Ret in NOFAIL; contradiction NOFAIL; auto.
    - rewrite interp_fail_ret in NOFAIL.
      cbn in *; rewrite translate_ret, bind_ret_l in NOFAIL.
      eexists; split; eauto.
  Qed.
  Opaque interp_helix interp_Mem.

  (* Import ProofMode. *)
  Notation "'gep' τ e" := (OP_GetElementPtr τ e) (at level 10, only printing).
  Notation "'double'" := (DTYPE_Double) (at level 10, only printing).
  Notation "'arr'" := (DTYPE_Array) (at level 10, only printing).
  Notation "'to_nat'" := (MInt64asNT.to_nat) (only printing).

  Variant hidden_cont  (T: Type) : Type := boxh_cont (t: T).
  Variant visible_cont (T: Type) : Type := boxv_cont (t: T).
  Ltac hide_cont :=
    match goal with
    | h : visible_cont _ |- _ =>
      let EQ := fresh "HK" in
      destruct h as [EQ];
      apply boxh_cont in EQ
    | |- context[ITree.bind _ ?k] =>
      remember k as K eqn:VK;
      apply boxh_cont in VK
    end.
  Ltac show_cont :=
    match goal with
    | h: hidden_cont _ |- _ =>
      let EQ := fresh "VK" in
      destruct h as [EQ];
      apply boxv_cont in EQ
    end.
  Notation "'hidden' K" := (hidden_cont (K ≡ _)) (only printing, at level 10).
  Ltac subst_cont :=
    match goal with
    | h: hidden_cont _ |- _ =>
      destruct h; subst
    | h: visible_cont _ |- _ =>
      destruct h; subst
    end.

  (* Lemma state_invariant_sub_alist: *)
  (*   forall σ s mH mV l1 l2 g, *)
  (*     l1 ⊑ l2 -> *)
  (*     state_invariant σ s mH (mV,(l1,g)) -> *)
  (*     state_invariant σ s mH (mV,(l2,g)).  *)
  (* Proof. *)
  (*   intros * SUB INV; inv INV. *)
  (*   split; auto. *)
  (*   cbn; intros * LUH LUV. *)
  (*   eapply mem_is_inv in LUH; eapply LUH in LUV; clear mem_is_inv LUH. *)
  (*   destruct v, x; cbn in *; auto. *)
  (*   - apply SUB in LUV; auto. *)
  (*   - apply SUB in LUV; auto. *)
  (*   - destruct LUV as (? & SUC & MLU & ? & ? & LU & ?); *)
  (*       do 2 eexists; repeat split; eauto. *)
  (*     apply SUB in LU; auto. *)
  (*   - cbn in *. *)
  (* Qed. *)

  Definition freshness (s1 s2 : IRState) (l1 : local_env) : local_env -> Prop :=
    fun l2 =>
      l1 ⊑ l2 /\
      forall id v,
        alist_In id l2 v ->
        ~ alist_In id l1 v ->
        lid_bound_between s1 s2 id.

  Lemma freshness_ext : forall s1 s2 l1 l2,
      freshness s1 s2 l1 l2 ->
      l1 ⊑ l2.
  Proof.
    intros * FRESH; apply FRESH.
  Qed.

  Lemma state_invariant_Γ :
    forall σ s1 s2 memH stV,
      state_invariant σ s1 memH stV ->
      Γ s2 ≡ Γ s1 ->
      state_invariant σ s2 memH stV. 
  Proof.
    intros * INV EQ; inv INV.
    split; cbn; eauto.
    - red; rewrite EQ; apply mem_is_inv.
    - red. rewrite EQ; apply IRState_is_WF.
    - eapply no_id_aliasing_gamma; eauto.
    - destruct stV as (? & ? & ?); cbn in *; eapply no_llvm_ptr_aliasing_gamma; eauto.
  Qed.

  (* TODO: Move? *)
  Opaque mem_lookup.
  Opaque mem_add.
  Opaque memory_lookup.
  Opaque memory_set.

  (* TODO: Move? *)
  Lemma mem_lookup_mem_add_neq :
    forall x y v bk,
      x ≢ y ->
      mem_lookup x (mem_add y v bk) ≡ mem_lookup x bk.
  Proof.
    intros x y v bk H.
    Transparent mem_lookup mem_add.
    cbn.
    Opaque mem_lookup mem_add.
    rewrite Memory.NM.Raw.Proofs.add_find.
    assert (match OrderedTypeEx.Nat_as_OT.compare x y with
            | OrderedType.EQ _ => Some v
            | _ => Memory.NM.Raw.find x (Memory.NM.this bk)
            end ≡ Memory.NM.Raw.find x (Memory.NM.this bk)) by admit.
    setoid_rewrite H0.
    reflexivity.
    admit.
  Admitted.

  Lemma mem_lookup_mem_add_eq :
    forall x v bk,
      mem_lookup x (mem_add x v bk) ≡ Some v.
  Proof.
    intros x v bk.
    Transparent mem_lookup mem_add.
    cbn.
    Opaque mem_lookup mem_add.
    rewrite Memory.NM.Raw.Proofs.add_find.
    admit.
    admit.
  Admitted.


  Lemma memory_lookup_memory_set_eq :
    forall x bk m,
      memory_lookup (memory_set m x bk) x ≡ Some bk.
  Proof.
    intros x bk m.
    Transparent memory_lookup memory_set.
    unfold memory_lookup, memory_set.
    Opaque memory_lookup memory_set.
    setoid_rewrite Memory.NM.Raw.Proofs.add_find.
    admit.
    admit.
  Admitted.

  (* TODO: Move? *)
  Lemma memory_lookup_memory_set_neq :
    forall m x y bk,
      x ≢ y ->
      memory_lookup (memory_set m x bk) y ≡ memory_lookup m y.
  Proof.
    intros m x y bk H.
    admit.
  Admitted.

  (* TODO: Move this and use it in aexpr proof as well *)
  Lemma repr_of_nat_to_nat :
    forall x,
      repr (Z.of_nat (MInt64asNT.to_nat x)) ≡ x.
  Proof.
    intros x.
    cbn.
    unfold MInt64asNT.to_nat.
    cbn.
    rewrite Znat.Z2Nat.id, repr_intval; auto.
    destruct (Int64.intrange x); lia.
  Qed.

  (* TODO: move this and prove this *)
  Lemma from_Z_intval :
    forall sz i,
      MInt64asNT.from_Z sz ≡ inr i ->
      sz ≡ Int64.intval i.
  Proof.
    intros sz i H.
  Admitted.

  Lemma state_invariant_escape_scope : forall σ v x s1 s2 stH stV,
      Γ s1 ≡ x :: Γ s2 ->
      state_invariant (v::σ) s1 stH stV ->
      state_invariant σ s2 stH stV.
  Proof.
    intros * EQ [MEM WF ALIAS1 ALIAS2 ALIAS3].
    destruct stV as (? & ? & ?).
    split.
    - red; intros * LU1 LU2.
      red in MEM.
      specialize (MEM (S n)).
      rewrite EQ, 2nth_error_Sn in MEM.
      specialize (MEM _ _ _ LU1 LU2).
      destruct v0; cbn; auto.
    - repeat intro.
      do 2 red in WF.
      edestruct WF with (n := S n) as (?id & LU).
      rewrite nth_error_Sn;eauto.
      exists id.
      rewrite EQ in LU.
      rewrite nth_error_Sn in LU;eauto.

    - red; intros * LU1 LU2.
      specialize (ALIAS1 (S n) (S n')).
      rewrite EQ, 2nth_error_Sn in ALIAS1.
      eapply ALIAS1 in LU1; eauto.
      admit.

    - red; intros * LU1 LU2.
      specialize (ALIAS2 (S n) (S n')).
      rewrite 2nth_error_Sn in ALIAS2.
      eapply ALIAS2 in LU1; eauto.

    - do 2 red. intros * LU1 LU2 LU3 LU4 INEQ.
      do 2 red in ALIAS3.
      specialize (ALIAS3 id1 ptrv1 id2 ptrv2 (S n1) (S n2)).
      rewrite !EQ, !nth_error_Sn in ALIAS3.
      eapply ALIAS3 in LU1; eauto.
  Admitted.


  Lemma state_invariant_enter_scope_DSHnat : forall σ v x τ s1 s2 stH mV l g,
      τ ≡ getWFType x DSHnat ->
      Γ s1 ≡ (x,τ) :: Γ s2 ->
      ~ In x (map fst (Γ s2)) -> 
      in_local_or_global_scalar l g mV x (dvalue_of_int v) τ ->
      state_invariant σ s2 stH (mV,(l,g)) ->
      state_invariant (DSHnatVal v::σ) s1 stH (mV,(l,g)). 
  Proof.
    intros * -> EQ fresh IN [MEM WF ALIAS1 ALIAS2 ALIAS3].
    split.
    - red; intros * LU1 LU2.
      destruct n as [| n].
      + rewrite EQ in LU2; cbn in *.
        inv LU1; inv LU2; auto.
      + rewrite nth_error_Sn in LU1.
        rewrite EQ, nth_error_Sn in LU2.
        eapply MEM in LU2; eauto.
    -  do 2 red.
       intros ? [| n] LU.
       + cbn in LU.
         inv LU.
         rewrite EQ; cbn; eauto.
       + rewrite nth_error_Sn in LU.
         rewrite EQ,nth_error_Sn.
         apply WF in LU; auto.

    - red; intros * LU1 LU2.
      destruct n as [| n], n' as [| n']; auto.
      + exfalso.
<<<<<<< HEAD
    (*     rewrite EQ, nth_error_Sn in LU2. *)
    (*     rewrite EQ in LU1. *)
    (*     cbn in *. *)
    (*     inv LU1. *)
    (*     apply fresh. *)
    (*     apply nth_error_In in LU2. *)
    (*     replace id with (fst (id,τ')) by reflexivity. *)
    (*     apply in_map; auto. *)

    (*   + exfalso. *)
    (*     rewrite EQ, nth_error_Sn in LU1. *)
    (*     rewrite EQ in LU2. *)
    (*     cbn in *. *)
    (*     inv LU2. *)
    (*     apply fresh. *)
    (*     apply nth_error_In in LU1. *)
    (*     replace id with (fst (id,τ)) by reflexivity. *)
    (*     apply in_map; auto. *)

    (*   + rewrite EQ, nth_error_Sn in LU1. *)
    (*     rewrite EQ, nth_error_Sn in LU2. *)
    (*     eapply ALIAS1 in LU1; apply LU1 in LU2; eauto.  *)

    (* - red; intros * LU1 LU2. *)
    (*   destruct n as [| n], n' as [| n']; auto. *)
    (*   + inv LU1. *)

    (*   + inv LU2. *)


    (*   + rewrite nth_error_Sn in LU1. *)
    (*     rewrite nth_error_Sn in LU2. *)
    (*     eapply ALIAS2 in LU1; apply LU1 in LU2; eauto.  *)

    (* - do 2 red. intros * LU1 LU2 LU3 LU4 INEQ. *)
    (*   destruct n1 as [| n1], n2 as [| n2]; auto. *)
    (*   + cbn in *. *)
    (*     inv LU1; inv LU2. *)

    (*   + cbn in *; inv LU1. *)
    (*   + cbn in *; inv LU2. *)
=======
        rewrite EQ, nth_error_Sn in LU2.
        rewrite EQ in LU1.
        cbn in *.
        inv LU1.
        apply fresh.
        apply nth_error_In in LU2.
        replace id with (fst (id,τ')) by reflexivity.
        apply in_map; auto.

      + exfalso.
        rewrite EQ, nth_error_Sn in LU1.
        rewrite EQ in LU2.
        cbn in *.
        inv LU2.
        apply fresh.
        apply nth_error_In in LU1.
        replace id with (fst (id,τ)) by reflexivity.
        apply in_map; auto.

      + rewrite EQ, nth_error_Sn in LU1.
        rewrite EQ, nth_error_Sn in LU2.
        eapply ALIAS1 in LU1; apply LU1 in LU2; eauto. 

    - red; intros * LU1 LU2.
      destruct n as [| n], n' as [| n']; auto.
      + inv LU1.

      + inv LU2.


      + rewrite nth_error_Sn in LU1.
        rewrite nth_error_Sn in LU2.
        eapply ALIAS2 in LU1; apply LU1 in LU2; eauto. 

    - do 2 red. intros * LU1 LU2 LU3 LU4 INEQ.
      destruct n1 as [| n1], n2 as [| n2]; auto.
      + cbn in LU1. inv LU1; inv LU2.
        intros H H0.
        admit. (* Probably need to make about locals only *)
      + cbn in *; inv LU1.
        admit.
      + cbn in *; inv LU2.
        admit.
>>>>>>> 0e434c8e
  Admitted.

  Lemma state_invariant_enter_scope_DSHCType : forall σ v x τ s1 s2 stH mV l g,
      τ ≡ getWFType x DSHCType ->
      Γ s1 ≡ (x,τ) :: Γ s2 ->
      ~ In x (map fst (Γ s2)) ->
      in_local_or_global_scalar l g mV x (dvalue_of_bin v) τ ->
      state_invariant σ s2 stH (mV,(l,g)) ->
      state_invariant (DSHCTypeVal v::σ) s1 stH (mV,(l,g)). 
  Proof.
    intros * -> EQ fresh IN [MEM WF ALIAS1 ALIAS2 ALIAS3].
    split.
    - red; intros * LU1 LU2.
      destruct n as [| n].
      + rewrite EQ in LU2; cbn in *.
        inv LU1; inv LU2; auto.
      + rewrite nth_error_Sn in LU1.
        rewrite EQ, nth_error_Sn in LU2.
        eapply MEM in LU2; eauto.
    -  do 2 red.
       intros ? [| n] LU.
       + cbn in LU.
         inv LU.
         rewrite EQ; cbn; eauto.
       + rewrite nth_error_Sn in LU.
         rewrite EQ,nth_error_Sn.
         apply WF in LU; auto.

    - red; intros * LU1 LU2.
      destruct n as [| n], n' as [| n']; auto.
      + exfalso.
<<<<<<< HEAD
    (*     rewrite EQ, nth_error_Sn in LU2. *)
    (*     rewrite EQ in LU1. *)
    (*     cbn in *. *)
    (*     inv LU1. *)
    (*     apply fresh. *)
    (*     apply nth_error_In in LU2. *)
    (*     replace id with (fst (id,τ')) by reflexivity. *)
    (*     apply in_map; auto. *)

    (*   + exfalso. *)
    (*     rewrite EQ, nth_error_Sn in LU1. *)
    (*     rewrite EQ in LU2. *)
    (*     cbn in *. *)
    (*     inv LU2. *)
    (*     apply fresh. *)
    (*     apply nth_error_In in LU1. *)
    (*     replace id with (fst (id,τ)) by reflexivity. *)
    (*     apply in_map; auto. *)

    (*   + rewrite EQ, nth_error_Sn in LU1. *)
    (*     rewrite EQ, nth_error_Sn in LU2. *)
    (*     eapply ALIAS1 in LU1; apply LU1 in LU2; eauto.  *)

    (* - red; intros * LU1 LU2. *)
    (*   destruct n as [| n], n' as [| n']; auto. *)
    (*   + inv LU1. *)

    (*   + inv LU2. *)


    (*   + rewrite nth_error_Sn in LU1. *)
    (*     rewrite nth_error_Sn in LU2. *)
    (*     eapply ALIAS2 in LU1; apply LU1 in LU2; eauto.  *)

    (* - do 2 red. intros * LU1 LU2 LU3 LU4 INEQ. *)
    (*   destruct n1 as [| n1], n2 as [| n2]; auto. *)
    (*   + cbn in *. *)
    (*     inv LU1; inv LU2. *)

    (*   + cbn in *; inv LU1. *)
    (*   + cbn in *; inv LU2. *)
=======
        rewrite EQ, nth_error_Sn in LU2.
        rewrite EQ in LU1.
        cbn in *.
        inv LU1.
        apply fresh.
        apply nth_error_In in LU2.
        replace id with (fst (id,τ')) by reflexivity.
        apply in_map; auto.

      + exfalso.
        rewrite EQ, nth_error_Sn in LU1.
        rewrite EQ in LU2.
        cbn in *.
        inv LU2.
        apply fresh.
        apply nth_error_In in LU1.
        replace id with (fst (id,τ)) by reflexivity.
        apply in_map; auto.

      + rewrite EQ, nth_error_Sn in LU1.
        rewrite EQ, nth_error_Sn in LU2.
        eapply ALIAS1 in LU1; apply LU1 in LU2; eauto. 

    - red; intros * LU1 LU2.
      destruct n as [| n], n' as [| n']; auto.
      + inv LU1.

      + inv LU2.


      + rewrite nth_error_Sn in LU1.
        rewrite nth_error_Sn in LU2.
        eapply ALIAS2 in LU1; apply LU1 in LU2; eauto. 

    - do 2 red. intros * LU1 LU2 LU3 LU4 INEQ.
      destruct n1 as [| n1], n2 as [| n2]; auto.
      + cbn in *.
        inv LU1; inv LU2.
        admit.
      + cbn in *; inv LU1.
        admit.
      + cbn in *; inv LU2.
        admit.
>>>>>>> 0e434c8e
  Admitted.

  Lemma state_invariant_enter_scope_DSHPtr :
    forall σ ptrh sizeh ptrv x τ s1 s2 stH mV mV_a l g,
      τ ≡ getWFType (ID_Local x) (DSHPtr sizeh) ->
      Γ s1 ≡ (ID_Local x,τ) :: Γ s2 ->

      (* Proof obligations to satisfy the memory relation between the
          addresses added on both sides *)
      (* memory_lookup stH ptrh ≡ Some bkh -> *)
      (* dtyp_fits mV_a ptrv (typ_to_dtyp [] (TYPE_Array (Int64.intval sizeh) TYPE_Double)) -> *)
      (* in_local_or_global_addr (l g (ID_Local x) ptrv -> *)
      (* (∀ (i : nat) (v : binary64), *)
      (*     mem_lookup i bkh ≡ Some v → *)
      (*     get_array_cell mV ptrv i DTYPE_Double ≡ inr (UVALUE_Double v)) -> *)

      (* Avoiding to introduce aliasing *)
      ~ In (ID_Local x) (map fst (Γ s2)) ->          (* The new ident is fresh *)
      (forall sz, ~ In (DSHPtrVal ptrh sz) σ) -> (* The new Helix address is fresh *)
      (forall ptrv' ptrh sz n id τ,           (* The new Vellvm address is fresh TODO --- BROKEN? *)
          nth_error σ n ≡ Some (DSHPtrVal ptrh sz) ->
          nth_error (Γ s2) n ≡ Some (id, τ) ->
          in_local_or_global_addr l g id ptrv' ->
          fst ptrv <> fst ptrv') ->

      state_invariant σ s2 stH (mV,(l,g)) ->

      (* We know that a certain ptr has been allocated *)
      allocate mV (DTYPE_Array (Int64.intval sizeh) DTYPE_Double) ≡
               inr (mV_a, ptrv) ->

      (* TODO updated the local environment. *)
      state_invariant (DSHPtrVal ptrh sizeh ::σ) s1
                      (memory_set stH ptrh mem_empty)
                      (mV_a, (alist_add x (UVALUE_Addr ptrv) l,g)).
  Proof.
    (* Opaque alist_add. *)
    Opaque add_logical_block. Opaque next_logical_key.
    intros * -> EQ fresh1 fresh2 fresh3 [MEM WF ALIAS1 ALIAS2 ALIAS3] alloc.
    split.
    - red; intros * LU1 LU2.
      destruct n as [| n].
      + rewrite EQ in LU2; cbn in *.
        inv LU1; inv LU2; eauto.
        exists mem_empty. eexists ptrv. eexists.
        split; auto.
        apply memory_lookup_memory_set_eq.

        split. reflexivity.
        split. red.
        inv alloc.
        rewrite get_logical_block_of_add_to_frame. cbn.
        rewrite get_logical_block_of_add_logical_block.

        auto. eexists. eexists. eexists. split; auto.
        reflexivity. cbn. rewrite typ_to_dtyp_D_array. cbn. lia.
        split; auto. inv alloc.
        red.
        rewrite alist_add_find_eq. reflexivity.
        inv alloc.
        intros. inversion H.

      + rewrite nth_error_Sn in LU1.
        rewrite EQ, nth_error_Sn in LU2.
        eapply MEM in LU2; eauto.
        (* destruct v; auto. *)
        (* red. *)

        (* admit. *) admit.
    - do 2 red.
      intros ? [| n] LU.
      + cbn in LU.
        inv LU.
        rewrite EQ; cbn; eauto.
        exists (ID_Local x). cbn. reflexivity.
      + rewrite nth_error_Sn in LU.
        rewrite EQ,nth_error_Sn.
        apply WF in LU; auto.

<<<<<<< HEAD
    -
    (*   red; intros * LU1 LU2 LU3. *)
    (*   destruct id. *)
    (*   destruct n as [| n], n' as [| n']; auto. *)
    (*   + exfalso. *)
    (*     rewrite EQ, nth_error_Sn in LU3. *)
    (*     rewrite EQ in LU2. *)
    (*     cbn in *. *)
    (*     inv LU1. *)
    (*     apply fresh1. *)
    (*     apply nth_error_In in LU3. *)

    (*     replace id with (fst (id,τ')) by reflexivity. *)
    (*     cbn. *)
    (*     inv LU2. *)
    (*     (* eapply in_map in LU3; auto. Unshelve. *) *)
    (*     (* 3 : exact fst. cbn in LU3. apply LU3. *) *)

    (*   + exfalso. *)
    (*     rewrite EQ, nth_error_Sn in LU2. *)
    (*     rewrite EQ in LU3. *)
    (*     cbn in *. *)
    (*     inv LU2. *)
    (*     apply fresh1. inv LU3. *)
    (* (*     apply nth_error_In in LU1. *) *)
    (* (*     replace id with (fst (id,τ)) by reflexivity. *) *)

    (* (* (*     eapply in_map in LU1; auto. Unshelve. *) *) *)
    (* (* (*     3 : exact fst. cbn in LU1. apply LU1. *) *) *)
    (*   + rewrite EQ, nth_error_Sn in LU2. *)
    (*     rewrite EQ, nth_error_Sn in LU3. *)
    (*     (* eapply ALIAS2 in LU2; apply LU2 in LU3; eauto. *) *)
    (* (*   + unfold no_id_aliasing in ALIAS1. *) *)
    (* (*     rewrite EQ in LU1, LU2. *) *)
    (* (*     clear -fresh1 fresh2 fresh3 ALIAS1 LU1 LU2. *) *)
    (* (*     destruct n. *) *)
    (* (*     * (* Derive absurdity from freshness *) *) *)
    (* (*       cbn in *. inversion LU1. *) *)
    (* (*       subst. destruct n'. reflexivity. *) *)
    (* (*       cbn in *. exfalso. apply fresh1. *) *)
    (* (*       eapply nth_error_In in LU2. *) *)
    (* (*       eapply in_map in LU2. *) *)
    (* (*       Unshelve. 3 : exact fst. *) *)
    (* (*       cbn in *; auto. *) *)
    (* (*     * cbn in *. *) *)
    (* (*       destruct n'. *) *)
    (* (*       -- cbn in LU2. inversion LU2; subst. *) *)
    (* (*          eapply nth_error_In in LU1. *) *)
    (* (*          eapply in_map in LU1. Unshelve. *) *)
    (* (*          3 : exact fst. exfalso. apply fresh1. cbn in LU1. *) *)
    (* (*          auto. *) *)
    (* (*       -- cbn in *. *) *)
    (* (*          specialize (ALIAS1 _ _ _ _ _ LU1 LU2). *) *)
    (* (*          subst. reflexivity. *) *)
    (* (* - red; intros * LU1 LU2. *) *)
    (* (*   destruct n as [| n], n' as [| n']; auto. *) *)
    (* (*   + inv LU1. *) *)
    (* (*     rewrite nth_error_Sn in LU2. *) *)
    (* (*     exfalso; apply (fresh2 sz'). *) *)
    (* (*     eapply nth_error_In; eauto. *) *)

    (* (*   + inv LU2. *) *)
    (* (*     rewrite nth_error_Sn in LU1. *) *)
    (* (*     exfalso; apply (fresh2 sz). *) *)
    (* (*     eapply nth_error_In; eauto. *) *)

    (* (*   + rewrite nth_error_Sn in LU1. *) *)
    (* (*     rewrite nth_error_Sn in LU2. *) *)
    (* (*     eapply ALIAS2 in LU1; apply LU1 in LU2; eauto.  *) *)

    (* (* - do 2 red. intros * LU1 LU2 LU3 LU4 INEQ IN1 IN2. *) *)
    (* (*   destruct n1 as [| n1], n2 as [| n2]; auto. *) *)
    (* (*   + rewrite EQ in LU3. *) *)
    (* (*     rewrite EQ in LU4. *) *)
    (* (*     cbn in *. *) *)
    (* (*     inv LU1; inv LU2; inv LU3; inv LU4. *) *)
    (* (*     eauto. *) *)
    (* (*   + rewrite EQ in LU3,LU4. *) *)
    (* (*     cbn in *. *) *)
    (* (*     inv LU1; inv LU3. *) *)
    (* (*     eapply fresh3 in IN2; eauto. *) *)
    (* (*     red in IN1, IN. *) *)
    (* (*     destruct id1; cbn; eauto. *) *)
    (* (*     rewrite IN1 in IN; inv IN; auto. *) *)
    (* (*     rewrite IN1 in IN; inv IN; auto. *) *)
    (* (*   + rewrite EQ in LU3,LU4. *) *)
    (* (*     cbn in *. *) *)
    (* (*     inv LU2; inv LU4. *) *)
    (* (*     eapply fresh3 in IN1; eauto. *) *)
    (* (*     red in IN2, IN. *) *)
    (* (*     destruct id2; cbn; eauto. *) *)
    (* (*     rewrite IN2 in IN; inv IN; auto. *) *)
    (* (*     rewrite IN2 in IN; inv IN; auto. *) *)
    (* (*   + rewrite EQ in LU3,LU4. *) *)
    (* (*     cbn in *. *) *)
    (* (*     eapply ALIAS3. *) *)
    (* (*     apply LU1. *) *)
    (* (*     Unshelve. *) *)
    (* (*     all:eauto. *) *)
=======
    - red; intros * LU1 LU2.
      destruct n as [| n], n' as [| n']; auto.
      + exfalso.
        rewrite EQ, nth_error_Sn in LU2.
        rewrite EQ in LU1.
        cbn in *.
        inv LU1.
        apply fresh1.
        apply nth_error_In in LU2.
        replace id with (fst (id,τ')) by reflexivity.
        apply in_map; auto.

      + exfalso.
        rewrite EQ, nth_error_Sn in LU1.
        rewrite EQ in LU2.
        cbn in *.
        inv LU2.
        apply fresh1.
        apply nth_error_In in LU1.
        replace id with (fst (id,τ)) by reflexivity.
        apply in_map; auto.

      + rewrite EQ, nth_error_Sn in LU1.
        rewrite EQ, nth_error_Sn in LU2.
        eapply ALIAS1 in LU1; apply LU1 in LU2; eauto. 

    - red; intros * LU1 LU2.
      destruct n as [| n], n' as [| n']; auto.
      + inv LU1.
        rewrite nth_error_Sn in LU2.
        exfalso; apply (fresh2 sz').
        eapply nth_error_In; eauto.

      + inv LU2.
        rewrite nth_error_Sn in LU1.
        exfalso; apply (fresh2 sz).
        eapply nth_error_In; eauto.

      + rewrite nth_error_Sn in LU1.
        rewrite nth_error_Sn in LU2.
        eapply ALIAS2 in LU1; apply LU1 in LU2; eauto. 

    - do 2 red. intros * LU1 LU2 LU3 LU4 INEQ IN1 IN2.
      destruct n1 as [| n1], n2 as [| n2]; auto.
      + rewrite EQ in LU3.
        rewrite EQ in LU4.
        cbn in *.
        inv LU1; inv LU2; inv LU3; inv LU4.
        eauto.
      + rewrite EQ in LU3,LU4.
        cbn in *.
        inv LU1; inv LU3.
        eapply fresh3 in IN2; eauto.
        red in IN1, IN.
        destruct id1; cbn; eauto.
        rewrite IN1 in IN; inv IN; auto.
        rewrite IN1 in IN; inv IN; auto.
        admit.
      + rewrite EQ in LU3,LU4.
        cbn in *.
        inv LU2; inv LU4.
        eapply fresh3 in IN1; eauto.
        red in IN2, IN.
        destruct id2; cbn; eauto.
        rewrite IN2 in IN; inv IN; auto.
        rewrite IN2 in IN; inv IN; auto.
        admit.
      + rewrite EQ in LU3,LU4.
        cbn in *. 
        eapply ALIAS3.
        apply LU1.
        all:eauto.
>>>>>>> 0e434c8e
  Admitted.

  (* TODO: move this? *)
  Lemma maps_add_neq :
    forall {K} {V} {eqk : K -> K -> Prop} {RD : RelDec eqk} `{RelDec_Correct _ eqk} `{Symmetric _ eqk} `{Transitive _ eqk} (x id : K) (v : V) m,
      ~ eqk id x ->
      Maps.add x v m @ id ≡ m @ id.
  Proof.
    intros K V eqk RD RDC SYM TRANS H x id v m H0.
    cbn. unfold alist_add. 
    rewrite rel_dec_neq_false; eauto.
    eapply remove_neq_alist; eauto.
  Qed.

  Ltac remove_neq_locals :=
    match goal with
    | |- Maps.add ?x ?v ?l1 @ ?id ≡ ?l2 @ ?id =>
      assert (x ≢ id) by
          (eapply lid_bound_earlier; eauto;
           [eapply incLocal_lid_bound; eauto | solve_local_count]);
      setoid_rewrite maps_add_neq; eauto
    end.

  Lemma local_scope_preserved_bound_earlier :
    forall s1 s2 s3 x v l l',
      lid_bound s1 x ->
      s1 <<= s2 ->
      local_scope_preserved s2 s3 l l' ->
      local_scope_preserved s2 s3 l (Maps.add x v l').
  Proof.
    intros s1 s2 s3 x v l l' BOUND LT PRES.
    unfold local_scope_preserved.
    intros id BETWEEN.

    epose proof (lid_bound_earlier _ _ _ _ _ BOUND BETWEEN LT) as NEQ.
    unfold local_scope_preserved in PRES.
    setoid_rewrite maps_add_neq; eauto.
  Qed.

  Ltac solve_lid_bound :=
    eapply incLocal_lid_bound; eauto.

  Ltac solve_local_scope_preserved :=
    first [ apply local_scope_preserved_refl
          | eapply local_scope_preserved_bound_earlier;
            [solve_lid_bound | solve_local_count | solve_local_scope_preserved]
          ].

  Definition genIR_post (σ : evalContext) (s1 s2 : IRState) (to : block_id) (li : local_env)
    : Rel_cfg_T unit ((block_id * block_id) + uvalue) :=
    lift_Rel_cfg (state_invariant σ s2) ⩕
                 branches to ⩕
                 (fun sthf stvf => local_scope_modif s1 s2 li (fst (snd stvf))).

  (* TODO: move to vellvm *)
  Lemma handle_gep_addr_array_same_block :
    forall ptr ptr_elem ix sz τ,
      handle_gep_addr (DTYPE_Array sz τ) ptr
                      [DVALUE_I64 (repr 0); DVALUE_I64 ix] ≡ inr ptr_elem ->
      fst ptr ≡ fst ptr_elem.
  Proof.
    intros [ptrb ptro] [ptr_elemb ptr_elemo] ix sz τ GEP.
    cbn in GEP.
    inversion GEP; subst.
    reflexivity.
  Qed.

  (* TODO: move to vellvm *)
  Lemma handle_gep_addr_array_offset :
    forall ptr ptr_elem ix sz τ,
      handle_gep_addr (DTYPE_Array sz τ) ptr
                      [DVALUE_I64 (repr 0); DVALUE_I64 ix] ≡ inr ptr_elem ->
      snd ptr + DynamicValues.Int64.unsigned ix * sizeof_dtyp τ ≡ snd ptr_elem.
  Proof.
    intros [ptrb ptro] [ptr_elemb ptr_elemo] ix sz τ GEP.
    cbn in GEP.
    inversion GEP; subst.
    cbn.
    admit. (* Should hold *)
  Admitted.

  (* TODO: move to vellvm *)
  Lemma dtyp_fits_array_elem :
    forall m ptr ptr_elem ix sz τ,
      dtyp_fits m ptr (DTYPE_Array sz τ) ->
      handle_gep_addr (DTYPE_Array sz τ) ptr
                      [DVALUE_I64 (repr 0); DVALUE_I64 ix] ≡ inr ptr_elem ->
      Int64.intval ix < sz ->
      dtyp_fits m ptr_elem τ.
  Proof.
    intros m ptr ptr_elem ix sz τ FITS GEP SZ.
    cbn in GEP.
    unfold dtyp_fits in *.
    destruct FITS as (sz' & bytes & cid & BLOCK & BOUND).
    exists sz'. exists bytes. exists cid.
    split.
    erewrite <- handle_gep_addr_array_same_block; eauto.
    erewrite <- handle_gep_addr_array_offset; eauto.
    admit. (* Should hold *)
  Admitted.

<<<<<<< HEAD
Lemma compile_FSHCOL_correct :
=======
  Opaque alist_add.

  (* TODO: move these *)
  Lemma in_local_or_global_scalar_not_in_gamma :
    forall r v ρ g m id v_id τ σ s,
      in_Gamma σ s id ->
      ~ in_Gamma σ s r ->
      in_local_or_global_scalar ρ g m (ID_Local id) v_id τ ->
      in_local_or_global_scalar (alist_add r v ρ) g m (ID_Local id) v_id τ.
  Proof.
    intros r v ρ g m id v_id τ σ s GAM NGAM INLG.
    destruct (Eqv.eqv_dec_p r id) as [EQ | NEQ].
    - do 2 red in EQ.
      subst.
      contradiction.
    - unfold Eqv.eqv, eqv_raw_id in NEQ.
      cbn in *.
      erewrite alist_find_neq; eauto.
  Qed.

  Ltac solve_in_gamma :=
    match goal with
    | GAM : nth_error (Γ ?s) ?n ≡ Some (ID_Local ?id, _),
            SIG : nth_error ?σ ?n ≡ Some _ |-
      in_Gamma _ _ ?id
      => econstructor; [eapply SIG | eapply GAM | eauto]
    end.

  Ltac solve_not_in_gamma :=
    first [
        match goal with
        | GAM : Gamma_safe ?σ ?si ?sf |- 
          ~ in_Gamma ?σ ?si ?id =>
          eapply GAM; solve_lid_bound_between
        end
      | solve [eapply not_in_Gamma_Gamma_eq; [eassumption | solve_not_in_gamma]]
      ].

  Ltac solve_id_neq :=
    first [ solve [eapply incLocal_id_neq; eauto; solve_local_count]
          | solve [eapply in_gamma_not_in_neq; [solve_in_gamma | solve_not_in_gamma]]
          ].

  Ltac solve_local_lookup :=
    first
      [ now eauto
      | solve [erewrite alist_add_find_eq; eauto]
      | solve [erewrite alist_find_neq; [solve_local_lookup|solve_id_neq]]
      ].

  Ltac solve_in_local_or_global_scalar :=
    first
      [ now eauto
      | solve [eapply in_local_or_global_scalar_not_in_gamma; [solve_in_gamma | solve_not_in_gamma | solve_in_local_or_global_scalar]]
      ].

  Lemma compile_FSHCOL_correct :
>>>>>>> 0e434c8e
    forall (** Compiler bits *) (s1 s2: IRState)
      (** Helix bits    *) (op: DSHOperator) (σ : evalContext) (memH : memoryH) 
      (** Vellvm bits   *) (nextblock bid_in bid_from : block_id) (bks : list (LLVMAst.block typ))
      (* (env : list (ident * typ)) *)  (g : global_env) ((* ρi  *)ρ : local_env) (memV : memoryV),
      genIR op nextblock s1 ≡ inr (s2,(bid_in,bks)) ->
      bid_bound s1 nextblock ->
      state_invariant σ s1 memH (memV, (ρ, g)) ->
      Gamma_safe σ s1 s2 ->
      no_failure (E := E_cfg) (interp_helix (denoteDSHOperator σ op) memH) -> (* Evaluation succeeds *)
      eutt (succ_cfg (genIR_post σ s1 s2 nextblock ρ))
           (interp_helix (denoteDSHOperator σ op) memH)
           (interp_cfg (D.denote_bks (convert_typ [] bks) (bid_from,bid_in))
                       g ρ memV).
  Proof.
    intros s1 s2 op; revert s1 s2; induction op; intros * GEN NEXT PRE GAM NOFAIL.
    - (* DSHNOp *)
      (* begin comment
      cbn* in *.
      simp.
      cbn*.
      hvred.
      vjmp.
      (* TODO :( *)
      unfold fmap, Fmap_block; cbn.
      vred.
      vred.
      vred.
      vred.

      rewrite denote_bks_unfold_not_in; cycle 1.
      {
        (* TODO: auto and part of vjmp_out *)
        rewrite find_block_ineq; [apply find_block_nil | cbn].

        assert (nextblock ≢ bid_in).
        {
          (* TODO: pull this out into automation *)
          eapply bid_bound_fresh; eauto.
          eapply bid_bound_bound_between; eauto.

          match goal with
          | H: incBlockNamed ?msg ?s1 ≡ inr (_, ?bid) |-
            bid_bound ?s2 bid_in =>
            idtac H
          end.
          eapply bid_bound_incBlockNamed; eauto; reflexivity.
          solve_not_bid_bound.
          block_count_replace. lia.
          reflexivity.
        }
        auto.
      }
      vred.

      apply eutt_Ret.
      split; [| split]; cbn in *; eauto.
      eapply state_invariant_incVoid; eauto.
      eapply state_invariant_incBlockNamed; eauto.

      end comment *)
      admit.

    - (* ** DSHAssign (x_p, src_e) (y_p, dst_e):
         Helix side:
         1. x_i <- evalPExpr σ x_p ;;
         2. y_i <- evalPExpr σ y_p ;;
         3. x <- memory_lookup_err "Error looking up 'x' in DSHAssign" mem x_i ;;
         4. y <- memory_lookup_err "Error looking up 'y' in DSHAssign" mem y_i ;;
         5. src <- evalNExpr σ src_e ;;
         6. dst <- evalNExpr σ dst_e ;;
         7. v <- mem_lookup_err "Error looking up 'v' in DSHAssign" (to_nat src) x ;;
         8. ret (memory_set mem y_i (mem_add (to_nat dst) v y))

         Vellm side:
         src_nexpcode ++
         dst_nexpcode ++
         px <- gep "src_p"[src_nexpr] ;;
         v  <- load px ;;
         py <- gep "dst_p"[dst_nexpr] ;;
         store v py
       *)

      cbn* in *; simp.
      hide_cfg.
      inv_resolve_PVar Heqs0.
      inv_resolve_PVar Heqs1.
      unfold denotePExpr in *; cbn* in *.
      simp. Time all:try_abs.
      all: apply no_failure_Ret in NOFAIL; try_abs.
      clean_goal.
      repeat apply no_failure_Ret in NOFAIL.
      edestruct @no_failure_helix_LU as (? & NOFAIL' & ?); eauto; []; clear NOFAIL; rename NOFAIL' into NOFAIL; cbn in NOFAIL; eauto.
      edestruct @no_failure_helix_LU as (? & NOFAIL' & ?); eauto; []; clear NOFAIL; rename NOFAIL' into NOFAIL; cbn in NOFAIL; eauto.
      rename s1 into si, s2 into sf,
      i5 into s1, i6 into s2,
      i8 into s3, i10 into s4,
      i11 into s5, i12 into s6,
      i13 into s7.
      rename n1 into x_p, n2 into y_p.
      rename a into x_i, a0 into y_i.
      rename x0 into y.
      clean_goal.

      hred.
      hstep; [eauto |].
      hred; hstep; [eauto |].
      hred.

      subst; eutt_hide_left.
      vjmp.
      unfold fmap, Fmap_block; cbn.
      vred.
      vred.
      vred.

      (* Step 5. *)
      subst. eapply eutt_clo_bind_returns; [eapply genNExpr_correct |..]; eauto.
      solve_state_invariant.
      solve_gamma_safe.

      introR; destruct_unit.
      intros RET _; eapply no_failure_helix_bind_continuation in NOFAIL; [| eassumption]; clear RET.
      destruct PRE0 as (PRE1 & [EXP1 EXT1 SCOPE1 VAR1 GAM1 MONO1]).
      cbn in *; inv_eqs.
      hvred.

      (* Step 6. *)
      eapply eutt_clo_bind_returns; [eapply genNExpr_correct |..]; eauto.
      solve_gamma_safe.

      introR; destruct_unit.
      intros RET _; eapply no_failure_helix_bind_continuation in NOFAIL; [| eassumption]; clear RET.
      destruct PRE0 as (PRE2 & [EXP2 EXT2 SCOPE2 VAR2 GAM2 MONO2]).
      cbn in *; inv_eqs.
      
      hvred.
      break_inner_match_hyp; break_inner_match_hyp; try_abs.
      2: apply no_failure_Ret in NOFAIL; try_abs.
      destruct_unit.

      rename vH into src, vH0 into dst, b into v.
      clean_goal.
      (* Step 7. *)
      hvred.
      hstep.
      unfold assert_NT_lt,assert_true_to_err in *; simp.
      hide_cont.
      clear NOFAIL.
      rename i1 into vsz.
      rename i0 into vx_p, i3 into vy_p.
      rename e into esrc.
      clean_goal.

      (* Question 1: is [vx_p] global, local, or can be either? *)
      (* We access in memory vx_p[e] *)
      edestruct memory_invariant_Ptr as (membk & ptr & LU & FITS & INLG & GETCELL); [| eauto | eauto |]; eauto.
      clear FITS.

      rewrite LU in H; symmetry in H; inv H.
      specialize (GETCELL _ _ Heqo1).
      clean_goal.
      (* I find some pointer either in the local or global environment *)
      destruct vx_p as [vx_p | vx_p]; cbn in INLG.
      { (* vx_p is in global environment *)
        edestruct denote_instr_gep_array as (ptr' & READ & EQ); cycle -1; [rewrite EQ; clear EQ | ..]; cycle 1.
        3: apply GETCELL.
        { vstep; solve_lu; reflexivity. }
        {
          destruct MONO2 as [| <-]. 
          - rewrite EXP1; auto.
            rewrite repr_of_nat_to_nat.
            cbn; reflexivity.
            eapply local_scope_preserve_modif; eauto.
            clear EXP1 EXP2 VAR1 VAR2.
            clean_goal.
            eapply Gamma_preserved_Gamma_eq; [exact GAM1 |].
            eapply Gamma_preserved_if_safe; [| exact SCOPE2].
            solve_gamma_safe.
          - rewrite EXP1.
            rewrite repr_of_nat_to_nat.
            reflexivity.
            eauto using local_scope_preserved_refl.
            eauto using Gamma_preserved_refl.
        }

        clear EXP1.
        clean_goal.
        
        subst_cont; vred.
        vred.
        (* load *)
        vstep.
        { vstep; solve_lu. }
        vred.
        hide_cont.

        destruct vy_p as [vy_p | vy_p].
        { (* vy_p in global *)
          assert (Γ si ≡ Γ sf) as CONT by solve_gamma.
          rewrite CONT in LUn0, LUn.
          edestruct memory_invariant_Ptr as (ymembk & yptr & yLU & yFITS & yINLG & yGETCELL); [| eapply Heqo0 | eapply LUn0 |]; [solve_state_invariant |].

          clean_goal.
          rewrite yLU in H0; symmetry in H0; inv H0.

          edestruct denote_instr_gep_array_no_read as (yptr' & yGEP & yEQ); cycle -1; [rewrite yEQ; clear yEQ | ..]; cycle 1.
          { vstep; solve_lu.
            cbn; reflexivity.
          }
          { rewrite EXP2.
            - rewrite repr_of_nat_to_nat.
              cbn; reflexivity.
            - clear EXP2.
              clean_goal.
              solve_local_scope_preserved.
            - destruct PRE2.
              (* TODO: can we automate this better? *)
              assert (Γ si ≡ Γ s7) as GAMsisf by solve_gamma.
              eapply Gamma_preserved_Gamma_eq. eapply GAMsisf.
              eapply Gamma_preserved_if_safe with (s2:=sf); eauto.
              solve_local_scope_modif.
          }

          { rewrite typ_to_dtyp_D_array in yFITS.
            assert (sz0 ≡ Int64.intval i4) by
                (apply from_Z_intval; eauto).
            subst.
            eauto.
          }

          vstep.
          subst_cont.
          vred.

          epose proof (write_succeeds _ _) as [m2 WRITE_SUCCEEDS].

          (* Store *)
          erewrite denote_instr_store; eauto.
          2: {
            vstep.
            - cbn.
              solve_local_lookup.
            - cbn.
              apply eqit_Ret.
              cbn.
              reflexivity.
          }

          2: {
            vstep.
            - cbn.
              solve_local_lookup.
            - cbn.
              apply eqit_Ret.
              cbn.
              reflexivity.
          }

          2: {
            cbn. reflexivity.
          }

          { vstep.
            rewrite denote_term_br_1.
            vstep.
            rewrite denote_bks_unfold_not_in.
            2: {
              (* TODO: Add a subst_cfg *)
              destruct VG; subst.
              cbn.

              unfold find_block.
              cbn.
              assert (bid_in ≢ nextblock).
              { (* Should hold from NEXT and Heqs *)
                eapply incBlockNamed_bound_between in Heqs.
                intros CONTRA; symmetry in CONTRA; revert CONTRA.
                eapply bid_bound_fresh; eauto.
                solve_prefix.
              }
              assert ((if Eqv.eqv_dec_p bid_in nextblock then true else false) ≡ false) as BID_NEQ.
              {
                unfold Eqv.eqv_dec_p.
                break_match_goal; [contradiction | reflexivity].
              }
              rewrite BID_NEQ.
              reflexivity.
            }
            
            vstep.

            apply eutt_Ret.
            cbn.
            split; [| split]; cbn.
            - (* State invariant *)
              cbn.
              split; eauto.
              destruct PRE2.
              unfold memory_invariant.
              intros n1 v0 τ x0 H4 H5.
              cbn in mem_is_inv.
              pose proof (mem_is_inv n1 v0 τ x0 H4 H5).

              (* TODO: can probably turn this into a lemma *)
              (* All depends on whether x0 == r, r1, or r0 *)
              destruct x0.
              { (* x0 is a global *)
                destruct v0.
                cbn. cbn in H4.
                { cbn in H. destruct H as (ptr_l & τ' & TYPE & INLG' & READ').
                  do 2 eexists.
                  repeat split; eauto.

                  destruct (Z.eq_dec (fst ptr_l) (fst yptr)) as [EQ | NEQ].
                  - destruct (Eqv.eqv_dec_p id vy_p) as [EQid | NEQid].
                    + do 2 red in EQid.
                      subst. cbn in yINLG.
                      assert (n1 ≡ y_p).
                      eapply st_no_id_aliasing; eauto.
<<<<<<< HEAD
                      rewrite CONT. eauto.
=======
>>>>>>> 0e434c8e
                      subst.
                      rewrite Heqo0 in H4.
                      discriminate H4.
                    + unfold Eqv.eqv, eqv_raw_id in NEQid.
                      assert (fst ptr_l ≢ fst yptr).
                      { assert (ID_Global id ≢ ID_Global vy_p).
<<<<<<< HEAD
                        injection. apply NEQid. subst.

                        eapply st_no_llvm_ptr_aliasing; eauto.
=======
                        injection. apply NEQid.

                        eapply st_no_llvm_ptr_aliasing.
>>>>>>> 0e434c8e
                        eapply H4.
                        eapply Heqo0.
                        3: eapply  H.
                        all: eauto.
<<<<<<< HEAD
                        rewrite CONT. eauto.
                      }
                      contradiction.
                  - erewrite write_untouched; eauto.
                    constructor.
                    eapply sizeof_dvalue_pos.
                    admit. (* TODO: May need to strengthen invariant *)
=======
                      }
                      contradiction.
                  - epose proof (IRState_is_WF _ _ H4) as [idT NT].
                    rewrite H5 in NT. cbn in NT. inv NT.
                    inv H1.

                    erewrite write_untouched; eauto.
                    constructor.
                    eapply sizeof_dvalue_pos.
                    cbn.
                    rewrite typ_to_dtyp_I.
                    constructor.

                    pose proof (handle_gep_addr_array_same_block _ _ _ _ yGEP) as YPTRBLOCK.
                    rewrite YPTRBLOCK in NEQ.
                    do 2 red. auto.
                }

                { cbn in H. destruct H as (ptr_l & τ' & TYPE & INLG' & READ').
                  do 2 eexists.
                  repeat split; eauto.

                  destruct (Z.eq_dec (fst ptr_l) (fst yptr)) as [EQ | NEQ].
                  - destruct (Eqv.eqv_dec_p id vy_p) as [EQid | NEQid].
                    + do 2 red in EQid.
                      subst. cbn in yINLG.
                      assert (n1 ≡ y_p).
                      eapply st_no_id_aliasing; eauto.
                      subst.
                      rewrite Heqo0 in H4.
                      discriminate H4.
                    + unfold Eqv.eqv, eqv_raw_id in NEQid.
                      assert (fst ptr_l ≢ fst yptr).
                      { assert (ID_Global id ≢ ID_Global vy_p).
                        injection. apply NEQid.

                        eapply st_no_llvm_ptr_aliasing.
                        eapply H4.
                        eapply Heqo0.
                        3: eapply  H.
                        all: eauto.
                      }
                      contradiction.
                  - epose proof (IRState_is_WF _ _ H4) as [idT NT].
                    rewrite H5 in NT. cbn in NT. inv NT.
                    inv H1.

                    erewrite write_untouched; eauto.
                    constructor.
                    eapply sizeof_dvalue_pos.
                    cbn.
                    rewrite typ_to_dtyp_D.
                    constructor.
>>>>>>> 0e434c8e

                    pose proof (handle_gep_addr_array_same_block _ _ _ _ yGEP) as YPTRBLOCK.
                    rewrite YPTRBLOCK in NEQ.
                    do 2 red. auto.
                }
<<<<<<< HEAD
                admit.
=======

>>>>>>> 0e434c8e
                destruct H as (bk_h & ptr_l & τ' & MINV).
                destruct MINV as (MLUP & MTYP & FITS & INLG' & GET).
                destruct (NPeano.Nat.eq_dec a y_i) as [ALIAS | NALIAS].
                - (* DSHPtrVals alias *)
                  subst.
                  rewrite yLU in MLUP.
                  inv MLUP.

                  epose proof (st_no_dshptr_aliasing _ _ _ _ _ Heqo0 H4); subst.
                  pose proof H5 as IDS.
                  rewrite LUn0 in IDS.
                  inv IDS.

                  (* Since y_i = a, we know this matches the block that was written to *)
                  exists (mem_add (MInt64asNT.to_nat dst) v bk_h).

                  (* *)
                  exists yptr. exists (TYPE_Array sz0 TYPE_Double).

                  split.
                  { rewrite memory_lookup_memory_set_eq. reflexivity. }
                  split; auto.
                  split.
                  eapply dtyp_fits_after_write; eauto.
                  split.
                  { cbn.
                    rewrite Heqo0 in H4.
                    rewrite LUn0 in H5.
                    inversion H5; subst; auto.
                  }
                  { (* Need to show that every lookup matches *)
                    intros i v0 H3.

                    (* TODO: do I even need this...? *)
                    assert (~(no_overlap_dtyp yptr' DTYPE_Double yptr (DTYPE_Array sz0 DTYPE_Double))) as OVER.
                    { erewrite <- from_Z_intval in yGEP; eauto.
                      eapply gep_array_ptr_overlap_dtyp; cbn; eauto.
                      rewrite repr_of_nat_to_nat.
                      admit.
                      lia.
                    }

                    (* Because I know that there is overlap, I know that fst yptr' = fst yptr  *)
        (*              *)

                    pose proof (dtyp_fits_allocated yFITS) as yALLOC.
                    epose proof (write_array_lemma _ _ _ _ _ _ yALLOC yGEP) as WRITE_ARRAY.
                    erewrite WRITE_ARRAY in WRITE_SUCCEEDS.

                    destruct (Nat.eq_dec i (MInt64asNT.to_nat dst)) as [EQdst | NEQdst].
                    {
                    (* In the case where i = DST *)

        (*                I know v0 = v (which is the value from the source (GETCELL) *)

        (*                I should be able to show that yptr' is GEP of yptr in this case... *)

        (*                May be able to use write array lemmas...? *)
        (*              *)

                      subst.
                      rewrite mem_lookup_mem_add_eq in H3; inv H3.

                      change (UVALUE_Double v0) with (dvalue_to_uvalue (DVALUE_Double v0)).
                      eapply write_array_cell_get_array_cell; eauto.
                      constructor.
                    }
                    {
                    (* In the case where i <> dst *)

        (*                I should be able to use yGETCELL along with H4 (getting rid of mem_add) *)
        (*              *)
                      rewrite mem_lookup_mem_add_neq in H3; auto.
                      erewrite write_array_cell_untouched; eauto.
                      constructor.
                    }
                  }
                - (* DSHPtrVals do not alias *)

                  (* This must be the case because if y_i <> a, then *)
        (*           we're looking at a different helix block. *)
                  exists bk_h.

                  cbn.
                  (* Need the pointer that matches up with @id *)
                  exists ptr_l. exists τ'.

                  rewrite memory_lookup_memory_set_neq; auto.
                  repeat split; auto.

                  eapply dtyp_fits_after_write; eauto.

                  assert (fst (ptr_l) ≢ fst yptr) as DIFF_BLOCKS.
                  { (* yINLG and INLG' *)
                    eapply st_no_llvm_ptr_aliasing.
                    6: eapply INLG'.
                    6: (* This is local now... *) { eapply in_local_or_global_addr_same_global. eapply yINLG. }
                    3: eapply H5.
                    3: eapply LUn0.
                    all: eauto.
                    intros CONTRA; inv CONTRA.
                    (* H5 and LUN5, means that n1 = y_p, which means a = y_i *)
                    assert (a ≡ y_i).
                    { assert (n1 ≡ y_p).
                      eapply st_no_id_aliasing; eauto.
                      subst.
                      rewrite Heqo0 in H4.
                      inv H4.
                      contradiction.
                    }
                    contradiction.
                  }

                  pose proof (dtyp_fits_allocated yFITS) as yALLOC.
                  epose proof (write_array_lemma _ _ _ _ _ _ yALLOC yGEP) as WRITE_ARRAY.
                  rewrite WRITE_ARRAY in WRITE_SUCCEEDS.

                  intros i v0 H3.
                  erewrite write_array_cell_untouched_ptr_block; eauto.
                  constructor.
              }

              { (* x0 is a local *)
                destruct v0. (* Probably need to use WF_IRState to make sure we only consider valid types *)
                solve_in_local_or_global_scalar.
                solve_in_local_or_global_scalar.

                destruct H as (bk_h & ptr_l & τ' & MINV). (* Do I need this? *)
                destruct (NPeano.Nat.eq_dec a y_i) as [ALIAS | NALIAS].
                - (* PTR aliases, local case should be bogus... *)
                  subst.

                  epose proof (st_no_dshptr_aliasing _ _ _ _ _ Heqo0 H4); subst.
                  rewrite LUn0 in H5.
                  inversion H5.
                - (* This is the branch where a and y_i don't *)
        (*              alias. These are the DSHPtrVal pointers... *)

        (*              DSHPtrVal a size1 corresponds to %id, which must be a local id. *)

        (*              I need to show the memory invariant holds. *)

        (*              - y_i points to ymembk *)
        (*              - a points to bk_h *)

        (*              no_pointer_aliasing is a given. *)

        (*              We should say that there exists bk_h and ptr_l. *)

        (*              The memory_lookup case should hold because we *)
        (*              don't care about the memory_set operation because *)
        (*              a <> y_i *)

        (*              mem_lookup_succeeds is as before. *)

        (*              dtyp_fits should hold because the write shouldn't *)
        (*              change the block for ptr_l at all (no aliasing). *)
                     
        (*              I need in_local_or_global_addr to hold, meaning I can find *)

        (*              l1 @ id = Some ptr_l *)

        (*              If id is in l0 then this follows from freshness and the old MINV. *)

        (*              Otherwise, there's actually a contradiction with *)
        (*              MINV's in_local_or_global_addr... Because id *)
        (*              would not be in l0. *)
        (*            *)

                  destruct MINV as (MLUP & MSUC & FITS & INLG' & GET).
                  subst.
                  cbn.
                  exists bk_h. exists ptr_l. exists τ'.
                  
                  rewrite memory_lookup_memory_set_neq; auto.
                  repeat (split; auto).
                  + admit. (* should hold might not need *)
                  + solve_local_lookup.
                  + intros i v0 H6.
                    pose proof (GET i v0 H6).
                    (* untouched part of memory, so this should hold *)
                    admit. (* TODO: do this one *)
              }

              + destruct PRE2. eapply st_no_id_aliasing; eauto.
              + eapply st_no_dshptr_aliasing; eauto.
              + (* TODO: turn this into a tactic? *)
                do 3 (eapply no_llvm_ptr_aliasing_not_in_gamma; [ | eauto | solve_not_in_gamma]).
                eapply state_invariant_no_llvm_ptr_aliasing; eauto.
            - exists bid_in. reflexivity.

            - (* The only local variables modified are in [si;sf] *)
              assert (local_scope_modif s6 sf ρ l0); solve_local_scope_modif.
          }
        }

        { (* vy_p in local *)
          assert (Γ si ≡ Γ sf) as CONT by solve_gamma.
          rewrite CONT in LUn0, LUn.
          edestruct memory_invariant_Ptr as (ymembk & yptr & yLU & yFITS & yINLG & yGETCELL); [| eapply Heqo0 | eapply LUn0 |]; [solve_state_invariant|].

          clean_goal.
          rewrite yLU in H0; symmetry in H0; inv H0.
          cbn in yINLG.

          edestruct denote_instr_gep_array_no_read as (yptr' & yGEP & yEQ); cycle -1; [rewrite yEQ; clear yEQ | ..]; cycle 1.
          { vstep.
            do 3 (setoid_rewrite lookup_alist_add_ineq; [eauto | solve_id_neq ]).
            reflexivity.
          }
          { rewrite EXP2.
            - rewrite repr_of_nat_to_nat.
              cbn; reflexivity.
            - clear EXP2.
              clean_goal.
              solve_local_scope_preserved.
            - admit.
          }

          { rewrite typ_to_dtyp_D_array in yFITS.
            assert (sz0 ≡ Int64.intval i4) by
                (apply from_Z_intval; eauto).
            subst.
            eauto.
          }

          vstep.
          subst_cont.
          vred.

          epose proof (write_succeeds _ _) as [m2 WRITE_SUCCEEDS].

          (* Store *)
          erewrite denote_instr_store; eauto.
          2: {
            vstep.
            - cbn.
              solve_local_lookup.
            - cbn.
              apply eqit_Ret.
              cbn.
              reflexivity.
          }

          2: {
            vstep.
            - cbn.
              solve_local_lookup.
            - cbn.
              apply eqit_Ret.
              cbn.
              reflexivity.
          }

          2: {
            cbn. reflexivity.
          }

          1: {
            vstep.
            rewrite denote_term_br_1.
            vstep.
            rewrite denote_bks_unfold_not_in.
            2: {
              (* TODO: Add a subst_cfg *)
              destruct VG; subst.
              cbn.

              unfold find_block.
              cbn.
              assert (bid_in ≢ nextblock).
              { (* Should hold from NEXT and Heqs *)
                eapply incBlockNamed_bound_between in Heqs.
                intros CONTRA; symmetry in CONTRA; revert CONTRA.
                eapply bid_bound_fresh; eauto.
                solve_prefix.
              }
              assert ((if Eqv.eqv_dec_p bid_in nextblock then true else false) ≡ false).
              {
                unfold Eqv.eqv_dec_p.
                break_match_goal; [contradiction | reflexivity].
              }
              rewrite H0.
              reflexivity.
            }
            
            vstep.

            apply eutt_Ret; split; [| split]; cbn.
            - admit. (* TODO: state_invariant *)
            - exists bid_in. reflexivity.
            - assert (local_scope_modif s6 sf ρ l0); solve_local_scope_modif.
          }
        }
      }

      { (* vx_p is in local *)
        admit.
      }

    - admit.
    - admit.
    - admit.
    - admit.

    - (* DSHLoop *)

      (* Require Import Correctness_While. *)
      (* (* Import ProofMode. *) *)
      (* Opaque add_comment. *)
      (* Opaque genWhileLoop. *)
      (* rewrite DSHLoop_interpreted_as_tfor. *)
      (* cbn* in *; simp; cbn in *. *)
      (* rewrite add_comment_eutt. *)
      (* clean_goal. *)

      (* pose proof *)
      (*      @genWhileLoop_tfor_correct "Loop_loop" (Name ("Loop_i" @@ string_of_nat (local_count i0))) b b0 l nextblock bid_in *)
      (*      {| block_count := block_count i3; local_count := local_count i3; void_count := void_count i3; Γ := l1 |} s2 l0 as GENC. *)
      (* forward GENC; [clear GENC |]. *)
      (* { *)
      (*   rename l into bodyV, b0 into entry_body. *)
      (*   (* Checking that we properly enter the body *) *)
      (*   admit. *)
      (* } *)
      (* forward GENC; [clear GENC |]. *)
      (* { *)
      (*   (* wf_cfg of the graph generated by genWhileLopo *) *)
      (*   admit. *)
      (* } *)
      (* forward GENC; [clear GENC |]. *)
      (* { *)
      (*   (* Freshness of nextblock *) *)
      (*   admit. *)
      (* } *)
      (* specialize (GENC n Heqs5 (option (memoryH * unit)%type)). *)

      (* match goal with *)
      (*   |- eutt _ (tfor ?bod _ _ _) _ => specialize (GENC bod) *)
      (* end. *)
      (* forward GENC; [clear GENC |]. *)
      (* { *)
      (*   rename n into foo. *)
      (*   clear -Heqs. *)
      (*   unfold MInt64asNT.from_nat in Heqs. *)
      (*   unfold MInt64asNT.from_Z in Heqs. *)
      (*   simp. *)
      (*   apply l0. *)
      (* } *)

      (* (* Invariant at each iteration *) *)
      (* specialize (GENC (fun k mH stV =>  *)
      (*                     match mH with *)
      (*                     | None => False *)
      (*                     | Some (mH,tt) => state_invariant σ s2 (* b *) mH stV *)
      (*                     end)). *)
      (* (* Precondition *) *)
      (* specialize (GENC (fun mH stV => *)
      (*                     match mH with *)
      (*                     | None => False *)
      (*                     | Some (mH,tt) => state_invariant σ s2 mH stV *)
      (*                     end)). *)
      (* (* Postcondition *) *)
      (* specialize (GENC (fun mH stV => *)
      (*                     match mH with *)
      (*                     | None => False *)
      (*                     | Some (mH,tt) => state_invariant σ s2 mH stV *)
      (*                     end)). *)
      
      (* Import ProofMode. *)

      (* eapply eutt_mon. *)
      (* 2: eapply GENC. *)

      (* { *)
      (*   clear GENC. *)
      (*   cbn. *)
      (*   intros x (? & ? & ? & ?). *)
      (*   intros [H1 H2]. *)
      (*   destruct x as [[mH []] | ?]; [| intuition]. *)
      (*   split; cbn; auto. *)
      (*   destruct H1; eauto. *)
      (*   admit. (* TODO: might have broken when adjusting meminv *) *)
      (*   admit. (* TODO: might have broken when adjusting meminv *) *)
      (* } *)

      (* { *)
      (*   (* Body correct *) *)
      (*   clear GENC. *)
      (*   intros * HPRE. *)
      (*   destruct a as [[mH[]] |]; cbn in HPRE; [| destruct HPRE as [abs _]; inv abs]. *)
      (*   break_match_goal. *)
      (*   - (* TODO: invariant that ~ k < n *) *)
      (*     exfalso. admit. *)
      (*   - hvred. *)
      (*     eapply eutt_mon. *)
      (*     2:eapply IHop. *)
      (*     2:eassumption. *)
      (*     { *)
      (*       intros [[?mH []] |] (? & ? & ? & ?) PRE'; cbn in PRE'; [| inv PRE']. *)
      (*       destruct PRE' as [SINV [? ->]] ; cbn in *. *)
      (*       split; [|split]; eauto. *)
      (*       (* TODO: add local_scope_modif to the postcondition of genIR *) *)
      (*       destruct HPRE as [SINVPRE LUPRE]. *)
      (*       match type of Heqs2 with *)
      (*       | genIR _ _ ?s1 ≡ inr (?s2, _) => *)
      (*         assert (local_scope_modif s1 s2 l2 a) *)
      (*       end. *)
      (*       admit. *)

      (*       { clear NOFAIL IHop. *)
      (*         rewrite <- LUPRE. *)
      (*         eapply local_scope_modif_out with (s1 := i0).  *)
      (*         3:eauto. *)
      (*         destruct i0; cbn; red; cbn; lia. *)
      (*         do 3 eexists; cbn; repeat split; eauto.  *)
      (*       }  *)
      (*       clean_goal. *)
      (*       rename i into s1, i0 into s2, s2 into s4, i3 into s3. *)
      (*       assert (l1 ≡ Γ s4) by admit. (* genWhileLoop_Γ *) *)
      (*       apply genIR_Context in Heqs2. *)
      (*       apply incBlockNamed_Γ in Heqs1. *)
      (*       cbn in *. *)
      (*       clear - Heqs2 Heql2 H SINV. *)
      (*       subst. *)
      (*       rewrite Heql2 in Heqs2. *)
      (*       inv Heqs2. *)
      (*       eapply state_invariant_escape_scope; eauto. *)
      (*     } *)
      (*     { *)
      (*       clear - Heqs1. *)
      (*       admit. *)
      (*     } *)
      (*     (* eapply state_invariant_enter_scope_DSHnat. *) *)
      (*     admit. *)
      (*     (* TODO: state_invariant stable by extension of both gamma and σ simultaneously *) *)
      (*     admit. *)
      (*     admit. *)
      (* } *)

      (* { *)
      (*   (* Rephrase this : really the invariant should be stable by modifications in [s1;s2] *) *)
      (*   admit. *)
      (* } *)
      (* { *)
      (*   intros ?; auto. *)
      (* } *)
      (* { *)
      (*   intros ?; auto. *)
      (* } *)
      (* { *)
      (*   admit. *)
      (* } *)
      admit.
    - (* DSHAlloc *)
  (*     cbn* in *. *)
  (*     simp. *)
  (*     cbn. *)
  (*     clean_goal. *)
  (*     rewrite add_comment_eutt. *)
  (*     hvred. *)

  (*     Set Nested Proofs Allowed. *)
  (* Lemma interp_Mem_MemAlloc : *)
  (*   forall size mem, *)
  (*     interp_Mem (trigger (MemAlloc size)) mem ≈ *)
  (*                Ret (mem, memory_next_key mem). *)
  (* Proof. *)
  (*   intros size mem. *)
  (*   setoid_rewrite interp_Mem_vis_eqit; cbn. *)
  (*   rewrite bind_ret_l. *)
  (*   rewrite interp_Mem_ret. *)
  (*   apply tau_eutt. *)
  (* Qed. *)

  (* Lemma interp_helix_MemAlloc : *)
  (*   forall {E} size mem, *)
  (*     interp_helix (E := E) (trigger (MemAlloc size)) mem ≈ *)
  (*     Ret (Some (mem, memory_next_key mem)). *)
  (* Proof. *)
  (*   intros. *)
  (*   Transparent interp_helix. *)
  (*   unfold interp_helix. *)
  (*   Opaque interp_helix. *)
  (*   setoid_rewrite interp_Mem_vis_eqit. *)
  (*   cbn. rewrite Eq.bind_ret_l, tau_eutt. *)
  (*   cbn; rewrite interp_Mem_ret, interp_fail_Ret, translate_ret. *)
  (*   reflexivity. *)
  (* Qed. *)

  (* Import ProofMode. *)

  (* rewrite interp_helix_MemAlloc. *)
  (* hred. *)
  (* rewrite interp_helix_MemSet. *)
  (* hred. *)
  (* unfold add_comments; cbn. *)
  (* unfold fmap, Fmap_block; cbn. *)
  (* vjmp. *)
  (* rewrite find_block_eq; reflexivity. *)
  (* cbn. *)
  (* vred. *)
  (* vred. *)
  (* vred. *)
  (* edestruct denote_instr_alloca_exists as (mV' & addr & Alloc & EQAlloc); *)
  (*   [| rewrite EQAlloc; clear EQAlloc]. *)
  (* red; easy. *)
  (* vred. *)
  (* vred. *)
  (* admit. *)
  (* (* (* no_repeat assumption  *) *) *)
  (* (* rename b into target. *) *)
  (* (* vjmp. *) *)
  (* (* { *) *)
  (* (*   rewrite find_block_ineq. *) *)

  (* (*   apply find_block_tail_wf. *) *)
  (* (*   admit. *) *)
    

  (*   - admit. *)
  (*   - (* DSHSeq *) *)
  (*     Opaque add_comment. *)
  (*     cbn. *)

  (*     pose proof GEN as GEN_DESTRUCT. *)
  (*     cbn* in GEN_DESTRUCT; simp. *)

  (*     rename i into s_op1, l0 into bk_op1, l into bk_op2. *)
  (*     rename b into op2_entry, bid_in into op1_entry. *)
  (*     rename Heqs0 into GEN_OP2, Heqs2 into GEN_OP1. *)
  (*     rewrite add_comment_eutt. *)
  (*     cbn. *)
  (*     clean_goal. *)
        
  (*     rewrite convert_typ_block_app. *)
  (*     rewrite denote_bks_app; eauto. *)
  (*     2: { *)
  (*       unfold no_reentrance. *)
  (*       pose proof GEN_OP1 as GEN_OP1'. *)

  (*       apply (inputs_not_earlier_bound _ _ _ NEXT) in GEN_OP1'. *)
  (*       apply inputs_bound_between in GEN_OP1. *)
  (*       apply outputs_bound_between in GEN_OP2. *)

  (*       pose proof (Forall_and GEN_OP1 GEN_OP1') as INPUTS. *)
  (*       cbn in INPUTS. *)

  (*       eapply (Forall_disjoint GEN_OP2 INPUTS). *)
  (*       intros x OUT_PRED [IN_BOUND IN_NEXT]. *)
  (*       destruct OUT_PRED as [OUT_PRED | OUT_PRED]; auto. *)
  (*       eapply (state_bound_between_separate incBlockNamed_count_gen_injective OUT_PRED IN_BOUND). *)
  (*       lia. auto. *)
  (*       block_count_replace. *)
  (*       lia. *)
  (*     } *)
  (*     hvred. *)

  (*     (* Helix generates code for op2 *first*, so op2 gets earlier *)
  (*       variables from the irstate. Helix needs to do this because it *)
  (*       passes the block id for the next block that an operator should *)
  (*       jump to when it's done executing... So it generates code for *)
  (*       op2, which goes to the next block of the entire sequence, and *)
  (*       then passes the entry point for op2 as the "nextblock" for *)
  (*       op1. *)
  (*     *) *)
  (*     cbn in *. *)
  (*     pose proof PRE as SINV. *)
  (*     simp. *)

  (*     rename Heqs0 into GEN_OP2, Heqs1 into GEN_OP1. *)

  (*     eapply eutt_clo_bind_returns. *)
  (*     { *)
  (*       eapply IHop1 with (s1:=s_op1) (s2:=s2); eauto. *)
  (*       - eapply bid_bound_genIR_entry; eauto. *)
  (*       - apply genIR_Context in GEN_OP2. *)
  (*         eapply state_invariant_Γ; eauto. *)
  (*       - eapply Gamma_safe_shrink; eauto. *)
  (*         eauto using genIR_Context. *)
  (*         solve_local_count. *)
  (*         solve_local_count. *)
  (*     } *)

  (*     clear IHop1. *)
  (*     introR; destruct_unit. *)
  (*     intros RET _; eapply no_failure_helix_bind_continuation in NOFAIL; [| eassumption]; clear RET. *)
  (*     cbn in PRE0; destruct PRE0 as [INV2 [from2 BRANCH2]]; cbn in *; inv_eqs. *)
  (*     subst. *)

  (*     eapply eqit_mon; auto. *)
  (*     2: { *)
  (*       eapply IHop2; try exact GEN_OP2; eauto. *)
  (*       - eapply state_invariant_Γ; eauto. *)
  (*         apply genIR_Context in GEN_OP1; apply genIR_Context in GEN_OP2; rewrite GEN_OP2; auto. *)
  (*       - eapply Gamma_safe_shrink; eauto. *)
  (*         eauto using genIR_Context. *)
  (*         solve_local_count. *)
  (*         solve_local_count. *)
  (*     }           *)
  (*     clear IHop2. *)

  (*     intros [[memH1 ?]|] (memV1 & l1 & g1 & res1) PR; [| inv PR]. *)
  (*     destruct PR as [? [? BR]]. *)
  (*     cbn in *. *)

  (*     destruct res1 as [[from1 next] | v]; simp. *)

  (*     split; cbn; eauto. *)
  (*     eapply state_invariant_Γ; eauto. *)
  (*     apply genIR_Context in GEN_OP1; auto. *)

(*
    -
      Opaque genWhileLoop.
      cbn* in *.
      simp.
      unfold denotePExpr in *; cbn* in *.
      simp; try now (exfalso; clear -NOFAIL; try apply no_failure_Ret in NOFAIL; try_abs).
      apply no_failure_Ret in NOFAIL; simp; cbn in *; try_abs.
      hide_strings'.
      inv_resolve_PVar Heqs0.
      inv_resolve_PVar Heqs1.
      cbn* in *.
      simp.
      eutt_hide_right.
      repeat apply no_failure_Ret in NOFAIL.
      repeat (edestruct @no_failure_helix_LU as (? & NOFAIL' & ?); eauto; []; clear NOFAIL; rename NOFAIL' into NOFAIL; cbn in NOFAIL; eauto). 
      rauto:L.
      all:eauto.
      Ltac rewrite_nth_error :=
        match goal with
        | h: nth_error _ _ ≡ _ |- _ => rewrite h
        end.
      Ltac rewrite_memory_lookup :=
        match goal with
        | h: memory_lookup _ _ ≡ _ |- _ => rewrite h
        end.
      subst; eutt_hide_left.
      Transparent genWhileLoop.
      cbn in *.
      simp.
      cbn in *.
      unfold add_comments; cbn.
      repeat rewrite fmap_list_app.
      cbn.
      match goal with
        |- context[denote_bks ?x] =>
        remember x as bks
      end.
(*
      erewrite denote_bks_unfold.
      2:{
        subst; cbn.
        clear.
        destruct (Eqv.eqv_dec_p bid_in bid_in) as [foo | foo].
        reflexivity.
        exfalso; apply foo; reflexivity.
      }
      Opaque find_block.
      cbn.
      norm_v.
      unfold IntType; rewrite typ_to_dtyp_I.
      cbn.
      focus_single_step_v; norm_v.
      cbn; norm_v.
      subst.
      norm_v.
      focus_single_step_v; norm_v.
      rewrite interp_cfg_to_L3_LW.
      cbn; norm_v.
      unfold endo.
      subst.
      repeat (norm_v; []).
      focus_single_step_v.
      (* onAllHyps move_up_types. *)
      unfold endo.
      focus_single_step_v.
      norm_v.
      2: apply lookup_alist_add_eq.
      cbn; norm_v.
      subst; cbn; norm_v.
      focus_single_step_v.
      (* Case analysis on whether we ever enter the loop or not *)
      unfold eval_int_icmp.
      cbn.
      break_match_goal.
      -- (* We enter the loop *)
        cbn; norm_v.
        subst; cbn; norm_v.
        rewrite find_block_ineq, find_block_eq.
        2: reflexivity.
        2:cbn; admit.
        norm_v.
        (* loopblock  *)
        rewrite denote_bks_unfold.
        2:{
          cbn.
          match goal with
            |- context[if ?p then true else false] =>
            destruct p as [EQ | INEQ]
          end.
          admit.
          match goal with
            |- context[if ?p then true else false] =>
            destruct p as [?EQ | ?INEQ]
          end.
          reflexivity.
          admit.
        }
*)
      (* Need to denote phis, I cannot denote the block directly :( *)
        admit.
      (* -- *)
      (*   (* from == to, we go from the entry block to the next one directly *) *)
      (*   cbn. *)
      (*   norm_v. *)
      (*   subst; cbn; norm_v. *)
      (*   repeat rewrite find_block_ineq. *)
      (*   2,3,4,5: cbn; admit. *)
      (*   cbn. *)
      (*   rewrite find_block_nil. *)
      (*   cbn; norm_v. *)
      (*   assert (n ≡ 0) by admit. *)
      (*   subst. *)
      (*   cbn; norm_h. *)
      (*   rewrite interp_Mem_MemSet. *)
      (*   norm_h. *)
      (*   apply eutt_Ret. *)
      (*   split; eauto. *)
      (*   { *)
      (*     admit. *)
      (*   } *)
      (*   { *)
      (*     admit. *)
      (*   } *)
    - (* DSHBinOp *)
      cbn* in *.
      simp.
      inv_resolve_PVar Heqs1.
      inv_resolve_PVar Heqs2.
      (* On the Helix side, the computation consists in:
         1. xi <- denotePExpr x
         2. yi <- denotePExpr y
         3. lookup xi in memory
         4. lookup yi in memory
         5. denoteDSHBinop on the values read
         6. write the result in memory at yi
       *)
      eutt_hide_right.
      rauto:L.
      subst; eutt_hide_left.
      unfold add_comments.
      cbn.
      match goal with
        |- context[denote_bks ?x] =>
        remember x as bks
      end.
      (* Lemma about while loop instead *)
      (* erewrite denote_bks_unfold. *)
      (* 2:{ *)
      (*   subst; cbn. *)
      (*   destruct (Eqv.eqv_dec_p bid_in bid_in).  *)
      (*   reflexivity. *)
      (*   exfalso. *)
      (*   apply n0. *)
      (*   reflexivity. *)
      (* } *)
      (* cbn. *)
      (* norm_v. *)
      (* unfold IntType; rewrite typ_to_dtyp_I. *)
      (* cbn. *)
      (* setoid_rewrite bind_ret_l. *)
      (* setoid_rewrite bind_ret_l. *)
      (* cbn. *)
      (* norm_v. *)
      (* rewrite interp_cfg_to_L3_LW. *)
      (* cbn*; norm_v. *)
      (* cbn*; norm_v. *)
      (* 2:{ *)
      (*   cbn. *)
      (*   unfold endo. *)
      (*   rewrite rel_dec_eq_true; eauto; typeclasses eauto. *)
      (* } *)
      (* cbn. *)
      (* unfold endo. *)
      (* unfold eval_int_icmp. *)
      (* cbn. *)
      (* focus_single_step_v. *)
      (* unfold Int64_eq_or_cerr, Z_eq_or_cerr, ErrorWithState.err2errS, Z_eq_or_err, memory_lookup_err in *. *)
      (* cbn* in *. *)
      (* simp. *)
      (* inv_resolve_PVar Heqs0. *)
      (* inv_resolve_PVar Heqs1. *)
      (* onAllHyps move_up_types.  *)
  (*     repeat match goal with *)
  (*            | h : Int64.intval _ ≡ Int64.intval _ |- _ => apply int_eq_inv in h; subst *)
  (*            end. *)
  (*     eutt_hide_left. *)
  (*     focus_single_step_v. *)
  (*     unfold MInt64asNT.from_nat in *. *)
  (*     rename n into index1. *)
  (*     break_if. *)
  (*     { *)
  (*       cbn. *)
  (*       norm_v. *)
  (*       subst. *)
  (*       cbn. *)
  (*       norm_v. *)
      admit.
    - (* DSHMemMap2 *) admit.
    - (* DSHPower *) admit.
    - (* DSHLoop *)
      Opaque genWhileLoop.
      Require Import Correctness_While.
      rewrite DSHLoop_interpreted_as_tfor.
      cbn* in *; simp.
      rewrite add_comment_eutt.
      (*
        sub_alist
       parameterized by some l_i
       start from l_i \subseteqeq_[s1;s2] l1
       end in l2 such that l2 | dom(l_i) ~~ l_i
        I l --> l ⊑ l' --> I l'
        forall l ⊑_[s1;s2] l',
        eutt op c
        gencode op s1 = (s2,c)
        pre: dom(l_i) ∩ [s1;s2] = nil
        {c}
        post: dom(l_f) \ dom(l_i) ⊆ [s1;s2]
       *)
      assert (IN: In b0 (block_ids l)).
      {
        (* Prpoerty of genIR *)
        admit.
      }
      assert (NOREPET: blk_id_norepet l0).
      {
        (* Prpoerty of genWhileLoop *)
        admit.
      }
      assert (FRESH: fresh_in_cfg l0 nextblock). 
      {
        (* Property of? *)
        admit.
      }
      assert (NOTOVER: Z.of_nat n < Integers.Int64.modulus).
      {
        (* Property of no_failure of the source semantics, annoying to work with *)
        admit.
      }
      (* let (I := fun _ mH => *)
 (* nat → config_helix_OT () → memoryV * (alist raw_id uvalue * global_env) → Prop *)
      eapply eutt_mon; cycle 1.
      eapply (genWhileLoop_tfor_correct IN NOREPET FRESH _ Heqs4 _ NOTOVER).
      Unshelve.
      15:{
        refine (fun _ mh '(mv,(l,g)) =>
                  match mh with
                  | None => False
                  | Some mh => state_invariant σ s1 b mh _
                  end
               ).
        (*
          DSHLoop 2 ()
         *)
      admit.
      4: eassumption.
      
    - (* DSHAlloc *) admit.
    - (* DSHMemInit *) admit.
    - (* DSHSeq *)
      cbn.
      pose proof GEN as GEN_DESTRUCT.
      cbn in GEN_DESTRUCT; simp.
      rename i into s_op1.
      rename l0 into bk_op1.
      rename l into bk_op2.
      rename b into op2_entry.
      rename bid_in into op1_entry.
      rename Heqs0 into GEN_OP2.
      rename Heqs2 into GEN_OP1.
      rewrite add_comment_eutt.
      cbn.
      rewrite convert_typ_block_app.
      rewrite denote_bks_app; eauto.
      2: {
        unfold no_reentrance.
        pose proof GEN_OP1 as GEN_OP1'.
        apply (inputs_not_earlier_bound _ _ _ NEXT) in GEN_OP1'.
        apply inputs_bound_between in GEN_OP1.
        apply outputs_bound_between in GEN_OP2.
        pose proof (Forall_and GEN_OP1 GEN_OP1') as INPUTS.
        cbn in INPUTS.
        eapply (Forall_disjoint GEN_OP2 INPUTS).
        intros x OUT_PRED [IN_BOUND IN_NEXT].
        destruct OUT_PRED as [OUT_PRED | OUT_PRED]; auto.
        eapply (state_bound_between_separate incBlockNamed_count_gen_injective OUT_PRED IN_BOUND).
        lia. auto.
        block_count_replace.
        lia.
      }
      rauto.
      (* Helix generates code for op2 *first*, so op2 gets earlier
        variables from the irstate. Helix needs to do this because it
        passes the block id for the next block that an operator should
        jump to when it's done executing... So it generates code for
        op2, which goes to the next block of the entire sequence, and
        then passes the entry point for op2 as the "nextblock" for
        op1.
      *)
      cbn in NOFAIL.
      pose proof BISIM as BISIM2.
      destruct BISIM as [[SINV (?from & EQ)] FRESH]; cbn in *; inv EQ.
      simp.
      rename Heqs0 into GEN_OP2.
      rename Heqs1 into GEN_OP1.
      eapply eutt_clo_bind_returns.
      {
        eapply IHop1 with (s1:=s_op1) (s2:=s2).
        - eapply bid_bound_genIR_entry; eauto.
        - split.
          + cbn.
            split.
            * cbn.
              apply genIR_Context in GEN_OP2.
              split.
              -- unfold memory_invariant.
                 rewrite <- GEN_OP2.
                 apply SINV.
              -- unfold WF_IRState.
                 rewrite <- GEN_OP2.
                 apply SINV.
              -- eapply no_id_aliasing_gamma; eauto.
                 eapply st_no_id_aliasing; eauto.
              -- eapply st_no_dshptr_aliasing; eauto.
              -- cbn in *.
                 eapply no_llvm_ptr_aliasing_gamma; eauto.
                 eapply st_no_llvm_ptr_aliasing in SINV. cbn in SINV.
                 eauto.
            * cbn. exists from.
              reflexivity.
          + cbn.
            solve_fresh.
        - eapply no_failure_helix_bind_prefix; eauto.
        - auto.
      }
      introR; destruct_unit.
      intros RET _; eapply no_failure_helix_bind_continuation in NOFAIL; [| eassumption]; clear RET.
      cbn in PRE; destruct PRE as [[INV2 [from2 BRANCH2]] FRESH2]; cbn in *; inv_eqs.
      subst...
      eapply eqit_mon; auto.
      2: {
        eapply IHop2; eauto.
        destruct BISIM2 as [[SINV2 BRANCHES2] FRESHNESS2].
        cbn in SINV2, BRANCHES2, FRESHNESS2.
        split.
        - cbn.
          destruct SINV2.
          destruct INV2.
          split; cbn; auto.
          + split.
            * apply genIR_Context in GEN_OP2.
              apply genIR_Context in GEN_OP1.
              unfold memory_invariant.
              subst_contexts.
              cbn.
              apply mem_is_inv0.
            * apply SINV.
            * eapply st_no_id_aliasing; eauto.
            * eapply st_no_dshptr_aliasing; eauto.
            * (* TODO: turn this into a lemma *)
              cbn in st_no_llvm_ptr_aliasing0. cbn.
              unfold no_llvm_ptr_aliasing.
              assert (Γ s1 ≡ Γ s_op1) by (eapply genIR_Context; eauto).
              assert (Γ s_op1 ≡ Γ s2) by (eapply genIR_Context; eauto).
              assert (Γ s1 ≡ Γ s2) by congruence.
              rewrite H1.
              apply st_no_llvm_ptr_aliasing0.
          + exists from2. reflexivity.
        - cbn.
          (* TODO: make solve_fresh do this *)
          (* Nothing in ρ is bound between s1 and s2 *)
          unfold freshness_pre in FRESHNESS2.
          (* Everything new in l is bound between s_op1 and s2... *)
          unfold freshness_post in FRESH2.
          (* This is consistent so far... *)
          unfold freshness_pre.
          intros id v H.
          destruct (alist_In_dec id ρ v) as [AIN | ANIN].
          + pose proof (FRESHNESS2 _ _ AIN) as NBOUND.
            intros CONTRA.
            apply NBOUND.
            eapply state_bound_between_shrink; eauto.
            solve_local_count.
          + pose proof (FRESH2 _ _ H ANIN) as BOUND2.
            intros BOUND1.
            eapply (state_bound_between_id_separate incLocalNamed_count_gen_injective BOUND1 BOUND2).
            auto.
      }
      intros [[memH1 ?]|] (memV1 & l1 & g1 & res1) PR.
      2: {
        inversion PR.
      }
      destruct res1 as [[from1 next] | v].
      2: {
        destruct PR as [[? [? BR]] ?].
        inversion BR.
      }
      cbn in PR. destruct PR as [[SINV1 BRANCHES1] FRESH1].
      cbn.
      split; auto.
      cbn. cbn in SINV1.
      destruct SINV1 as [MINV1 WF1].
      destruct INV2 as [MINV2 WF2].
      split.
      split.
      + cbn.
        apply genIR_Context in GEN_OP1.
        rewrite <- GEN_OP1.
        apply MINV1.
      + auto.
      + eapply no_id_aliasing_gamma; eauto.
        eapply genIR_Context; eauto.
      + eauto.
      + eapply no_llvm_ptr_aliasing_gamma; eauto.
        eapply genIR_Context; eauto.
      + cbn. cbn in BRANCHES1.
        destruct BRANCHES1 as [from1' BRANCHES1].
        exists from1. inversion BRANCHES1.
        reflexivity.
      + cbn in *.
        unfold freshness_post in *.
        intros id v AIN ANIN.
        destruct (alist_In_dec id l v) as [AINL | ANINL].
        * pose proof (FRESH2 _ _ AINL ANIN).
          eapply state_bound_between_shrink; eauto.
          apply genIR_local_count in GEN_OP2; lia.
        * pose proof (FRESH1 _ _ AIN ANINL).
          eapply state_bound_between_shrink; eauto.
          apply genIR_local_count in GEN_OP1; lia. *)
  Admitted.
  End GenIR.<|MERGE_RESOLUTION|>--- conflicted
+++ resolved
@@ -737,50 +737,10 @@
 
     - red; intros * LU1 LU2.
       destruct n as [| n], n' as [| n']; auto.
-      + exfalso.
-<<<<<<< HEAD
-    (*     rewrite EQ, nth_error_Sn in LU2. *)
-    (*     rewrite EQ in LU1. *)
-    (*     cbn in *. *)
-    (*     inv LU1. *)
-    (*     apply fresh. *)
-    (*     apply nth_error_In in LU2. *)
-    (*     replace id with (fst (id,τ')) by reflexivity. *)
-    (*     apply in_map; auto. *)
-
-    (*   + exfalso. *)
-    (*     rewrite EQ, nth_error_Sn in LU1. *)
-    (*     rewrite EQ in LU2. *)
-    (*     cbn in *. *)
-    (*     inv LU2. *)
-    (*     apply fresh. *)
-    (*     apply nth_error_In in LU1. *)
-    (*     replace id with (fst (id,τ)) by reflexivity. *)
-    (*     apply in_map; auto. *)
-
-    (*   + rewrite EQ, nth_error_Sn in LU1. *)
-    (*     rewrite EQ, nth_error_Sn in LU2. *)
-    (*     eapply ALIAS1 in LU1; apply LU1 in LU2; eauto.  *)
-
-    (* - red; intros * LU1 LU2. *)
-    (*   destruct n as [| n], n' as [| n']; auto. *)
-    (*   + inv LU1. *)
-
-    (*   + inv LU2. *)
-
-
-    (*   + rewrite nth_error_Sn in LU1. *)
-    (*     rewrite nth_error_Sn in LU2. *)
-    (*     eapply ALIAS2 in LU1; apply LU1 in LU2; eauto.  *)
-
-    (* - do 2 red. intros * LU1 LU2 LU3 LU4 INEQ. *)
-    (*   destruct n1 as [| n1], n2 as [| n2]; auto. *)
-    (*   + cbn in *. *)
-    (*     inv LU1; inv LU2. *)
-
-    (*   + cbn in *; inv LU1. *)
-    (*   + cbn in *; inv LU2. *)
-=======
+      + rewrite EQ in LU2; cbn in *.
+        rewrite EQ in LU1; cbn in *.
+        inv LU1; inv LU2; auto. split; auto. eexists; auto.
+      + exfalso. 
         rewrite EQ, nth_error_Sn in LU2.
         rewrite EQ in LU1.
         cbn in *.
@@ -802,7 +762,8 @@
 
       + rewrite EQ, nth_error_Sn in LU1.
         rewrite EQ, nth_error_Sn in LU2.
-        eapply ALIAS1 in LU1; apply LU1 in LU2; eauto. 
+        eapply ALIAS1 in LU1; apply LU1 in LU2; eauto.
+        destruct LU2; split; auto.
 
     - red; intros * LU1 LU2.
       destruct n as [| n], n' as [| n']; auto.
@@ -824,7 +785,6 @@
         admit.
       + cbn in *; inv LU2.
         admit.
->>>>>>> 0e434c8e
   Admitted.
 
   Lemma state_invariant_enter_scope_DSHCType : forall σ v x τ s1 s2 stH mV l g,
@@ -855,50 +815,10 @@
 
     - red; intros * LU1 LU2.
       destruct n as [| n], n' as [| n']; auto.
-      + exfalso.
-<<<<<<< HEAD
-    (*     rewrite EQ, nth_error_Sn in LU2. *)
-    (*     rewrite EQ in LU1. *)
-    (*     cbn in *. *)
-    (*     inv LU1. *)
-    (*     apply fresh. *)
-    (*     apply nth_error_In in LU2. *)
-    (*     replace id with (fst (id,τ')) by reflexivity. *)
-    (*     apply in_map; auto. *)
-
-    (*   + exfalso. *)
-    (*     rewrite EQ, nth_error_Sn in LU1. *)
-    (*     rewrite EQ in LU2. *)
-    (*     cbn in *. *)
-    (*     inv LU2. *)
-    (*     apply fresh. *)
-    (*     apply nth_error_In in LU1. *)
-    (*     replace id with (fst (id,τ)) by reflexivity. *)
-    (*     apply in_map; auto. *)
-
-    (*   + rewrite EQ, nth_error_Sn in LU1. *)
-    (*     rewrite EQ, nth_error_Sn in LU2. *)
-    (*     eapply ALIAS1 in LU1; apply LU1 in LU2; eauto.  *)
-
-    (* - red; intros * LU1 LU2. *)
-    (*   destruct n as [| n], n' as [| n']; auto. *)
-    (*   + inv LU1. *)
-
-    (*   + inv LU2. *)
-
-
-    (*   + rewrite nth_error_Sn in LU1. *)
-    (*     rewrite nth_error_Sn in LU2. *)
-    (*     eapply ALIAS2 in LU1; apply LU1 in LU2; eauto.  *)
-
-    (* - do 2 red. intros * LU1 LU2 LU3 LU4 INEQ. *)
-    (*   destruct n1 as [| n1], n2 as [| n2]; auto. *)
-    (*   + cbn in *. *)
-    (*     inv LU1; inv LU2. *)
-
-    (*   + cbn in *; inv LU1. *)
-    (*   + cbn in *; inv LU2. *)
-=======
+      + rewrite EQ in LU2; cbn in *.
+        rewrite EQ in LU1; cbn in *.
+        inv LU1; inv LU2; auto. split; auto. eexists; auto.
+      + exfalso. 
         rewrite EQ, nth_error_Sn in LU2.
         rewrite EQ in LU1.
         cbn in *.
@@ -920,7 +840,8 @@
 
       + rewrite EQ, nth_error_Sn in LU1.
         rewrite EQ, nth_error_Sn in LU2.
-        eapply ALIAS1 in LU1; apply LU1 in LU2; eauto. 
+        eapply ALIAS1 in LU1; apply LU1 in LU2; eauto.
+        destruct LU2; split; auto.
 
     - red; intros * LU1 LU2.
       destruct n as [| n], n' as [| n']; auto.
@@ -942,7 +863,6 @@
         admit.
       + cbn in *; inv LU2.
         admit.
->>>>>>> 0e434c8e
   Admitted.
 
   Lemma state_invariant_enter_scope_DSHPtr :
@@ -950,23 +870,10 @@
       τ ≡ getWFType (ID_Local x) (DSHPtr sizeh) ->
       Γ s1 ≡ (ID_Local x,τ) :: Γ s2 ->
 
-      (* Proof obligations to satisfy the memory relation between the
-          addresses added on both sides *)
-      (* memory_lookup stH ptrh ≡ Some bkh -> *)
-      (* dtyp_fits mV_a ptrv (typ_to_dtyp [] (TYPE_Array (Int64.intval sizeh) TYPE_Double)) -> *)
-      (* in_local_or_global_addr (l g (ID_Local x) ptrv -> *)
-      (* (∀ (i : nat) (v : binary64), *)
-      (*     mem_lookup i bkh ≡ Some v → *)
-      (*     get_array_cell mV ptrv i DTYPE_Double ≡ inr (UVALUE_Double v)) -> *)
-
-      (* Avoiding to introduce aliasing *)
+      (* Freshness *)
       ~ In (ID_Local x) (map fst (Γ s2)) ->          (* The new ident is fresh *)
       (forall sz, ~ In (DSHPtrVal ptrh sz) σ) -> (* The new Helix address is fresh *)
-      (forall ptrv' ptrh sz n id τ,           (* The new Vellvm address is fresh TODO --- BROKEN? *)
-          nth_error σ n ≡ Some (DSHPtrVal ptrh sz) ->
-          nth_error (Γ s2) n ≡ Some (id, τ) ->
-          in_local_or_global_addr l g id ptrv' ->
-          fst ptrv <> fst ptrv') ->
+      no_llvm_ptr_aliasing_cfg σ s2 (mV, (l, g)) ->
 
       state_invariant σ s2 stH (mV,(l,g)) ->
 
@@ -974,12 +881,10 @@
       allocate mV (DTYPE_Array (Int64.intval sizeh) DTYPE_Double) ≡
                inr (mV_a, ptrv) ->
 
-      (* TODO updated the local environment. *)
-      state_invariant (DSHPtrVal ptrh sizeh ::σ) s1
+      state_invariant (DSHPtrVal ptrh sizeh :: σ) s1
                       (memory_set stH ptrh mem_empty)
                       (mV_a, (alist_add x (UVALUE_Addr ptrv) l,g)).
   Proof.
-    (* Opaque alist_add. *)
     Opaque add_logical_block. Opaque next_logical_key.
     intros * -> EQ fresh1 fresh2 fresh3 [MEM WF ALIAS1 ALIAS2 ALIAS3] alloc.
     split.
@@ -1008,10 +913,8 @@
       + rewrite nth_error_Sn in LU1.
         rewrite EQ, nth_error_Sn in LU2.
         eapply MEM in LU2; eauto.
-        (* destruct v; auto. *)
-        (* red. *)
-
-        (* admit. *) admit.
+
+        admit.
     - do 2 red.
       intros ? [| n] LU.
       + cbn in LU.
@@ -1022,109 +925,12 @@
         rewrite EQ,nth_error_Sn.
         apply WF in LU; auto.
 
-<<<<<<< HEAD
-    -
-    (*   red; intros * LU1 LU2 LU3. *)
-    (*   destruct id. *)
-    (*   destruct n as [| n], n' as [| n']; auto. *)
-    (*   + exfalso. *)
-    (*     rewrite EQ, nth_error_Sn in LU3. *)
-    (*     rewrite EQ in LU2. *)
-    (*     cbn in *. *)
-    (*     inv LU1. *)
-    (*     apply fresh1. *)
-    (*     apply nth_error_In in LU3. *)
-
-    (*     replace id with (fst (id,τ')) by reflexivity. *)
-    (*     cbn. *)
-    (*     inv LU2. *)
-    (*     (* eapply in_map in LU3; auto. Unshelve. *) *)
-    (*     (* 3 : exact fst. cbn in LU3. apply LU3. *) *)
-
-    (*   + exfalso. *)
-    (*     rewrite EQ, nth_error_Sn in LU2. *)
-    (*     rewrite EQ in LU3. *)
-    (*     cbn in *. *)
-    (*     inv LU2. *)
-    (*     apply fresh1. inv LU3. *)
-    (* (*     apply nth_error_In in LU1. *) *)
-    (* (*     replace id with (fst (id,τ)) by reflexivity. *) *)
-
-    (* (* (*     eapply in_map in LU1; auto. Unshelve. *) *) *)
-    (* (* (*     3 : exact fst. cbn in LU1. apply LU1. *) *) *)
-    (*   + rewrite EQ, nth_error_Sn in LU2. *)
-    (*     rewrite EQ, nth_error_Sn in LU3. *)
-    (*     (* eapply ALIAS2 in LU2; apply LU2 in LU3; eauto. *) *)
-    (* (*   + unfold no_id_aliasing in ALIAS1. *) *)
-    (* (*     rewrite EQ in LU1, LU2. *) *)
-    (* (*     clear -fresh1 fresh2 fresh3 ALIAS1 LU1 LU2. *) *)
-    (* (*     destruct n. *) *)
-    (* (*     * (* Derive absurdity from freshness *) *) *)
-    (* (*       cbn in *. inversion LU1. *) *)
-    (* (*       subst. destruct n'. reflexivity. *) *)
-    (* (*       cbn in *. exfalso. apply fresh1. *) *)
-    (* (*       eapply nth_error_In in LU2. *) *)
-    (* (*       eapply in_map in LU2. *) *)
-    (* (*       Unshelve. 3 : exact fst. *) *)
-    (* (*       cbn in *; auto. *) *)
-    (* (*     * cbn in *. *) *)
-    (* (*       destruct n'. *) *)
-    (* (*       -- cbn in LU2. inversion LU2; subst. *) *)
-    (* (*          eapply nth_error_In in LU1. *) *)
-    (* (*          eapply in_map in LU1. Unshelve. *) *)
-    (* (*          3 : exact fst. exfalso. apply fresh1. cbn in LU1. *) *)
-    (* (*          auto. *) *)
-    (* (*       -- cbn in *. *) *)
-    (* (*          specialize (ALIAS1 _ _ _ _ _ LU1 LU2). *) *)
-    (* (*          subst. reflexivity. *) *)
-    (* (* - red; intros * LU1 LU2. *) *)
-    (* (*   destruct n as [| n], n' as [| n']; auto. *) *)
-    (* (*   + inv LU1. *) *)
-    (* (*     rewrite nth_error_Sn in LU2. *) *)
-    (* (*     exfalso; apply (fresh2 sz'). *) *)
-    (* (*     eapply nth_error_In; eauto. *) *)
-
-    (* (*   + inv LU2. *) *)
-    (* (*     rewrite nth_error_Sn in LU1. *) *)
-    (* (*     exfalso; apply (fresh2 sz). *) *)
-    (* (*     eapply nth_error_In; eauto. *) *)
-
-    (* (*   + rewrite nth_error_Sn in LU1. *) *)
-    (* (*     rewrite nth_error_Sn in LU2. *) *)
-    (* (*     eapply ALIAS2 in LU1; apply LU1 in LU2; eauto.  *) *)
-
-    (* (* - do 2 red. intros * LU1 LU2 LU3 LU4 INEQ IN1 IN2. *) *)
-    (* (*   destruct n1 as [| n1], n2 as [| n2]; auto. *) *)
-    (* (*   + rewrite EQ in LU3. *) *)
-    (* (*     rewrite EQ in LU4. *) *)
-    (* (*     cbn in *. *) *)
-    (* (*     inv LU1; inv LU2; inv LU3; inv LU4. *) *)
-    (* (*     eauto. *) *)
-    (* (*   + rewrite EQ in LU3,LU4. *) *)
-    (* (*     cbn in *. *) *)
-    (* (*     inv LU1; inv LU3. *) *)
-    (* (*     eapply fresh3 in IN2; eauto. *) *)
-    (* (*     red in IN1, IN. *) *)
-    (* (*     destruct id1; cbn; eauto. *) *)
-    (* (*     rewrite IN1 in IN; inv IN; auto. *) *)
-    (* (*     rewrite IN1 in IN; inv IN; auto. *) *)
-    (* (*   + rewrite EQ in LU3,LU4. *) *)
-    (* (*     cbn in *. *) *)
-    (* (*     inv LU2; inv LU4. *) *)
-    (* (*     eapply fresh3 in IN1; eauto. *) *)
-    (* (*     red in IN2, IN. *) *)
-    (* (*     destruct id2; cbn; eauto. *) *)
-    (* (*     rewrite IN2 in IN; inv IN; auto. *) *)
-    (* (*     rewrite IN2 in IN; inv IN; auto. *) *)
-    (* (*   + rewrite EQ in LU3,LU4. *) *)
-    (* (*     cbn in *. *) *)
-    (* (*     eapply ALIAS3. *) *)
-    (* (*     apply LU1. *) *)
-    (* (*     Unshelve. *) *)
-    (* (*     all:eauto. *) *)
-=======
     - red; intros * LU1 LU2.
       destruct n as [| n], n' as [| n']; auto.
+      + rewrite EQ in LU2; cbn in *.
+        rewrite EQ in LU1; cbn in *.
+        inv LU1; inv LU2; auto. split; auto. eexists; auto.
+
       + exfalso.
         rewrite EQ, nth_error_Sn in LU2.
         rewrite EQ in LU1.
@@ -1132,7 +938,7 @@
         inv LU1.
         apply fresh1.
         apply nth_error_In in LU2.
-        replace id with (fst (id,τ')) by reflexivity.
+        replace (ID_Local x) with (fst (ID_Local x,τ')) by reflexivity.
         apply in_map; auto.
 
       + exfalso.
@@ -1142,28 +948,31 @@
         inv LU2.
         apply fresh1.
         apply nth_error_In in LU1.
-        replace id with (fst (id,τ)) by reflexivity.
+        replace (ID_Local x) with (fst (ID_Local x,τ)) by reflexivity.
         apply in_map; auto.
 
-      + rewrite EQ, nth_error_Sn in LU1.
-        rewrite EQ, nth_error_Sn in LU2.
-        eapply ALIAS1 in LU1; apply LU1 in LU2; eauto. 
+      + rewrite EQ in LU2; cbn in *.
+        rewrite EQ in LU1; cbn in *.
+        inv LU1; inv LU2; auto.
+        split.
+        assert (n ≡ n'). {
+          eapply ALIAS1; eauto.
+        } subst; auto.
+        admit.
 
     - red; intros * LU1 LU2.
       destruct n as [| n], n' as [| n']; auto.
-      + inv LU1.
-        rewrite nth_error_Sn in LU2.
-        exfalso; apply (fresh2 sz').
-        eapply nth_error_In; eauto.
-
-      + inv LU2.
-        rewrite nth_error_Sn in LU1.
-        exfalso; apply (fresh2 sz).
-        eapply nth_error_In; eauto.
-
-      + rewrite nth_error_Sn in LU1.
-        rewrite nth_error_Sn in LU2.
-        eapply ALIAS2 in LU1; apply LU1 in LU2; eauto. 
+      + cbn in *. inv LU1. exfalso.
+        eapply fresh2.
+        apply nth_error_In in LU2. eauto.
+      + cbn in *. inv LU2. exfalso.
+        eapply fresh2.
+        apply nth_error_In in LU1. eauto.
+      + cbn in *.
+        assert (n ≡ n'). {
+          eapply ALIAS2; eauto.
+        }
+        subst; auto.
 
     - do 2 red. intros * LU1 LU2 LU3 LU4 INEQ IN1 IN2.
       destruct n1 as [| n1], n2 as [| n2]; auto.
@@ -1175,27 +984,26 @@
       + rewrite EQ in LU3,LU4.
         cbn in *.
         inv LU1; inv LU3.
-        eapply fresh3 in IN2; eauto.
-        red in IN1, IN.
-        destruct id1; cbn; eauto.
-        rewrite IN1 in IN; inv IN; auto.
-        rewrite IN1 in IN; inv IN; auto.
+        (* eapply fresh3 in IN1; eauto. *)
+        (* red in IN1, IN. *)
+        (* destruct id1; cbn; eauto. *)
+        (* rewrite IN1 in IN; inv IN; auto. *)
+        (* rewrite IN1 in IN; inv IN; auto. *)
         admit.
       + rewrite EQ in LU3,LU4.
         cbn in *.
         inv LU2; inv LU4.
-        eapply fresh3 in IN1; eauto.
-        red in IN2, IN.
-        destruct id2; cbn; eauto.
-        rewrite IN2 in IN; inv IN; auto.
-        rewrite IN2 in IN; inv IN; auto.
+        (* eapply fresh3 in IN1; eauto. *)
+        (* red in IN2, IN. *)
+        (* destruct id2; cbn; eauto. *)
+        (* rewrite IN2 in IN; inv IN; auto. *)
+        (* rewrite IN2 in IN; inv IN; auto. *)
         admit.
       + rewrite EQ in LU3,LU4.
-        cbn in *. 
+        cbn in *.
         eapply ALIAS3.
         apply LU1.
         all:eauto.
->>>>>>> 0e434c8e
   Admitted.
 
   (* TODO: move this? *)
@@ -1297,9 +1105,6 @@
     admit. (* Should hold *)
   Admitted.
 
-<<<<<<< HEAD
-Lemma compile_FSHCOL_correct :
-=======
   Opaque alist_add.
 
   (* TODO: move these *)
@@ -1357,7 +1162,6 @@
       ].
 
   Lemma compile_FSHCOL_correct :
->>>>>>> 0e434c8e
     forall (** Compiler bits *) (s1 s2: IRState)
       (** Helix bits    *) (op: DSHOperator) (σ : evalContext) (memH : memoryH) 
       (** Vellvm bits   *) (nextblock bid_in bid_from : block_id) (bks : list (LLVMAst.block typ))
@@ -1677,38 +1481,19 @@
                       subst. cbn in yINLG.
                       assert (n1 ≡ y_p).
                       eapply st_no_id_aliasing; eauto.
-<<<<<<< HEAD
-                      rewrite CONT. eauto.
-=======
->>>>>>> 0e434c8e
                       subst.
                       rewrite Heqo0 in H4.
                       discriminate H4.
                     + unfold Eqv.eqv, eqv_raw_id in NEQid.
                       assert (fst ptr_l ≢ fst yptr).
                       { assert (ID_Global id ≢ ID_Global vy_p).
-<<<<<<< HEAD
-                        injection. apply NEQid. subst.
-
-                        eapply st_no_llvm_ptr_aliasing; eauto.
-=======
                         injection. apply NEQid.
 
                         eapply st_no_llvm_ptr_aliasing.
->>>>>>> 0e434c8e
                         eapply H4.
                         eapply Heqo0.
                         3: eapply  H.
                         all: eauto.
-<<<<<<< HEAD
-                        rewrite CONT. eauto.
-                      }
-                      contradiction.
-                  - erewrite write_untouched; eauto.
-                    constructor.
-                    eapply sizeof_dvalue_pos.
-                    admit. (* TODO: May need to strengthen invariant *)
-=======
                       }
                       contradiction.
                   - epose proof (IRState_is_WF _ _ H4) as [idT NT].
@@ -1762,17 +1547,11 @@
                     cbn.
                     rewrite typ_to_dtyp_D.
                     constructor.
->>>>>>> 0e434c8e
 
                     pose proof (handle_gep_addr_array_same_block _ _ _ _ yGEP) as YPTRBLOCK.
                     rewrite YPTRBLOCK in NEQ.
                     do 2 red. auto.
                 }
-<<<<<<< HEAD
-                admit.
-=======
-
->>>>>>> 0e434c8e
                 destruct H as (bk_h & ptr_l & τ' & MINV).
                 destruct MINV as (MLUP & MTYP & FITS & INLG' & GET).
                 destruct (NPeano.Nat.eq_dec a y_i) as [ALIAS | NALIAS].
@@ -1962,6 +1741,7 @@
               + (* TODO: turn this into a tactic? *)
                 do 3 (eapply no_llvm_ptr_aliasing_not_in_gamma; [ | eauto | solve_not_in_gamma]).
                 eapply state_invariant_no_llvm_ptr_aliasing; eauto.
+              + admit.
             - exists bid_in. reflexivity.
 
             - (* The only local variables modified are in [si;sf] *)
