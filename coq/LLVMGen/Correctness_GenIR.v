Require Import Helix.LLVMGen.Correctness_Prelude.
Require Import Helix.LLVMGen.Correctness_Invariants.
Require Import Helix.LLVMGen.Correctness_NExpr.
Require Import Helix.LLVMGen.Correctness_MExpr.
Require Import Helix.LLVMGen.IdLemmas.
Require Import Helix.LLVMGen.StateCounters.
Require Import Helix.LLVMGen.VariableBinding.
Require Import Helix.LLVMGen.BidBound.
Require Import Helix.LLVMGen.LidBound.
Require Import Helix.LLVMGen.Freshness.

Import ListNotations.

Set Implicit Arguments.
Set Strict Implicit.

Global Opaque resolve_PVar.
Opaque incBlockNamed.
Opaque incVoid.
Opaque incLocal.

Axiom int_eq_inv: forall a b, Int64.intval a ≡ Int64.intval b -> a ≡ b.
  Section GenIR.


  (* The result is a branch *)
  Definition branches (to : block_id) (mh : memoryH * ()) (c : config_cfg_T (block_id * block_id + uvalue)) : Prop :=
    match c with
    | (m,(l,(g,res))) => exists from, res ≡ inl (from, to)
    end.

  Definition GenIR_Rel σ (sinvs : IRState) to : Rel_cfg_T unit ((block_id * block_id) + uvalue) :=
    lift_Rel_cfg (state_invariant σ sinvs) ⩕ branches to. 

  Hint Resolve state_invariant_incBlockNamed : state_invariant.
  Hint Resolve state_invariant_incLocal : state_invariant.
  Hint Resolve state_invariant_incVoid : state_invariant.

  Tactic Notation "state_inv_auto" := eauto with state_invariant.

  (* TODO: Move this, and remove Transparent / Opaque *)
  Lemma incLocal_unfold :
    forall s,
      incLocal s ≡ inr
               ({|
                   block_count := block_count s;
                   local_count := S (local_count s);
                   void_count := void_count s;
                   Γ := Γ s
                 |}
                , Name ("l" @@ string_of_nat (local_count s))).
  Proof.
    intros s.
    Transparent incLocal.
    cbn.
    reflexivity.
    Opaque incLocal.
  Qed.

  (* TODO: Move this, and remove Transparent / Opaque *)
  Lemma incVoid_unfold :
    forall s,
      incVoid s ≡ inr
               ({|
                   block_count := block_count s;
                   local_count := local_count s;
                   void_count := S (void_count s);
                   Γ := Γ s
                 |}
                , Z.of_nat (void_count s)).
  Proof.
    intros s.
    Transparent incVoid.
    cbn.
    reflexivity.
    Opaque incVoid.
  Qed.

  Lemma genNExpr_context :
    forall nexp s1 s2 e c,
      genNExpr nexp s1 ≡ inr (s2, (e,c)) ->
      Γ s1 ≡ Γ s2.
  Proof.
    induction nexp;
      intros s1 s2 e c GEN;
      cbn in GEN; simp;
        repeat
          match goal with
          | H: ErrorWithState.option2errS _ (nth_error (Γ ?s1) ?n) ?s1 ≡ inr (?s2, _) |- _ =>
            destruct (nth_error (Γ s1) n); inversion H; subst
          | H: incLocal ?s1 ≡ inr (?s2, _) |- _ =>
            rewrite incLocal_unfold in H; cbn in H; inversion H; cbn; auto
          | IH: ∀ (s1 s2 : IRState) (e : exp typ) (c : code typ), genNExpr ?nexp s1 ≡ inr (s2, (e, c)) → Γ s1 ≡ Γ s2,
      GEN: genNExpr ?nexp _ ≡ inr _ |- _ =>
    rewrite (IH _ _ _ _ GEN)
    end; auto.
  Qed.

  Lemma genMExpr_context :
    forall mexp s1 s2 e c,
      genMExpr mexp s1 ≡ inr (s2, (e,c)) ->
      Γ s1 ≡ Γ s2.
  Proof.
    induction mexp;
      intros s1 s2 e c GEN;
      cbn in GEN; simp;
        repeat
          match goal with
          | H: ErrorWithState.option2errS _ (nth_error (Γ ?s1) ?n) ?s1 ≡ inr (?s2, _) |- _ =>
            destruct (nth_error (Γ s1) n); inversion H; subst
          | H: incLocal ?s1 ≡ inr (?s2, _) |- _ =>
            rewrite incLocal_unfold in H; cbn in H; inversion H; cbn; auto
          | IH: ∀ (s1 s2 : IRState) (e : exp typ) (c : code typ), genMExpr ?nexp s1 ≡ inr (s2, (e, c)) → Γ s1 ≡ Γ s2,
      GEN: genMExpr ?nexp _ ≡ inr _ |- _ =>
    rewrite (IH _ _ _ _ GEN)
    end; auto.
  Qed.

  Hint Resolve genNExpr_context : helix_context.
  Hint Resolve genMExpr_context : helix_context.
  Hint Resolve incVoid_Γ        : helix_context.
  Hint Resolve incLocal_Γ       : helix_context.
  Hint Resolve incBlockNamed_Γ  : helix_context.

  Lemma genAExpr_context :
    forall aexp s1 s2 e c,
      genAExpr aexp s1 ≡ inr (s2, (e,c)) ->
      Γ s1 ≡ Γ s2.
  Proof.
    induction aexp;
      intros s1 s2 e c GEN;
      cbn in GEN; simp;
        repeat
          match goal with
          | H: ErrorWithState.option2errS _ (nth_error (Γ ?s1) ?n) ?s1 ≡ inr (?s2, _) |- _ =>
            destruct (nth_error (Γ s1) n); inversion H; subst
          | H: incLocal ?s1 ≡ inr (?s2, _) |- _ =>
            rewrite incLocal_unfold in H; cbn in H; inversion H; cbn; auto
          | H: incVoid ?s1 ≡ inr (?s2, _) |- _ =>
            rewrite incVoid_unfold in H; cbn in H; inversion H; cbn; auto
          | IH: ∀ (s1 s2 : IRState) (e : exp typ) (c : code typ), genAExpr ?aexp s1 ≡ inr (s2, (e, c)) → Γ s1 ≡ Γ s2,
      GEN: genAExpr ?aexp _ ≡ inr _ |- _ =>
    rewrite (IH _ _ _ _ GEN)
  | GEN: genNExpr _ _ ≡ inr _ |- _ =>
    rewrite (genNExpr_context _ _ GEN)
  | GEN: genMExpr _ _ ≡ inr _ |- _ =>
    rewrite (genMExpr_context _ _ GEN)
    end; subst; auto.
  Qed.
  
  Ltac subst_contexts :=
    repeat match goal with
           | H : Γ ?s1 ≡ Γ ?s2 |- _ =>
             rewrite H in *; clear H
           end.

  Lemma genIR_Context:
    ∀ (op : DSHOperator) (s1 s2 : IRState) (nextblock b : block_id) (bk_op : list (LLVMAst.block typ)),
      genIR op nextblock s1 ≡ inr (s2, (b, bk_op)) →
      Γ s1 ≡ Γ s2.
  Proof.
    induction op;
      intros s1 s2 nextblock b bk_op H;
      cbn in H; simp;
        repeat
          (match goal with
           | H : ErrorWithState.err2errS (MInt64asNT.from_nat ?n) ?s1 ≡ inr (?s2, _) |- _ =>
             destruct (MInt64asNT.from_nat n); inversion H; subst
           | H: _ :: Γ ?s1 ≡ Γ ?s2,
                R: Γ ?s2 ≡ _ |- _ =>
             rewrite <- H in R; inversion R; subst
           | H: _ :: _ :: Γ ?s1 ≡ Γ ?s2,
                R: Γ ?s2 ≡ _ |- _ =>
             rewrite <- H in R; inversion R; subst
           | H: _ :: _ :: _ :: Γ ?s1 ≡ Γ ?s2,
                R: Γ ?s2 ≡ _ |- _ =>
             rewrite <- H in R; inversion R; subst
           | H: inl _ ≡ inr _ |- _ =>
             inversion H
           | H: inr (?i1, Γ ?s1) ≡ inr (?i2, Γ ?s2) |- _ =>
             inversion H; clear H
           | RES : resolve_PVar ?p ?s1 ≡ inr (?s2, ?x) |- _ =>
             rewrite <- (@resolve_PVar_state p s1 s2 x RES) in *
           | H: incBlockNamed _ _ ≡ inr _ |- _ =>
             apply incBlockNamed_Γ in H
           | H: incLocal _ ≡ inr _ |- _ =>
             apply incLocal_Γ in H
           | H: incVoid _ ≡ inr _ |- _ =>
             apply incVoid_Γ in H
           | GEN: genNExpr _ _ ≡ inr _ |- _ =>
             apply genNExpr_context in GEN; cbn in GEN; inversion GEN; subst
           | GEN: genMExpr _ _ ≡ inr _ |- _ =>
             apply genMExpr_context in GEN; cbn in GEN; inversion GEN; subst
           | GEN: genAExpr _ _ ≡ inr _ |- _ =>
             apply genAExpr_context in GEN; cbn in GEN; inversion GEN; subst
           | GEN : genIR ?op ?b ?s1 ≡ inr _ |- _ =>
             apply IHop in GEN; cbn in GEN; eauto
           end; cbn in *; subst);
        subst_contexts;
        auto.
    - inversion Heqs; subst.
      apply incBlockNamed_Γ in Heqs3.
      subst_contexts.
      rewrite <- Heqs0 in Heql1.
      inversion Heql1.
      reflexivity.
    - eapply IHop1 in Heqs2; eauto.
      eapply IHop2 in Heqs0; eauto.
      subst_contexts.
      reflexivity.
  Qed.

  (* TODO: Move *)
  Lemma add_comment_eutt :
    forall comments bks ids,
      denote_bks (convert_typ [] (add_comment bks comments)) ids ≈ denote_bks (convert_typ [] bks) ids.
  Proof.
    intros comments bks ids.
    induction bks.
    - cbn. reflexivity.
    - cbn.
      destruct ids as (bid_from, bid_src); cbn.
      match goal with
      | |- context[denote_bks ?bks (_, ?bid_src)] =>
        destruct (find_block dtyp bks bid_src) eqn:FIND
      end.
  Admitted.

  (* TODO: Move *)
  (* Could probably have something more general... *)
  Lemma add_comments_eutt :
    forall bk comments bids,
      denote_bks
        [fmap (typ_to_dtyp [ ]) (add_comments bk comments)] bids ≈ denote_bks [fmap (typ_to_dtyp [ ]) bk] bids.
  Proof.
    intros bk comments bids.
  Admitted.

  (* TODO: Move *)
  Lemma convert_typ_block_app : forall (a b : list (LLVMAst.block typ)) env, (convert_typ env (a ++ b) ≡ convert_typ env a ++ convert_typ env b)%list.
  Proof.
    induction a as [| [] a IH]; cbn; intros; auto.
    rewrite IH; reflexivity.
  Qed.

  Lemma assert_NT_lt_success :
    forall {s1 s2 x y v},
      assert_NT_lt s1 x y ≡ inr v ->
      assert_NT_lt s2 x y ≡ inr v.
  Proof.
    intros s1 s2 x y v H.
    unfold assert_NT_lt in *.
    destruct ((MInt64asNT.to_nat x <? MInt64asNT.to_nat y)%nat); inversion H.
    cbn in *. subst.
    auto.
  Qed.

  (* TODO: move, add a file for disjoint list stuff? *)
  Lemma Forall_disjoint :
    forall {A} (l1 l2 : list A) (P1 P2 : A -> Prop),
      Forall P1 l1 ->
      Forall P2 l2 ->
      (forall x, P1 x -> ~(P2 x)) ->
      l1 ⊍ l2.
  Proof.
    induction l1;
      intros l2 P1 P2 L1 L2 P1NP2.
    - intros ? ? CONTRA. inversion CONTRA.
    - apply Coqlib.list_disjoint_cons_l.
      + eapply IHl1; eauto using Forall_inv_tail.
      + apply Forall_inv in L1.
        apply P1NP2 in L1.
        intros IN.
        eapply Forall_forall in L2; eauto.
  Qed.

  Lemma no_failure_helix_LU : forall {E X} s a (k : _ -> itree _ X) m,
      no_failure (E := E) (interp_helix (ITree.bind (trigger (MemLU s a)) k) m) ->
      exists v,
        no_failure (E := E) (interp_helix (k v) m) /\ memory_lookup m a ≡ Some v.
  Proof.
    intros * NOFAIL.
    rewrite interp_helix_bind in NOFAIL.
    Transparent interp_helix interp_Mem.
    unfold interp_helix in NOFAIL.
    unfold interp_Mem in NOFAIL.
    rewrite interp_state_trigger in NOFAIL.
    cbn* in *.
    simp.
    - unfold throw in *.
      rewrite interp_fail_vis in NOFAIL.
      cbn in *.
      rewrite bind_ret_l, translate_ret, bind_ret_l in NOFAIL.
      apply eutt_Ret in NOFAIL; contradiction NOFAIL; auto.
    - rewrite interp_fail_ret in NOFAIL.
      cbn in *; rewrite translate_ret, bind_ret_l in NOFAIL.
      eexists; split; eauto.
  Qed.
  Opaque interp_helix interp_Mem.

  Import ProofMode.
  Notation "'gep' τ e" := (OP_GetElementPtr τ e) (at level 10, only printing).
  Notation "'double'" := (DTYPE_Double) (at level 10, only printing).
  Notation "'arr'" := (DTYPE_Array) (at level 10, only printing).
  Notation "'to_nat'" := (MInt64asNT.to_nat) (only printing).

  Variant hidden_cont  (T: Type) : Type := boxh_cont (t: T).
  Variant visible_cont (T: Type) : Type := boxv_cont (t: T).
  Ltac hide_cont :=
    match goal with
    | h : visible_cont _ |- _ =>
      let EQ := fresh "HK" in
      destruct h as [EQ];
      apply boxh_cont in EQ
    | |- context[ITree.bind _ ?k] =>
      remember k as K eqn:VK;
      apply boxh_cont in VK
    end.
  Ltac show_cont :=
    match goal with
    | h: hidden_cont _ |- _ =>
      let EQ := fresh "VK" in
      destruct h as [EQ];
      apply boxv_cont in EQ
    end.
  Notation "'hidden' K" := (hidden_cont (K ≡ _)) (only printing, at level 10).
  Ltac subst_cont :=
    match goal with
    | h: hidden_cont _ |- _ =>
      destruct h; subst
    | h: visible_cont _ |- _ =>
      destruct h; subst
    end.
  
  Lemma compile_FSHCOL_correct :
    forall (** Compiler bits *) (s1 s2: IRState)
      (** Helix bits    *) (op: DSHOperator) (σ : evalContext) (memH : memoryH) 
      (** Vellvm bits   *) (nextblock bid_in bid_from : block_id) (bks : list (LLVMAst.block typ))
      (* (env : list (ident * typ)) *)  (g : global_env) (ρ : local_env) (memV : memoryV),
      bid_bound s1 nextblock ->
      (GenIR_Rel σ s1 bid_in ⩕ lift_Rel_cfg (fresh_pre s1 s2)) (memH,tt) (memV, (ρ, (g, (inl (bid_from, bid_in))))) ->
      no_failure (E := E_cfg) (interp_helix (denoteDSHOperator σ op) memH) -> (* Evaluation succeeds *)
      genIR op nextblock s1 ≡ inr (s2,(bid_in,bks)) ->
      eutt (succ_cfg (GenIR_Rel σ s2 nextblock ⩕ lift_Rel_cfg (fresh_post s1 s2 ρ)))
           (interp_helix (denoteDSHOperator σ op) memH)
           (interp_cfg (D.denote_bks (convert_typ [] bks) (bid_from,bid_in))
                       g ρ memV).
  Proof.
    intros s1 s2 op; revert s1 s2; induction op; intros * NEXT BISIM NOFAIL GEN.
    - cbn* in *.
      simp.
      cbn*.
      hvred.
      vjmp.
      (* TODO :( *)
      unfold fmap, Fmap_block; cbn.
      vred.
      vred.
      vred.
      vred.

      rewrite denote_bks_unfold_not_in; cycle 1.
      {
        (* TODO: auto and part of vjmp_out *)
        rewrite find_block_ineq; [apply find_block_nil | cbn].

        assert (nextblock ≢ bid_in).
        {
          (* TODO: pull this out into automation *)
          eapply bid_bound_fresh; eauto.
          eapply bid_bound_bound_between; eauto.

          match goal with
          | H: incBlockNamed ?msg ?s1 ≡ inr (_, ?bid) |-
            bid_bound ?s2 bid_in =>
            idtac H
          end.
          eapply bid_bound_incBlockNamed; eauto;
            solve_not_ends_with.
          solve_not_bid_bound.
          block_count_replace. lia.
          solve_not_ends_with.
        }
        auto.
      }
      vred.

      apply eutt_Ret; auto.
      destruct BISIM as [[STATE [from BRANCH]] FRESH].
      cbn in STATE, BRANCH.
      split; cbn; eauto.
      2: solve_fresh.

      cbn in FRESH.
      split; [solve_state_invariant|].
      cbn. exists bid_in.
      reflexivity.
    - (* ** DSHAssign (x_p, src_e) (y_p, dst_e):
         Helix side:
         1. x_i <- evalPExpr σ x_p ;;
         2. y_i <- evalPExpr σ y_p ;;
         3. x <- memory_lookup_err "Error looking up 'x' in DSHAssign" mem x_i ;;
         4. y <- memory_lookup_err "Error looking up 'y' in DSHAssign" mem y_i ;;
         5. src <- evalNExpr σ src_e ;;
         6. dst <- evalNExpr σ dst_e ;;
         7. v <- mem_lookup_err "Error looking up 'v' in DSHAssign" (to_nat src) x ;;
         8. ret (memory_set mem y_i (mem_add (to_nat dst) v y))

         Vellm side:
         src_nexpcode ++
         dst_nexpcode ++
         px <- gep "src_p"[src_nexpr] ;;
         v  <- load px ;;
         py <- gep "dst_p"[dst_nexpr] ;;
         store v py
       *)
      destruct BISIM as [[BISIM1 [_bid EQ]] FRESH]; inv EQ.
      cbn* in *; simp.
      hide_cfg.
      inv_resolve_PVar Heqs0.
      inv_resolve_PVar Heqs1.
      unfold denotePExpr in *; cbn* in *.
      simp. Time all:try_abs.
      all: apply no_failure_Ret in NOFAIL; try_abs.
      clean_goal.
      repeat apply no_failure_Ret in NOFAIL.
      edestruct @no_failure_helix_LU as (? & NOFAIL' & ?); eauto; []; clear NOFAIL; rename NOFAIL' into NOFAIL; cbn in NOFAIL; eauto.
      edestruct @no_failure_helix_LU as (? & NOFAIL' & ?); eauto; []; clear NOFAIL; rename NOFAIL' into NOFAIL; cbn in NOFAIL; eauto.
      rename s1 into si, s2 into sf,
      i5 into s1, i6 into s2,
      i8 into s3, i10 into s4,
      i11 into s5, i12 into s6,
      i13 into s7.
      rename n1 into x_p, n2 into y_p.
      rename a into x_i, a0 into y_i.
      rename x0 into y.
      clean_goal.

      hred.
      hstep; [eauto |].
      hred; hstep; [eauto |].
      hred.

      subst; eutt_hide_left.
      vjmp.
      unfold fmap, Fmap_block; cbn.
      vred.
      vred.
      vred.

      (* Step 5. *)
      subst; eapply eutt_clo_bind_returns; [eapply genNExpr_correct_ind |..]; eauto.
      { split.
        - solve_state_invariant.
        - eapply freshness_pre_shrink; eauto; solve_local_count. (* TODO: make this part of solve_fresh *)
      }
      introR; destruct_unit.
      intros RET _; eapply no_failure_helix_bind_continuation in NOFAIL; [| eassumption]; clear RET.
      cbn in PRE; destruct PRE as ((INV1 & FRESH1) & EXP1 & ?); cbn in *; inv_eqs.
      hvred.

      (* Step 6. *)
      eapply eutt_clo_bind_returns; [eapply genNExpr_correct_ind |..]; eauto.
      { split.
        - solve_state_invariant.
        - solve_fresh.
      }

      introR; destruct_unit.
      intros RET _; eapply no_failure_helix_bind_continuation in NOFAIL; [| eassumption]; clear RET.
      cbn in PRE; destruct PRE as ((INV2 & FRESH2) & EXP2 & ?); cbn in *; inv_eqs.
      hvred.
      break_inner_match_hyp; break_inner_match_hyp; try_abs.
      2: apply no_failure_Ret in NOFAIL; try_abs.
      destruct_unit.

      rename vH into src, vH0 into dst, b into v.
      clean_goal.
      (* Step 7. *)
      hvred.
      hstep.
      unfold assert_NT_lt,assert_true_to_err in *; simp.
      hide_cont.
      clear NOFAIL.
      rename i1 into vsz.
      rename i0 into vx_p, i3 into vy_p.
      rename e into esrc.
      clean_goal.

      (* Question 1: is [vx_p] global, local, or can be either? *)
      (* We access in memory vx_p[e] *)
      edestruct memory_invariant_Ptr as (membk & ptr & LU & INLG & GETCELL); [| eauto | eauto |]; eauto.

      rewrite LU in H; symmetry in H; inv H.
      specialize (GETCELL _ _ Heqo1).
      clean_goal.
      (* I find some pointer either in the local or global environment *)
      destruct vx_p as [vx_p | vx_p]; cbn in INLG.
      {
        edestruct denote_instr_gep_array as (ptr' & READ & EQ); cycle -1; [rewrite EQ; clear EQ | ..]; cycle 1.
        3: apply GETCELL.
        { vstep; solve_lu; reflexivity. }
        { rewrite EXP1; auto.
<<<<<<< HEAD
          replace (repr (Z.of_nat (MInt64asNT.to_nat src))) with src by admit.
          cbn; reflexivity.
=======
          cbn. 
          (* replace (repr (Z.of_nat (MInt64asNT.to_nat src))) with src by admit. *)
          (* reflexivity. *)
          admit.
>>>>>>> 4be959e1
        }
        clear EXP1.
        clean_goal.

        subst_cont; vred.
        vred.
        (* load *)
        vstep.
        { vstep; solve_lu. }
        vred.
        hide_cont.

        destruct vy_p as [vy_p | vy_p].
        {
          edestruct memory_invariant_Ptr as (ymembk & yptr & yLU & yINLG & yGETCELL); [| eapply Heqo0 | eapply LUn0 |]; [solve_state_invariant |].
          assert (allocated yptr memV) as ALLOC by admit.
          assert (allocated yptr memV) as ALLOC' by admit.
          epose proof (write_array_exists _ _ _ _ _ _ ALLOC).
          destruct H as (addr & HANDLE & WRITE).

          clean_goal.
          rewrite yLU in H0; symmetry in H0; inv H0.
          cbn in yINLG.
          (* How do we know that ymembk is allocated? *)
        (*      yGETCELL does not contain any information here. *)
        (*    *)
          (* Oooh we don't, we're using [gep] but not for reading a cell here? *)
        (*      Not true though, the cell must be allocated, we are about to write in it. *)
        (*      We need another lemma about [OP_GetElementPtr] then. *)
        (*    *)
          edestruct denote_instr_gep_array as (yptr' & yREAD & yEQ); cycle -1; [rewrite yEQ; clear yEQ | ..]; cycle 1.
          { vstep; solve_lu.
            cbn; reflexivity.
          }
          { rewrite EXP2.
            2:{ cbn. etransitivity. apply sub_alist_add.
                2: apply sub_alist_add.
                admit. admit.
            }
            replace (repr (Z.of_nat (MInt64asNT.to_nat dst))) with dst by admit.
            cbn; reflexivity.
          }
          eapply yGETCELL.
          admit.

          vstep.
          subst_cont.
          vred.

          erewrite denote_instr_store; eauto.
          2: {
            vstep.
            - cbn.

              (* TODO: automate? *)
              assert (r1 ≢ r0) as NEQ by admit.
              assert (r0 ≢ r1) as NEQ' by auto.
              apply eq_dec_neq in NEQ.
              apply eq_dec_neq in NEQ'.
              rewrite NEQ, NEQ'.
              cbn.

              assert (r1 ≡ r1) as EQ by auto.
              eapply rel_dec_eq_true in EQ.

              rewrite EQ.
              reflexivity.
              apply RelDec_Correct_eq_typ.
            - cbn.
              apply eqit_Ret.
              cbn.
              reflexivity.
          }

          2: {
            vstep.
            - cbn.

              (* TODO: automate? *)
              assert (r0 ≡ r0) as EQ by auto.
              eapply rel_dec_eq_true in EQ.

              rewrite EQ.
              reflexivity.
              apply RelDec_Correct_eq_typ.
            - cbn.
              apply eqit_Ret.
              cbn.
              reflexivity.
          }

          1: {
            vstep.
            rewrite denote_term_br_1.
            vstep.
            admit.
          }
          admit.
          admit.
          
        }
        admit.
      }
      admit.

    -
      Opaque genWhileLoop.
      cbn* in *.
      simp.
      unfold denotePExpr in *; cbn* in *.
      simp; try now (exfalso; clear -NOFAIL; try apply no_failure_Ret in NOFAIL; try_abs).
      apply no_failure_Ret in NOFAIL; simp; cbn in *; try_abs.

      hide_strings'.
      inv_resolve_PVar Heqs0.
      inv_resolve_PVar Heqs1.
      cbn* in *.
      simp.

      eutt_hide_right.
      repeat apply no_failure_Ret in NOFAIL.
      repeat (edestruct @no_failure_helix_LU as (? & NOFAIL' & ?); eauto; []; clear NOFAIL; rename NOFAIL' into NOFAIL; cbn in NOFAIL; eauto). 

      rauto:L.
      all:eauto.
      Ltac rewrite_nth_error :=
        match goal with
        | h: nth_error _ _ ≡ _ |- _ => rewrite h
        end.

      Ltac rewrite_memory_lookup :=
        match goal with
        | h: memory_lookup _ _ ≡ _ |- _ => rewrite h
        end.


      subst; eutt_hide_left.
      Transparent genWhileLoop.
      cbn in *.
      simp.
      cbn in *.
      unfold add_comments; cbn.
      repeat rewrite fmap_list_app.
      cbn.


      match goal with
        |- context[denote_bks ?x] =>
        remember x as bks
      end.

(*
      erewrite denote_bks_unfold.
      2:{
        subst; cbn.
        clear.
        destruct (Eqv.eqv_dec_p bid_in bid_in) as [foo | foo].
        reflexivity.
        exfalso; apply foo; reflexivity.
      }

      Opaque find_block.

      cbn.
      norm_v.
      unfold IntType; rewrite typ_to_dtyp_I.
      cbn.
      focus_single_step_v; norm_v.
      cbn; norm_v.
      subst.
      norm_v.
      focus_single_step_v; norm_v.
      rewrite interp_cfg_to_L3_LW.
      cbn; norm_v.
      unfold endo.
      subst.
      repeat (norm_v; []).
      focus_single_step_v.
      (* onAllHyps move_up_types. *)
      unfold endo.
      focus_single_step_v.
      norm_v.
      2: apply lookup_alist_add_eq.
      cbn; norm_v.
      subst; cbn; norm_v.
      focus_single_step_v.

      (* Case analysis on whether we ever enter the loop or not *)
      unfold eval_int_icmp.
      cbn.
      break_match_goal.
      -- (* We enter the loop *)
        cbn; norm_v.
        subst; cbn; norm_v.

        rewrite find_block_ineq, find_block_eq.
        2: reflexivity.
        2:cbn; admit.

        norm_v.
        (* loopblock  *)
        rewrite denote_bks_unfold.
        2:{
          cbn.
          match goal with
            |- context[if ?p then true else false] =>
            destruct p as [EQ | INEQ]
          end.
          admit.
          match goal with
            |- context[if ?p then true else false] =>
            destruct p as [?EQ | ?INEQ]
          end.
          reflexivity.
          admit.
        }
*)
      (* Need to denote phis, I cannot denote the block directly :( *)

        admit.

      (* -- *)
      (*   (* from == to, we go from the entry block to the next one directly *) *)
      (*   cbn. *)
      (*   norm_v. *)
      (*   subst; cbn; norm_v. *)

      (*   repeat rewrite find_block_ineq. *)
      (*   2,3,4,5: cbn; admit. *)
      (*   cbn. *)
      (*   rewrite find_block_nil. *)

      (*   cbn; norm_v. *)
      (*   assert (n ≡ 0) by admit. *)

      (*   subst. *)
      (*   cbn; norm_h. *)
      (*   rewrite interp_Mem_MemSet. *)
      (*   norm_h. *)

      (*   apply eutt_Ret. *)
      (*   split; eauto. *)
      (*   { *)
      (*     admit. *)
      (*   } *)
      (*   { *)
      (*     admit. *)
      (*   } *)

    - (* DSHBinOp *)
      cbn* in *.
      simp.
      inv_resolve_PVar Heqs1.
      inv_resolve_PVar Heqs2.

      (* On the Helix side, the computation consists in:
         1. xi <- denotePExpr x
         2. yi <- denotePExpr y
         3. lookup xi in memory
         4. lookup yi in memory
         5. denoteDSHBinop on the values read
         6. write the result in memory at yi
       *)
      eutt_hide_right.
      rauto:L.

      subst; eutt_hide_left.

      unfold add_comments.
      cbn.
      match goal with
        |- context[denote_bks ?x] =>
        remember x as bks
      end.

      (* Lemma about while loop instead *)
      (* erewrite denote_bks_unfold. *)
      (* 2:{ *)
      (*   subst; cbn. *)
      (*   destruct (Eqv.eqv_dec_p bid_in bid_in).  *)
      (*   reflexivity. *)
      (*   exfalso. *)
      (*   apply n0. *)
      (*   reflexivity. *)
      (* } *)
      (* cbn. *)
      (* norm_v. *)
      (* unfold IntType; rewrite typ_to_dtyp_I. *)
      (* cbn. *)
      (* setoid_rewrite bind_ret_l. *)
      (* setoid_rewrite bind_ret_l. *)
      (* cbn. *)
      (* norm_v. *)
      (* rewrite interp_cfg_to_L3_LW. *)
      (* cbn*; norm_v. *)
      (* cbn*; norm_v. *)
      (* 2:{ *)
      (*   cbn. *)
      (*   unfold endo. *)
      (*   rewrite rel_dec_eq_true; eauto; typeclasses eauto. *)
      (* } *)
      (* cbn. *)
      (* unfold endo. *)
      (* unfold eval_int_icmp. *)
      (* cbn. *)

      (* focus_single_step_v. *)

      (* unfold Int64_eq_or_cerr, Z_eq_or_cerr, ErrorWithState.err2errS, Z_eq_or_err, memory_lookup_err in *. *)
      (* cbn* in *. *)
      (* simp. *)
      (* inv_resolve_PVar Heqs0. *)
      (* inv_resolve_PVar Heqs1. *)

      (* onAllHyps move_up_types.  *)

  (*     repeat match goal with *)
  (*            | h : Int64.intval _ ≡ Int64.intval _ |- _ => apply int_eq_inv in h; subst *)
  (*            end. *)

  (*     eutt_hide_left. *)
  (*     focus_single_step_v. *)
  (*     unfold MInt64asNT.from_nat in *. *)

  (*     rename n into index1. *)
  (*     break_if. *)
  (*     { *)
  (*       cbn. *)
  (*       norm_v. *)
  (*       subst. *)
  (*       cbn. *)
  (*       norm_v. *)

      admit.
    - (* DSHMemMap2 *) admit.
    - (* DSHPower *) admit.
    - (* DSHLoop *) admit.
    - (* DSHAlloc *) admit.
    - (* DSHMemInit *) admit.
    - (* DSHSeq *)
      cbn.

      pose proof GEN as GEN_DESTRUCT.
      cbn in GEN_DESTRUCT; simp.

      rename i into s_op1.
      rename l0 into bk_op1.
      rename l into bk_op2.

      rename b into op2_entry.
      rename bid_in into op1_entry.

      rename Heqs0 into GEN_OP2.
      rename Heqs2 into GEN_OP1.
      rewrite add_comment_eutt.
      cbn.

      rewrite convert_typ_block_app.
      rewrite denote_bks_app; eauto.
      2: {
        unfold no_reentrance.
        pose proof GEN_OP1 as GEN_OP1'.

        apply (inputs_not_earlier_bound _ _ _ NEXT) in GEN_OP1'.
        apply inputs_bound_between in GEN_OP1.
        apply outputs_bound_between in GEN_OP2.

        pose proof (Forall_and GEN_OP1 GEN_OP1') as INPUTS.
        cbn in INPUTS.

        eapply (Forall_disjoint GEN_OP2 INPUTS).
        intros x OUT_PRED [IN_BOUND IN_NEXT].
        destruct OUT_PRED as [OUT_PRED | OUT_PRED]; auto.
        eapply (state_bound_between_separate incBlockNamed_count_gen_injective OUT_PRED IN_BOUND).
        lia. auto.
        block_count_replace.
        lia.
      }

      rauto.

      (* Helix generates code for op2 *first*, so op2 gets earlier
        variables from the irstate. Helix needs to do this because it
        passes the block id for the next block that an operator should
        jump to when it's done executing... So it generates code for
        op2, which goes to the next block of the entire sequence, and
        then passes the entry point for op2 as the "nextblock" for
        op1.
      *)
      cbn in NOFAIL.
      pose proof BISIM as BISIM2.
      destruct BISIM as [[SINV (?from & EQ)] FRESH]; cbn in *; inv EQ.
      simp.

      rename Heqs0 into GEN_OP2.
      rename Heqs1 into GEN_OP1.

      eapply eutt_clo_bind_returns.
      {
        eapply IHop1 with (s1:=s_op1) (s2:=s2).
        - eapply bid_bound_genIR_entry; eauto.
        - split.
          + cbn.
            split.
            * cbn.
              apply genIR_Context in GEN_OP2.
              split.
              -- unfold memory_invariant.
                 rewrite <- GEN_OP2.
                 apply SINV.
              -- unfold WF_IRState.
                 rewrite <- GEN_OP2.
                 apply SINV.
            * cbn. exists from.
              reflexivity.
          + cbn.
            solve_fresh.
        - eapply no_failure_helix_bind_prefix; eauto.
        - auto.
      }

      introR; destruct_unit.
      intros RET _; eapply no_failure_helix_bind_continuation in NOFAIL; [| eassumption]; clear RET.
      cbn in PRE; destruct PRE as [[INV2 [from2 BRANCH2]] FRESH2]; cbn in *; inv_eqs.
      subst...

      eapply eqit_mon; auto.
      2: {
        eapply IHop2; eauto.
        destruct BISIM2 as [[SINV2 BRANCHES2] FRESHNESS2].
        cbn in SINV2, BRANCHES2, FRESHNESS2.
        split.
        - cbn.
          destruct SINV2.
          destruct INV2.
          split; cbn; auto.
          + split.
            * apply genIR_Context in GEN_OP2.
              apply genIR_Context in GEN_OP1.
              unfold memory_invariant.
              subst_contexts.
              cbn.
              apply mem_is_inv0.
            * apply SINV.
          + exists from2. reflexivity.
        - cbn.
          (* TODO: make solve_fresh do this *)

          (* Nothing in ρ is bound between s1 and s2 *)
          unfold freshness_pre in FRESHNESS2.

          (* Everything new in l is bound between s_op1 and s2... *)
          unfold freshness_post in FRESH2.

          (* This is consistent so far... *)
          unfold freshness_pre.
          intros id v H.

          destruct (alist_In_dec id ρ v) as [AIN | ANIN].
          + pose proof (FRESHNESS2 _ _ AIN) as NBOUND.
            intros CONTRA.
            apply NBOUND.
            eapply state_bound_between_shrink; eauto.
            solve_local_count.
          + pose proof (FRESH2 _ _ H ANIN) as BOUND2.
            intros BOUND1.
            eapply (state_bound_between_id_separate incLocalNamed_count_gen_injective BOUND1 BOUND2).
            auto.
      }

      intros [[memH1 ?]|] (memV1 & l1 & g1 & res1) PR.
      2: {
        inversion PR.
      }

      destruct res1 as [[from1 next] | v].
      2: {
        destruct PR as [[? [? BR]] ?].
        inversion BR.
      }

      cbn in PR. destruct PR as [[SINV1 BRANCHES1] FRESH1].
      cbn.

      split; auto.
      cbn. cbn in SINV1.
      destruct SINV1 as [MINV1 WF1].
      destruct INV2 as [MINV2 WF2].
      split.
      split.
      + cbn.
        apply genIR_Context in GEN_OP1.
        rewrite <- GEN_OP1.
        apply MINV1.
      + auto.
      + cbn. cbn in BRANCHES1.
        destruct BRANCHES1 as [from1' BRANCHES1].
        exists from1. inversion BRANCHES1.
        reflexivity.
      + cbn in *.
        unfold freshness_post in *.
        intros id v AIN ANIN.
        destruct (alist_In_dec id l v) as [AINL | ANINL].
        * pose proof (FRESH2 _ _ AINL ANIN).
          eapply state_bound_between_shrink; eauto.
          apply genIR_local_count in GEN_OP2; lia.
        * pose proof (FRESH1 _ _ AIN ANINL).
          eapply state_bound_between_shrink; eauto.
          apply genIR_local_count in GEN_OP1; lia.
  Admitted.
  End GenIR.
 <|MERGE_RESOLUTION|>--- conflicted
+++ resolved
@@ -501,15 +501,8 @@
         3: apply GETCELL.
         { vstep; solve_lu; reflexivity. }
         { rewrite EXP1; auto.
-<<<<<<< HEAD
           replace (repr (Z.of_nat (MInt64asNT.to_nat src))) with src by admit.
           cbn; reflexivity.
-=======
-          cbn. 
-          (* replace (repr (Z.of_nat (MInt64asNT.to_nat src))) with src by admit. *)
-          (* reflexivity. *)
-          admit.
->>>>>>> 4be959e1
         }
         clear EXP1.
         clean_goal.
