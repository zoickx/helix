From ITree Require Import
     ITree
     ITreeFacts
     Events.State
     Events.StateFacts
     InterpFacts
     Eq.Eq.

From Vellvm Require Import
     Utils.Tactics
     Utils.Util
     Syntax.LLVMAst
<<<<<<< HEAD
=======
     Syntax.Traversal
>>>>>>> 0c004941
     Syntax.AstLib
     Syntax.DynamicTypes
     Syntax.CFG
     Syntax.TypToDtyp
     Semantics.LLVMEvents
     Semantics.DynamicValues
     Semantics.TopLevel
<<<<<<< HEAD
     Handlers.Memory
=======
>>>>>>> 0c004941
     Handlers.Handlers
     Theory.Refinement
     Theory.DenotationTheory
     Theory.InterpreterCFG.

From ExtLib Require Import
     Structures.Functor.

From Coq Require Import
     Strings.String
     Logic
     Morphisms
     Relations
     List.

Require Import Ceres.Ceres.
Import BinInt.
Import ListNotations.
Import ITree.Basics.Basics.Monads.

From Vellvm Require Import Util.
Require Import State.

(* TODOYZ: This is weird, I need to import again this file for the rewriting to work.
   A bit unsure as to why this happen, but somehow some subsequent import breaks it.
 *)
Require Import ITree.Eq.Eq.

Section MemoryModel.

  (* Definition get_logical_block (mem: memory) (ptr: Addr.addr): option logical_block := *)
  (*   let '(b,a) := ptr in *)
  (*   get_logical_block_mem b mem. *)

  Lemma get_logical_block_of_add_to_frame :
    forall (m : memory_stack) k x, get_logical_block (add_to_frame m k) x = get_logical_block m x.
  Proof.
    intros. destruct m. cbn. destruct m.
    destruct f; unfold get_logical_block; cbn; reflexivity.
  Qed.

  Lemma get_logical_block_of_add_logical_frame_ineq :
    forall x m k mv, m <> x ->
                get_logical_block (add_logical_block m k mv) x = get_logical_block mv x.
  Proof.
    intros.
    cbn in *.
    unfold get_logical_block, get_logical_block_mem in *.
    unfold add_logical_block. destruct mv. cbn.
    unfold add_logical_block_mem. destruct m0.
    Opaque lookup. Opaque add.
    cbn in *.
    rewrite lookup_add_ineq; auto.
  Qed.


End MemoryModel.

Section ValuePred.

  (* TODOYZ: Double check how useful those are *)
  Definition int64_dvalue_rel (n : Int64.int) (dv : dvalue) : Prop :=
    match dv with
    | DVALUE_I64 i => BinInt.Z.eq (Int64.intval n) (unsigned i)
    | _ => False
    end.

  Definition nat_dvalue_rel (n : nat) (dv : dvalue) : Prop :=
    match dv with
    | DVALUE_I64 i => Z.eq (Z.of_nat n) (unsigned i)
    | _ => False
    end.

  Definition int64_concrete_uvalue_rel (n : Int64.int) (uv : uvalue) : Prop :=
    match uvalue_to_dvalue uv with
    | inr dv => int64_dvalue_rel n dv
    | _ => False
    end.

  Definition nat_concrete_uvalue_rel (n : nat) (uv : uvalue) : Prop :=
    match uvalue_to_dvalue uv with
    | inr dv => nat_dvalue_rel n dv
    | _ => False
    end.

End ValuePred.

Section TLE_To_Modul.

  Definition opt_first {T: Type} (o1 o2: option T): option T :=
    match o1 with | Some x => Some x | None => o2 end.

  Definition modul_app {T X} (m1 m2: @modul T X): @modul T X :=
    let (name1, target1, layout1, tdefs1, globs1, decls1, defs1) := m1 in
    let (name2, target2, layout2, tdefs2, globs2, decls2, defs2) := m2 in
    {|
      m_name := opt_first name1 name2;
      m_target := opt_first target1 target2;
      m_datalayout := opt_first layout1 layout2;
      m_type_defs := tdefs1 ++ tdefs2;
      m_globals := globs1 ++ globs2;
      m_declarations := decls1 ++ decls2;
      m_definitions := defs1 ++ defs2
    |}.

  Lemma modul_of_toplevel_entities_cons:
    forall {T X} tle tles, 
      @modul_of_toplevel_entities T X (tle :: tles) = modul_app (modul_of_toplevel_entities [tle]) (modul_of_toplevel_entities tles).
  Proof.
    intros.
    unfold modul_of_toplevel_entities; cbn; f_equal;
      try ((break_match_goal; reflexivity) || (rewrite <- !app_nil_end; reflexivity)).
  Qed.

  Lemma modul_of_toplevel_entities_app:
    forall {T X} tle1 tle2, 
    @modul_of_toplevel_entities T X (tle1 ++ tle2) = modul_app (modul_of_toplevel_entities tle1) (modul_of_toplevel_entities tle2).
  Proof.
    induction tle1 as [| tle tle1 IH]; intros; cbn; [reflexivity |].
    rewrite modul_of_toplevel_entities_cons, IH; cbn.
    f_equal;
      try ((break_match_goal; reflexivity) || (rewrite <- !app_nil_end, app_assoc; reflexivity)).
  Qed.

  Infix "@" := (modul_app) (at level 60).

  Open Scope list.
  Lemma m_definitions_app: forall {T X} (p1 p2 : @modul T X),
      m_definitions (p1 @ p2) = m_definitions p1 ++ m_definitions p2.
  Proof.
    intros ? ? [] []; reflexivity.
  Qed.

  Lemma m_name_app: forall {T X} (p1 p2 : @modul T X),
      m_name (p1 @ p2) = opt_first (m_name p1) (m_name p2).
  Proof.
    intros ? ? [] []; reflexivity.
  Qed.

  Lemma m_target_app: forall {T X} (p1 p2 : @modul T X),
      m_target (p1 @ p2) = opt_first (m_target p1) (m_target p2).
  Proof.
    intros ? ? [] []; reflexivity.
  Qed.

  Lemma m_datalayout_app: forall {T X} (p1 p2 : @modul T X),
      m_datalayout (p1 @ p2) = opt_first (m_datalayout p1) (m_datalayout p2).
  Proof.
    intros ? ? [] []; reflexivity.
  Qed.

  Lemma m_type_defs_app: forall {T X} (p1 p2 : @modul T X),
      m_type_defs (p1 @ p2) = m_type_defs p1 ++ m_type_defs p2.
  Proof.
    intros ? ? [] []; reflexivity.
  Qed.

  Lemma m_globals_app: forall {T X} (p1 p2 : @modul T X),
      m_globals (p1 @ p2) = m_globals p1 ++ m_globals p2.
  Proof.
    intros ? ? [] []; reflexivity.
  Qed.

  Lemma m_declarations_app: forall {T X} (p1 p2 : @modul T X),
      m_declarations (p1 @ p2) = m_declarations p1 ++ m_declarations p2.
  Proof.
    intros ? ? [] []; reflexivity.
  Qed.

  Lemma map_option_cons_inv: forall {A B} (f : A -> option B) (a : A) (l : list A) (r : list B),
      map_option f (a :: l) = Some r ->
       exists b r',
        f a = Some b /\
        map_option f l = Some r' /\
        r = b :: r'.
  Proof.      
    intros.
    (* YZ TODO : Test on 8.11 if cbn also behaves annoyingly here *)
    simpl in H; do 2 (break_match_hyp; try inv_option). 
    do 2 eexists; repeat split; auto.
  Qed.

  Lemma map_option_cons: forall {A B} (f : A -> option B) (a : A) (b : B) (l : list A) (r : list B),
        f a = Some b ->
        map_option f l = Some r ->
        map_option f (a :: l) = Some (b :: r).
  Proof.      
    intros * EQ1 EQ2; simpl; rewrite EQ1, EQ2; reflexivity.
  Qed.

  Lemma map_option_app_inv: forall {A B} (f : A -> option B) (l1 l2 : list A) (r : list B),
      map_option f (l1 ++ l2) = Some r ->
      exists r1 r2,
        map_option f l1 = Some r1 /\
        map_option f l2 = Some r2 /\
        r = r1 ++ r2.
  Proof.
    induction l1 as [| x l1 IH]; intros * EQ.
    - do 2 eexists; repeat split; try reflexivity; auto. 
    - generalize EQ; intros EQ'; apply map_option_cons_inv in EQ'; destruct EQ' as (b & ? & EQ1 & EQ2 & ->). 
      apply IH in EQ2; destruct EQ2 as (r1 & r2 & EQ2 & EQ3 & ->).
      exists (b::r1), r2; repeat split; auto. 
      apply map_option_cons; auto.
  Qed.

  Lemma mcfg_of_app_modul: forall {T} (p1 p2 : @modul T _), 
      mcfg_of_modul (p1 @ p2) = mcfg_of_modul p1 @ mcfg_of_modul p2.
  Proof.
    intros; cbn.
    unfold mcfg_of_modul.
    rewrite  m_name_app, m_target_app, m_datalayout_app, m_type_defs_app, m_globals_app, m_declarations_app; f_equal; try reflexivity. 
    rewrite m_definitions_app, map_app; reflexivity.
  Qed.

  (* YZ TODO :  A bit annoying but should not be an issue.
     Actually: requires some assumptions to be able to split the environment in two.
     Some well-formedness/closedness of the respective mcfg under the respective environments.
   *)
  Lemma convert_typ_mcfg_app:
    forall mcfg1 mcfg2 : modul (cfg typ),
      convert_typ (m_type_defs mcfg1 ++ m_type_defs mcfg2) (mcfg1 @ mcfg2) =
      convert_typ (m_type_defs mcfg1) mcfg1 @ convert_typ (m_type_defs mcfg2) mcfg2.
  Proof.
    intros mcfg1 mcfg2.
    remember (m_type_defs mcfg1) as l1; remember (m_type_defs mcfg2) as l2.
    revert l1 Heql1.
    induction l1 as [| τ1 l1 IH]; cbn; intros EQ.
    - rewrite <- !EQ; cbn.
      destruct mcfg1, mcfg2; cbn; subst; cbn in *.
      rewrite <- !EQ; cbn.
      unfold convert_typ, ConvertTyp_mcfg, Traversal.fmap, Traversal.Fmap_mcfg.
      cbn.
      f_equal; try (unfold endo, Endo_option; cbn; repeat flatten_goal; now intuition).
      + unfold Fmap_list'.
  Admitted.

  Lemma convert_types_app_mcfg : forall mcfg1 mcfg2,
      convert_types (modul_app mcfg1 mcfg2) =
                    modul_app (convert_types mcfg1) (convert_types mcfg2).
  Proof.
    unfold convert_types.
    intros.
    rewrite m_type_defs_app,convert_typ_mcfg_app.
    reflexivity.
  Qed.

  Lemma mcfg_of_tle_app : forall x y, convert_types (mcfg_of_tle (x ++ y)) =
                                 modul_app (convert_types (mcfg_of_tle x)) (convert_types (mcfg_of_tle y)).
  Proof.
    intros ? ?.
    unfold mcfg_of_tle.
    rewrite modul_of_toplevel_entities_app.
    rewrite mcfg_of_app_modul.
    rewrite convert_types_app_mcfg.
    reflexivity.
  Qed.

  Lemma mcfg_of_tle_cons : forall x y, convert_types (mcfg_of_tle (x :: y)) =
                                  modul_app (convert_types  (mcfg_of_tle [x])) (convert_types  (mcfg_of_tle y)).
  Proof.
    intros; rewrite list_cons_app; apply mcfg_of_tle_app.
  Qed.

End TLE_To_Modul.

Infix "@" := (modul_app) (at level 60).

(** Facts about [alist] proved in our compiler example for itrees. Should still go to ExtLib **)

From ExtLib Require Import
     Core.RelDec
     Data.Map.FMapAList.
Section alistFacts.

  (* Generic facts about alists. To eventually move to ExtLib. *)

  Arguments alist_find {_ _ _ _}.

  Definition alist_In {K R RD V} k m v := @alist_find K R RD V k m = Some v.

  Arguments alist_add {_ _ _ _}.
  Arguments alist_find {_ _ _ _}.
  Arguments alist_remove {_ _ _ _}. 

  Context {K V: Type}.
  Context {RR : @RelDec K (@eq K)}.
  Context {RRC : @RelDec_Correct K (@eq K) RR}.
  
  Lemma In_add_eq:
    forall k v (m: alist K V),
      alist_In k (alist_add k v m) v.
  Proof.
    intros; unfold alist_add, alist_In; simpl; flatten_goal; [reflexivity | rewrite <- neg_rel_dec_correct in Heq; tauto]. 
  Qed.

  (* A removed key is not contained in the resulting map *)
  Lemma not_In_remove:
    forall (m : alist K V) (k : K) (v: V),
      ~ alist_In k (alist_remove k m) v.
  Proof.
    induction m as [| [k1 v1] m IH]; intros.
    - simpl; intros abs; inv abs. 
    - simpl; flatten_goal.
      + unfold alist_In; simpl.
        rewrite Bool.negb_true_iff in Heq; rewrite Heq.
        intros abs; eapply IH; eassumption.
      + rewrite Bool.negb_false_iff, rel_dec_correct in Heq; subst.
        intros abs; eapply IH; eauto. 
  Qed.

  (* Removing a key does not alter other keys *)
  Lemma In_In_remove_ineq:
    forall (m : alist K V) (k : K) (v : V) (k' : K),
      k <> k' ->
      alist_In k m v ->
      alist_In k (alist_remove k' m) v.
  Proof.
    induction m as [| [? ?] m IH]; intros ?k ?v ?k' ineq IN; [inversion IN |].
    simpl.
    flatten_goal.
    - unfold alist_In in *; simpl in *.
      rewrite Bool.negb_true_iff, <- neg_rel_dec_correct in Heq.
      flatten_goal; auto.
    - unfold alist_In in *; simpl in *.
      rewrite Bool.negb_false_iff, rel_dec_correct in Heq; subst.
      flatten_hyp IN; [rewrite rel_dec_correct in Heq; subst; tauto | eapply IH; eauto].
  Qed.       

  Lemma In_remove_In_ineq:
    forall (m : alist K V) (k : K) (v : V) (k' : K),
      alist_In k (alist_remove k' m) v ->
      alist_In k m v.
  Proof.
    induction m as [| [? ?] m IH]; intros ?k ?v ?k' IN; [inversion IN |].
    simpl in IN; flatten_hyp IN.
    - unfold alist_In in *; simpl in *.
      flatten_all; auto.
      eapply IH; eauto.
    -rewrite Bool.negb_false_iff, rel_dec_correct in Heq; subst.
     unfold alist_In; simpl. 
     flatten_goal; [rewrite rel_dec_correct in Heq; subst |].
     exfalso; eapply not_In_remove; eauto.
     eapply IH; eauto.
  Qed.       

  Lemma In_remove_In_ineq_iff:
    forall (m : alist K V) (k : K) (v : V) (k' : K),
      k <> k' ->
      alist_In k (alist_remove k' m) v <->
      alist_In k m v.
  Proof.
    intros; split; eauto using In_In_remove_ineq, In_remove_In_ineq.
  Qed.       

  (* Adding a value to a key does not alter other keys *)
  Lemma In_In_add_ineq:
    forall k v k' v' (m: alist K V),
      k <> k' ->
      alist_In k m v ->
      alist_In k (alist_add k' v' m) v.
  Proof.
    intros.
    unfold alist_In; simpl; flatten_goal; [rewrite rel_dec_correct in Heq; subst; tauto |].
    apply In_In_remove_ineq; auto.
  Qed.

  Lemma In_add_In_ineq:
    forall k v k' v' (m: alist K V),
      k <> k' ->
      alist_In k (alist_add k' v' m) v ->
      alist_In k m v. 
  Proof.
    intros k v k' v' m ineq IN.
    unfold alist_In in IN; simpl in IN; flatten_hyp IN; [rewrite rel_dec_correct in Heq; subst; tauto |].
    eapply In_remove_In_ineq; eauto.
  Qed.

  Lemma In_add_ineq_iff: 
    forall m (v v' : V) (k k' : K),
      k <> k' ->
      alist_In k m v <-> alist_In k (alist_add k' v' m) v.
  Proof.
    intros; split; eauto using In_In_add_ineq, In_add_In_ineq.
  Qed.

  (* alist_find fails iff no value is associated to the key in the map *)
  Lemma alist_find_None:
    forall k (m: alist K V),
      (forall v, ~ In (k,v) m) <-> alist_find k m = None.
  Proof.
    induction m as [| [k1 v1] m IH]; [simpl; easy |].
    simpl; split; intros H. 
    - flatten_goal; [rewrite rel_dec_correct in Heq; subst; exfalso | rewrite <- neg_rel_dec_correct in Heq].
      apply (H v1); left; reflexivity.
      apply IH; intros v abs; apply (H v); right; assumption.
    - intros v; flatten_hyp H; [inv H | rewrite <- IH in H].
      intros [EQ | abs]; [inv EQ; rewrite <- neg_rel_dec_correct in Heq; tauto | apply (H v); assumption]. 
  Qed.

  Lemma alist_In_add_eq : forall m (k:K) (v n:V), alist_In k (alist_add k n m) v -> n = v.
  Proof.
    destruct m as [| [k1 v1]]; intros.
    - unfold alist_add in H.
      unfold alist_In in H. simpl in H.
      destruct (k ?[ eq ] k); inversion H; auto.
    - unfold alist_add in H.
      unfold alist_In in H.
      simpl in H.
      destruct (k ?[ eq ] k). inversion H; auto.
      pose proof (@not_In_remove ((k1,v1)::m)).
      unfold alist_In in H0. simpl in H0.
      apply H0 in H.
      contradiction.
  Qed.

  Lemma In__alist_In :
    forall {R : K -> K -> Prop} {RD : @RelDec K (@Logic.eq K)} {RDC : RelDec_Correct RD} (k : K) (v : V) l,
      In (k,v) l ->
      exists v', alist_In k l v'.
  Proof.
    intros R RD RDC k v l IN.
    induction l; inversion IN.
    - exists v. subst. unfold alist_In.
      cbn.
      assert (k ?[ Logic.eq ] k = true) as Hk.
      eapply rel_dec_correct; auto.
      rewrite Hk.
      reflexivity.
    - destruct a. inversion IN.
      + injection H0; intros; subst.
        exists v. unfold alist_In.
        cbn.
        assert (k ?[ Logic.eq ] k = true) as Hk.
        eapply rel_dec_correct; auto.
        rewrite Hk.
        reflexivity.
      + unfold alist_In.
        cbn.
        destruct (k ?[ Logic.eq ] k0) eqn:Hkk0.
        * exists v0; auto.
        * auto.
  Qed.

  Lemma alist_find_remove_none:
    forall (m : list (K*V)) (k1 k2 : K), k2 <> k1 -> alist_find k1 (alist_remove k2 m) = None -> alist_find k1 m = None.
  Proof.
    induction m as [| [? ?] m IH]; intros ?k1 ?k2 ineq HF; simpl in *.
    - reflexivity.
    - destruct (rel_dec_p k1 k).
      + subst. eapply rel_dec_neq_false in ineq; eauto. rewrite ineq in HF. simpl in HF.
        assert (k = k) by reflexivity.
        apply rel_dec_correct in H. rewrite H in HF. inversion HF.
      + destruct (rel_dec_p k2 k); simpl in *.
        apply rel_dec_correct in e. rewrite e in HF. simpl in HF.
        eapply rel_dec_neq_false in n; eauto. rewrite n. eapply IH. apply ineq. assumption.
        eapply rel_dec_neq_false in n0; eauto. rewrite n0 in HF. simpl in HF.
        eapply rel_dec_neq_false in n; eauto. rewrite n in *. eapply IH. apply ineq. assumption.
  Qed.
    
  Lemma alist_find_add_none:
    forall m (k r :K) (v:V), 
    alist_find k (alist_add r v m) = None ->
    alist_find k m = None.
  Proof.
    destruct m as [| [k1 v1]]; intros.
    - reflexivity.
    - simpl in *.
      remember (k ?[ eq ] r) as x.
      destruct x.  inversion H.
      remember (r ?[ eq] k1) as y.
      destruct y. simpl in *. symmetry in Heqy. rewrite rel_dec_correct in Heqy. subst.
      rewrite <- Heqx.
      apply (alist_find_remove_none _ k k1); auto.
      rewrite rel_dec_sym in Heqx; eauto.
      apply neg_rel_dec_correct. symmetry in Heqx. assumption.
      simpl in H.
      destruct (k ?[ eq ] k1); auto.
      apply (alist_find_remove_none _ k r); auto.
      rewrite rel_dec_sym in Heqx; eauto.
      apply neg_rel_dec_correct. symmetry in Heqx. assumption.
  Qed.      

  Lemma alist_find_neq : forall m (k r:K) (v:V), k <> r -> alist_find k (alist_add r v m) = alist_find k m.
  Proof.
    intros.
    remember (alist_find k (alist_add r v m)) as x.
    destruct x.
    - symmetry in Heqx. apply In_add_In_ineq in Heqx; auto.
    - symmetry in Heqx. symmetry. eapply alist_find_add_none. apply Heqx.
  Qed.
  
  Definition alist_fresh (k : K) (m : alist K V) := alist_find k m = None.

  Lemma add_fresh_lu : forall m (k1 k2 : K) (v1 v2 : V),
      alist_fresh k2 m ->
      alist_In k1 m v1 ->
      alist_In k1 (alist_add k2 v2 m) v1.
  Proof.
    intros; apply In_add_ineq_iff; auto.
    unfold alist_fresh, alist_In in *; intros ->.
    rewrite H in H0; inv H0.
  Qed.

  Lemma alist_fresh_nil : forall k,
      alist_fresh k [].
  Proof.
    intros; reflexivity.
  Qed.

  Lemma alist_find_cons_neq
        (k k0 : K)
        (v0 : V)
        (xs: alist K V)
    :
      (k <> k0) ->
      alist_find k ((k0,v0)::xs) = alist_find k xs.
  Proof.
    intros H.
    cbn.
    destruct (rel_dec k k0) eqn:E.
    -
      exfalso.
      rewrite rel_dec_correct in E.
      congruence.
    -
      reflexivity.
  Qed.

  Lemma alist_find_cons_eq
        (k k0 : K)
        (v0 : V)
        (xs: alist K V)
    :
      (k = k0) ->
      alist_find k ((k0,v0)::xs) = Some v0.
  Proof.
    intros H.
    cbn.
    destruct (rel_dec k k0) eqn:E.
    -
      reflexivity.
    -
      exfalso.
      apply rel_dec_correct in H.
      congruence.
  Qed.

  Definition alist_extend (l1 l2 : alist K V) : Prop :=
    forall id v, alist_In id l1 v -> exists v', alist_In id l2 v'.

  Global Instance alist_extend_Reflexive : Reflexive alist_extend.
  Proof.
    unfold Reflexive.
    intros x.
    unfold alist_extend.
    intros id v H.
    exists v.
    auto.
  Qed.

  Global Instance alist_extend_Transitive : Transitive alist_extend.
  Proof.
    unfold Transitive.
    intros x.
    unfold alist_extend.
    intros y z Hy Hz id v IN.
    apply Hy in IN as (v' & IN).
    apply Hz in IN as (v'' & IN).
    exists v''; auto.
  Qed.

  Lemma alist_extend_add :
    forall l k v,
      alist_extend l (alist_add k v l).
  Proof.
    intros l k v.
    unfold alist_extend.
    unfold alist_In.
    intros id v0 H.
    destruct (rel_dec_p k id).
    - exists v. subst; apply In_add_eq.
    - exists v0. apply In_In_add_ineq; eauto.
  Qed.

End alistFacts.
Arguments alist_find {_ _ _ _}.
Arguments alist_add {_ _ _ _}.
Arguments alist_find {_ _ _ _}.
Arguments alist_remove {_ _ _ _}.
Arguments alist_fresh {_ _ _}.

Lemma Forall2_Nth_left : forall {A B:Type} n l1 l2 R (a:A),
    Nth l1 n a ->
    Forall2 R l1 l2 ->
    exists (b:B), (Nth l2 n b) /\ R a b.
Proof.
  induction n as [| n IH]; cbn; intros.
  destruct l1; inv H0; inv_option.
  eexists; eauto.
  destruct l1; inv H0; try inv_option.
  edestruct IH; eauto.
Qed.

Lemma Forall2_Nth_right : forall {A B:Type} n l1 l2 R (b:B),
    Nth l2 n b ->
    Forall2 R l1 l2 ->
    exists (a:A), (Nth l1 n a) /\ R a b.
Proof.
  induction n as [| n IH]; cbn; intros.
  destruct l1; inv H0; inv_option.
  eexists; eauto.
  destruct l1; inv H0; try inv_option.
  edestruct IH; eauto.
Qed.

Lemma Forall2_Nth : forall {A B:Type} n l1 l2 R (a:A) (b : B),
    Nth l1 n a ->
    Nth l2 n b ->
    Forall2 R l1 l2 ->
    R a b.
Proof.
  induction n as [| n IH]; cbn; intros.
  destruct l1; inv H1; repeat inv_option; auto.
  destruct l1; inv H1; repeat inv_option; auto.
  eapply IH; eauto.
Qed.

(* TODO YZ : Move to itrees *)
(* Simple specialization of [eqit_Ret] to [eutt] so that users of the library do not need to know about [eqit] *)
(* TODO move to Vellvm/Tactics *)
Ltac ret_bind_l_left v :=
  match goal with
    |- eutt _ ?t _ =>
    rewrite <- (bind_ret_l v (fun _ => t))
  end.

(* TODO MOVE *)
Lemma convert_typ_app : forall (a b : code typ) env, (convert_typ env (a ++ b) = convert_typ env a ++ convert_typ env b)%list.
Proof.
  induction a as [| [] a IH]; cbn; intros; auto.
  rewrite IH; reflexivity.
Qed.

(* TODO YZ : move to Vellvm *)
Ltac simpl_match_hyp h :=
  match type of h with
    context[match ?x with | _ => _ end] =>
    match goal with
    | EQ: x = _ |- _ => rewrite EQ in h
    | EQ: _ = x |- _ => rewrite <- EQ in h
    end
  end.
Tactic Notation "simpl_match" "in" hyp(h) := simpl_match_hyp h.

Ltac destruct_unit :=
  match goal with
  | x : unit |- _ => destruct x
  end.

(* YZ TODO : Move to Vellvm? *)
Section WithDec.

  Context {K V : Type}.
  Context {RD:RelDec (@eq K)} {RDC:RelDec_Correct RD}.

  Notation "m '@' x" := (alist_find x m).
  Definition sub_alist (ρ1 ρ2 : alist K V): Prop :=
    forall (id : K) (v : V), alist_In id ρ1 v -> alist_In id ρ2 v.
  Notation "m '⊑' m'" := (sub_alist m m') (at level 45).

  Global Instance sub_alist_refl : Reflexive sub_alist.
  Proof.
    repeat intro; auto.
  Qed.

  Global Instance sub_alist_trans : Transitive sub_alist.
  Proof.
    repeat intro; auto.
  Qed.

  Lemma sub_alist_add :
    forall k v (m : alist K V),
      alist_fresh k m ->
      m ⊑ (alist_add k v m).
  Proof.
    repeat intro.
    unfold alist_In, alist_fresh in *.
    destruct (rel_dec_p k id).
    subst; rewrite H in H0; inversion H0.
    apply In_In_add_ineq; auto.
  Qed.

  Lemma lookup_alist_add_eq :
    forall k v (m : alist K V),
      Maps.lookup k (alist_add k v m) = Some v.
  Proof.
    intros; cbn.
    rewrite eq_dec_eq; reflexivity.
  Qed.

  Lemma lookup_alist_add_ineq :
    forall k k' v (m : alist K V),
      k <> k' ->
      Maps.lookup k (alist_add k' v m) = Maps.lookup k m.
  Proof.
    cbn; intros.
    rewrite eq_dec_neq; auto.
    rewrite remove_neq_alist; auto.
    typeclasses eauto.
  Qed.

  Lemma alist_find_eq_dec : 
    forall {RDV:RelDec (@Logic.eq V)} {RDCV:RelDec_Correct RDV}
                               k (m1 m2 : alist K V),
    {m2 @ k = m1 @ k} + {m2 @ k <> m1 @ k}.
  Proof.
    intros.
    destruct (m2 @ k) eqn:EQ2, (m1 @ k) eqn:EQ1.
    - destruct (rel_dec v v0) eqn:H.
      rewrite rel_dec_correct in H; subst; auto. 
      rewrite <- neg_rel_dec_correct in H; right; intros abs; apply H; inv abs; auto.
    - right; intros abs; inv abs.
    - right; intros abs; inv abs.
    - left; auto.
  Qed.

  Lemma alist_find_add_eq : 
    forall {K V : Type} {RD:RelDec (@Logic.eq K)} {RDC:RelDec_Correct RD}
      k v (m : alist K V),
      (alist_add k v m) @ k = Some v.
  Proof.
    intros.
    cbn. rewrite eq_dec_eq; reflexivity.
  Qed.

  Lemma alist_In_dec :
    forall {RDV:RelDec (@Logic.eq V)} {RDCV:RelDec_Correct RDV}
      (id : K) (l : alist K V) (v : V),
      {alist_In id l v} + {~(alist_In id l v)}.
  Proof.
    intros.
    destruct (l @ id) eqn:EQ.
    - destruct (rel_dec v v0) eqn:H.
      rewrite rel_dec_correct in H; subst; auto. 
      rewrite <- neg_rel_dec_correct in H.
      right; intros abs; red in abs; rewrite EQ in abs; inv abs; auto.
    - right; intros abs; red in abs; rewrite EQ in abs; inv abs. 
  Qed.

End WithDec.

Notation "m '@' x" := (alist_find x m).
Notation "m '⊑' m'" := (sub_alist m m') (at level 45).

Global Instance eq_dec_dvalue: RelDec (@Logic.eq uvalue).
Admitted.
Global Instance eq_dec_uvalue_correct: @RelDec_Correct uvalue (@Logic.eq uvalue) _.
Admitted.

Lemma alist_find_eq_dec_local_env : 
  forall k (m1 m2 : local_env),
    {m2 @ k = m1 @ k} + {m2 @ k <> m1 @ k}.
Proof.
  intros; eapply alist_find_eq_dec.
Qed.

Global Instance ConvertTyp_list {A} `{Traversal.Fmap A}: ConvertTyp (fun T => list (A T)) :=
  fun env => Traversal.fmap (typ_to_dtyp env).

From Vellvm Require Import Traversal.

Lemma fmap_list_app: forall U V H H' c1 c2 f,
    @fmap code (@Fmap_code H H') U V f (c1 ++ c2) =
          fmap f c1  ++ fmap f c2.
Proof.
  induction c1 as [| [] c1 IH]; cbn; intros; [reflexivity |].
  rewrite IH; reflexivity.
Qed.

Ltac focus_single_step_v :=
  match goal with
    |- eutt _ _ (ITree.bind _ ?x) => remember x
  end.

Ltac focus_single_step_h :=
  match goal with
    |- eutt _ (ITree.bind _ ?x) _ => remember x
  end.

Ltac focus_single_step :=
  match goal with
    |- eutt _ (ITree.bind _ ?x) (ITree.bind _ ?y) => remember x; remember y
  end.

(* YZ: Should they be Opaque or simpl never? *)
Global Opaque D.denote_bks.
Global Opaque assoc.
Global Opaque D.denote_instr.
Global Opaque D.denote_terminator.
Global Opaque D.denote_phi.
Global Opaque D.denote_code.

Lemma typ_to_dtyp_I : forall s i, typ_to_dtyp s (TYPE_I i) = DTYPE_I i.
Proof.
  intros; rewrite typ_to_dtyp_equation; reflexivity.
Qed.

Lemma typ_to_dtyp_D : forall s, typ_to_dtyp s TYPE_Double = DTYPE_Double.
Proof.
  intros; rewrite typ_to_dtyp_equation; reflexivity.
Qed.

Lemma typ_to_dtyp_D_array : forall n s, typ_to_dtyp s (TYPE_Array n TYPE_Double) = DTYPE_Array n DTYPE_Double.
Proof.
  intros.
  rewrite typ_to_dtyp_equation.
  rewrite typ_to_dtyp_D.
  reflexivity.
Qed.

From Paco Require Import paco.
Lemma eutt_mon {E R1 R2} (RR RR' : R1 -> R2 -> Prop)
      (LERR: RR <2= RR') :
  @eutt E R1 R2 RR <2= eutt RR'.
Proof.
  eapply eqit_mon; eauto.
Qed.

Ltac inv_eqs :=
  repeat 
    match goal with
    | h : ?x = ?x |- _ => clear h
    | h : _ = ?x |- _ => subst x
    | h : ?x = ?x /\ _ |- _ => destruct h as [_ ?]
    | h : _ = _ /\ _ |- _ => (destruct h as [<- ?] || destruct h as [?EQ ?])
    end.

Import D.
Variant hidden_cfg  (T: Type) : Type := boxh_cfg (t: T).
Variant visible_cfg (T: Type) : Type := boxv_cfg (t: T).
Ltac hide_cfg :=
  match goal with
  | h : visible_cfg _ |- _ =>
    let EQ := fresh "VG" in
    destruct h as [EQ];
    apply boxh_cfg in EQ
  | |- context[denote_bks ?cfg _] =>
    remember cfg as G eqn:VG;
    apply boxh_cfg in VG
  end.
Ltac show_cfg :=
  match goal with
  | h: hidden_cfg _ |- _ =>
    let EQ := fresh "HG" in
    destruct h as [EQ];
    apply boxv_cfg in EQ
  end.
Notation "'hidden' G" := (hidden_cfg (G = _)) (only printing, at level 10).

(* All labels in a list of blocks are distinct *)
Definition wf_cfg {T} (bks : list (LLVMAst.block T)) :=
  Coqlib.list_norepet (map blk_id bks).

Lemma wf_cfg_nil:
  forall T, wf_cfg (T := T) []. 
Proof.
  intros; apply Coqlib.list_norepet_nil.
Qed.

Lemma wf_cfg_cons :
  forall T (b : LLVMAst.block T) bs,
    wf_cfg (b :: bs) ->
    wf_cfg bs.
Proof.
  intros * NOREP; inv NOREP; eauto.
Qed.

Lemma wf_cfg_cons_not_in :
  forall T (b : LLVMAst.block T) bs,
    wf_cfg (b :: bs) ->
    not (In (blk_id b) (map blk_id bs)).
Proof.
  intros * NOREP; inv NOREP; eauto.
Qed.

Lemma wf_cfg_app_r :
  forall T (bs1 bs2 : list (LLVMAst.block T)), 
wf_cfg (bs1 ++ bs2) ->
wf_cfg bs2.
Proof.
  intros * NR.
  eapply Coqlib.list_norepet_append_right.
  unfold wf_cfg in NR.
  rewrite map_app in NR.
  eauto.
Qed.

Lemma wf_cfg_app_l :
  forall T (bs1 bs2 : list (LLVMAst.block T)), 
wf_cfg (bs1 ++ bs2) ->
wf_cfg bs1.
Proof.
  intros * NR.
  eapply Coqlib.list_norepet_append_left.
  unfold wf_cfg in NR.
  rewrite map_app in NR.
  eauto.
Qed.

Lemma blk_id_convert_typ : forall env b,
    blk_id (convert_typ env b) = blk_id b.
Proof.
  intros ? []; reflexivity.
Qed.

Lemma blk_id_map_convert_typ : forall env bs,
    map blk_id (convert_typ env bs) = map blk_id bs.
Proof.
  induction bs as [| b bs IH]; cbn; auto.
  f_equal; auto.
Qed.

Lemma wf_cfg_convert_typ :
  forall env (bs : list (LLVMAst.block typ)),
    wf_cfg bs ->
    wf_cfg (convert_typ env bs).
Proof.
  induction bs as [| b bs IH]; intros NOREP.
  - cbn; auto.
  - cbn.
    apply Coqlib.list_norepet_cons. 
    + cbn.
      apply wf_cfg_cons_not_in in NOREP.
     rewrite blk_id_map_convert_typ; auto.
    + eapply IH, wf_cfg_cons; eauto. 
Qed.

(** [break_inner_match' t] tries to destruct the innermost [match] it
    find in [t]. *)
Ltac break_inner_match' t :=
 match t with
   | context[match ?X with _ => _ end] =>
     break_inner_match' X || destruct X eqn:?
   | _ => destruct t eqn:?
 end.

(** [break_inner_match_goal] tries to destruct the innermost [match] it
    find in your goal. *)
Ltac break_inner_match_goal :=
 match goal with
   | [ |- context[match ?X with _ => _ end] ] =>
     break_inner_match' X
 end.

(** [break_inner_match_hyp] tries to destruct the innermost [match] it
    find in a hypothesis. *)
Ltac break_inner_match_hyp :=
 match goal with
   | [ H : context[match ?X with _ => _ end] |- _ ] =>
     break_inner_match' X
 end.

(** [break_inner_match] tries to destruct the innermost [match] it
    find in your goal or a hypothesis. *)
Ltac break_inner_match := break_inner_match_goal || break_inner_match_hyp.

Lemma find_block_app_r_wf :
  forall (T : Set) (x : block_id) (b : LLVMAst.block T) (bs1 bs2 : list (LLVMAst.block T)),
    wf_cfg (bs1 ++ bs2)  ->
    find_block T bs2 x = Some b ->
    find_block T (bs1 ++ bs2) x = Some b.
Proof.
  intros T x b; induction bs1 as [| hd bs1 IH]; intros * NOREP FIND.
  - rewrite app_nil_l; auto.
  - cbn; break_inner_match_goal.
    + cbn in *.
      apply wf_cfg_cons_not_in in NOREP.
      exfalso; apply NOREP.
      rewrite e.
      apply find_some in FIND as [FIND EQ].
      clear - FIND EQ.
      rewrite map_app; eapply in_or_app; right.
      break_match; [| intuition].
      rewrite <- e.
      eapply in_map; auto.
    + cbn in NOREP; apply wf_cfg_cons in NOREP.
      apply IH; eauto.
Qed.

Lemma find_block_app_l_wf :
  forall (T : Set) (x : block_id) (b : LLVMAst.block T) (bs1 bs2 : list (LLVMAst.block T)),
    wf_cfg (bs1 ++ bs2)  ->
    find_block T bs1 x = Some b ->
    find_block T (bs1 ++ bs2) x = Some b.
Proof.
  intros T x b; induction bs1 as [| hd bs1 IH]; intros * NOREP FIND.
  - inv FIND.
  - cbn in FIND |- *.
    break_inner_match; auto.
    apply IH; eauto.
    eapply wf_cfg_cons, NOREP.
Qed.

Lemma find_block_tail_wf :
  forall (T : Set) (x : block_id) (b b' : LLVMAst.block T) (bs : list (LLVMAst.block T)),
    wf_cfg (b :: bs)  ->
    find_block T bs x = Some b' ->
    find_block T (b :: bs) x = Some b'.
Proof.
  intros.
  rewrite list_cons_app.
  apply find_block_app_r_wf; auto.
Qed.

Definition fresh_in_cfg {T} (cfg : list (LLVMAst.block T)) (id : block_id) : Prop :=
  not (In id (map blk_id cfg)).

Lemma fresh_in_cfg_cons:
  forall {T} b (bs : list (LLVMAst.block T)) id,
    fresh_in_cfg (b::bs) id ->
    fresh_in_cfg bs id .
Proof.
  intros * FR abs; apply FR; cbn.
  destruct (Eqv.eqv_dec_p (blk_id b) id); [rewrite e; auto | right; auto].
Qed.

Lemma find_block_fresh_id :
  forall {T} (cfg : list (LLVMAst.block T)) id,
    fresh_in_cfg cfg id ->
    find_block T cfg id = None.
Proof.
  induction cfg as [| b bs IH]; cbn; intros * FRESH; auto.
  break_inner_match_goal.
  + exfalso; eapply FRESH.
    cbn; rewrite e; auto.
  + apply IH.
    apply fresh_in_cfg_cons in FRESH; auto.
Qed.

(* Enforcing these definitions to be unfolded systematically by [cbn] *)
Arguments endo /.
Arguments Endo_id /.
Arguments Endo_ident /.

Lemma fresh_in_convert_typ :
  forall env (bs : list (LLVMAst.block typ)) id,
  fresh_in_cfg bs id ->
  fresh_in_cfg (convert_typ env bs) id.
Proof.
  induction bs as [| b bs IH]; intros * FR.
  - red; cbn; auto.
  - cbn.
    intros abs.
    eapply FR.
    destruct (Eqv.eqv_dec_p (blk_id b) id).
    left; rewrite e; auto.
    destruct abs.
    + cbn in H.
      exfalso; apply n; rewrite H; reflexivity.
    + apply IH in H; intuition.
      eapply fresh_in_cfg_cons; eauto.
Qed.

Arguments find_block : simpl never.

Ltac solve_find_block :=
  cbn;
  match goal with
    | |- find_block _ [_] _ = _ => apply find_block_eq; reflexivity
    | h: wf_cfg _ |- find_block _ (_ :: _) _ = _ =>
      first [apply find_block_eq; reflexivity |
             apply find_block_tail_wf; [eassumption | apply wf_cfg_cons in h; solve_find_block]]
    | h: wf_cfg _ |- find_block _ (_ ++ _) _ = _ =>
      first [apply find_block_app_l_wf; [eassumption | apply wf_cfg_app_l in h; solve_find_block] |
             apply find_block_app_r_wf; [eassumption | apply wf_cfg_app_r in h; solve_find_block]]
  end.

Lemma convert_typ_block_app : forall (a b : list (LLVMAst.block typ)) env, (convert_typ env (a ++ b) = convert_typ env a ++ convert_typ env b)%list.
Proof.
  induction a as [| [] a IH]; cbn; intros; auto.
  rewrite IH; reflexivity.
Qed.

Ltac vjmp :=
  rewrite denote_bks_unfold_in; cycle 1;
  [match goal with
   | h: hidden_cfg _ |- _ => inv h
   | h: visible_cfg _ |- _ => inv h
   | _ => idtac
   end;
   cbn; rewrite ?convert_typ_block_app;
   try solve_find_block |].

Ltac vjmp_out :=
  rewrite denote_bks_unfold_not_in; cycle 1;
  [apply find_block_fresh_id; eauto |]. 

Module eutt_Notations.
  Notation "t '======================' '======================' u '======================' '{' R '}'"
    := (eutt R t u)
         (only printing, at level 200,
          format "'//' '//' t '//' '======================' '======================' '//' u '//' '======================' '//' '{' R '}'"
         ).
End eutt_Notations.

Module VIR_Notations.
  (* We define print-only surface syntax for VIR *)

  (* Identifiers *)
  Notation "'%'" := ID_Local (only printing).
  Notation "'@'" := ID_Global (only printing).

  (* Expressions *)
  Notation "e" := (EXP_Integer e) (at level 10,only printing). 
  Notation "i" := (EXP_Ident i) (at level 10,only printing). 
  Notation "'add' e f"  := (OP_IBinop (LLVMAst.Add _ _) _ e f) (at level 10, only printing).
  Notation "'sub' e f"  := (OP_IBinop (Sub _ _) _ e f) (at level 10, only printing).
  Notation "'mul' e f"  := (OP_IBinop (Mul _ _) _ e f) (at level 10, only printing).
  Notation "'shl' e f"  := (OP_IBinop (Shl _ _) _ e f) (at level 10, only printing).
  Notation "'udiv' e f" := (OP_IBinop (UDiv _) _ e f)  (at level 10, only printing).
  Notation "'sdiv' e f" := (OP_IBinop (SDiv _) _ e f)  (at level 10, only printing).
  Notation "'lshr' e f" := (OP_IBinop (LShr _) _ e f)  (at level 10, only printing).
  Notation "'ashr' e f" := (OP_IBinop (AShr _) _ e f)  (at level 10, only printing).
  Notation "'urem' e f" := (OP_IBinop URem _ e f)      (at level 10, only printing).
  Notation "'srem' e f" := (OP_IBinop SRem _ e f)      (at level 10, only printing).
  Notation "'and' e f"  := (OP_IBinop And _ e f)       (at level 10, only printing).
  Notation "'or' e f"   := (OP_IBinop Or _ e f)        (at level 10, only printing).
  Notation "'xor' e f"  := (OP_IBinop Xor _ e f)       (at level 10, only printing).
  Notation "'eq' e f"   := (OP_ICmp Eq _ e f)       (at level 10, only printing).
  Notation "'ne' e f"   := (OP_ICmp Ne _ e f)       (at level 10, only printing).
  Notation "'ugt' e f"   := (OP_ICmp Ugt _ e f)       (at level 10, only printing).
  Notation "'uge' e f"   := (OP_ICmp Uge _ e f)       (at level 10, only printing).
  Notation "'ult' e f"   := (OP_ICmp Ult _ e f)       (at level 10, only printing).
  Notation "'ule' e f"   := (OP_ICmp Ule _ e f)       (at level 10, only printing).
  Notation "'sgt' e f"   := (OP_ICmp Sgt _ e f)       (at level 10, only printing).
  Notation "'sge' e f"   := (OP_ICmp Sge _ e f)       (at level 10, only printing).
  Notation "'slt' e f"   := (OP_ICmp Slt _ e f)       (at level 10, only printing).
  Notation "'sle' e f"   := (OP_ICmp Sle _ e f)       (at level 10, only printing).

  (* Instructions *)
  Notation "r '←' 'op' x" := ((IId r, INSTR_Op x)) (at level 10, only printing).
  Notation "r '←' 'call' x args" := ((IId r, INSTR_Call x args)) (at level 10, only printing).
  Notation "'call' x args" := ((IVoid, INSTR_Call x args)) (at level 10, only printing).
  Notation "r '←' 'alloca' t" := ((IId r, INSTR_Alloca t _ _)) (at level 10, only printing).
  Notation "r '←' 'load' t ',' e" := ((IId r, INSTR_Load _ t e _)) (at level 10, only printing).
  Notation "r '←' 'store' e ',' f" := ((IId r, INSTR_Store _ e f _)) (at level 10, only printing).

  (* Terminators *)
  Notation "'ret' τ e" := (TERM_Ret (τ, e)) (at level 10, only printing).
  Notation "'ret' 'void'" := (TERM_Ret_void) (at level 10, only printing).
  Notation "'br' c ',' 'label' e ',' 'label' f" := (TERM_Br c e f) (at level 10, only printing).
  Notation "'br' 'label' e" := (TERM_Br_1 e) (at level 10, only printing).

  (* Phi-nodes *)
  Notation "x ← 'Φ' xs" := (x,Phi _ xs) (at level 10,only printing).

  (* Types *)
  Notation "'ι' x" := (DTYPE_I x) (at level 10,only printing, format "'ι' x").
  Notation "⋆" := (DTYPE_Pointer) (at level 10,only printing).
  Notation "x" := (convert_typ _ x) (at level 10, only printing).
  Notation "x" := (typ_to_dtyp _ x) (at level 10, only printing).
  Notation "x" := (fmap (typ_to_dtyp _) x) (at level 10, only printing).
  Notation "'ι' x" := (TYPE_I x) (at level 10,only printing, format "'ι' x").
  Notation "⋆" := (TYPE_Pointer) (at level 10,only printing).
 
End VIR_Notations.

Module VIR_denotation_Notations.
  (* Notation "'ℐ' '(' t ')' g l m" := (interp_cfg_to_L3 _ t g l m) (only printing, at level 10). *)
  Notation "'global.' g 'local.' l 'memory.' m 'ℐ' t" :=
    (interp_cfg_to_L3 _ t g l m)
      (only printing, at level 10,
       format "'global.'  g '//' 'local.'  l '//' 'memory.'  m '//' 'ℐ'  t").
  
  Notation "⟦ c ⟧" := (denote_code c) (only printing, at level 10).
  Notation "⟦ i ⟧" := (denote_instr i) (only printing, at level 10).
  Notation "⟦ t ⟧" := (denote_terminator t) (only printing, at level 10).
  Notation "⟦ e ⟧" := (denote_exp None e) (only printing, at level 10).
  Notation "⟦ τ e ⟧" := (denote_exp (Some τ) e) (only printing, at level 10).
  Notation "x" := (translate exp_E_to_instr_E x) (only printing, at level 10).

  Notation "'λ' a b c d ',' k" := (fun '(a,(b,(c,d))) => k) (only printing, at level 0, format "'λ'  a  b  c  d ',' '[' '//' k ']'").

End VIR_denotation_Notations.

Import ITreeNotations.

Lemma denote_block_unfold_cont :
  forall {R} id phis c t s origin (k : _ -> itree _ R),
    denote_block (mk_block id phis c t s) origin >>= k
                 ≈
                 denote_phis origin phis;;
    denote_code c;;
    translate exp_E_to_instr_E (denote_terminator (snd t)) >>= k.
Proof.
  intros; cbn; repeat setoid_rewrite bind_bind.
  reflexivity.
Qed.

Lemma denote_block_unfold :
  forall id phis c t s origin,
    denote_block (mk_block id phis c t s) origin
                 ≈
                 denote_phis origin phis;;
    denote_code c;;
    translate exp_E_to_instr_E (denote_terminator (snd t)). 
Proof.
  intros; cbn; reflexivity.
Qed.

From Vellvm Require Import InstrLemmas ExpLemmas.

Ltac vred_any :=
  (* Reduce annoying type conversion *)
  rewrite ?typ_to_dtyp_equation;
  match goal with
  | |- context[denote_block] =>
    (* Structural handling: block case *)
    first [rewrite denote_block_unfold_cont; cbn | rewrite denote_block_unfold; cbn];
    idtac "Reduced block"
  | |- context[denote_phis _ _]  =>
    (* Structural handling: phi case *)
    first [rewrite denote_no_phis];
    idtac "Reduced phis"
  | |- context[denote_code] =>
    (* Structural handling: code case *)
    first [rewrite denote_code_nil |
           rewrite denote_code_singleton |
           rewrite denote_code_cons |
           rewrite ?convert_typ_app, ?fmap_list_app, denote_code_app];
    idtac "Reduced code"
  | |- context[denote_terminator] =>
    (* Structural handling: code case *)
    first [rewrite denote_term_br_1];
    idtac "Reduced direct jump"
   | |- context[denote_exp] => 
    (* Structural handling: expression case *)
    first [rewrite translate_trigger; (rewrite lookup_E_to_exp_E_Local || rewrite lookup_E_to_exp_E_Global);
           rewrite subevent_subevent, translate_trigger;
           (rewrite exp_E_to_instr_E_Local || rewrite exp_E_to_instr_E_Global); rewrite subevent_subevent];
    idtac "Reduced exp"
  | |- _ => idtac "no progress made"
  end;
  (* clean up *)
  rewrite 1?interp_cfg_to_L3_ret, 1?bind_ret_l;
  rewrite 1?interp_cfg_to_L3_bind, 1?bind_bind.

Ltac vbranch_l := rewrite denote_term_br_l;
                 [rewrite 1?interp_cfg_to_L3_ret, 1?bind_ret_l, 1?interp_cfg_to_L3_bind, 1?bind_bind |];
                 cycle 1.
Ltac vbranch_r := rewrite denote_term_br_r;
                 [rewrite 1?interp_cfg_to_L3_ret, 1?bind_ret_l, 1?interp_cfg_to_L3_bind, 1?bind_bind |];
                 cycle 1.

Ltac eutt_hide_left_named H :=
  match goal with
    |- eutt _ ?t _ => remember t as H
  end.

(* with hypothesis name provided *)
Tactic Notation "eutt_hide_left" ident(hypname) :=
  eutt_hide_left_named hypname.

(* with hypothesis name auto-generated *)
Tactic Notation "eutt_hide_left" :=
  let H := fresh "EL" in
  eutt_hide_left_named H.

Ltac eutt_hide_right_named H :=
  match goal with
    |- eutt _ _ ?t => remember t as H
  end.

(* with hypothesis name provided *)
Tactic Notation "eutt_hide_right" ident(hypname) :=
  eutt_hide_right_named hypname.

(* with hypothesis name auto-generated *)
Tactic Notation "eutt_hide_right" :=
  let H := fresh "ER" in
  eutt_hide_right_named H.

Ltac eutt_hide_rel_named H :=
  match goal with
    |- eutt ?t _ _ => remember t as H
  end.

Ltac vred_r :=
  let R := fresh
  in eutt_hide_rel_named R;
     let X := fresh
     in eutt_hide_left_named X; vred_any;
        subst X; subst R.

Ltac vred_l :=
  let R := fresh
  in eutt_hide_rel_named R;
     let X := fresh
     in eutt_hide_right_named X; vred_any;
        subst X; subst R.

Ltac expstep :=
first [rewrite denote_exp_LR; cycle 1 |
         rewrite denote_exp_GR; cycle 1 |
         rewrite denote_exp_i64 |
         rewrite denote_exp_i64_repr |
         rewrite denote_exp_double |
         rewrite denote_ibinop_concrete; cycle 1; try reflexivity |
         rewrite denote_fbinop_concrete; cycle 1; try reflexivity |
         rewrite denote_icmp_concrete; cycle 1; try reflexivity |
         rewrite denote_fcmp_concrete; cycle 1; try reflexivity |
         rewrite denote_conversion_concrete; cycle 1 |
         idtac].

Ltac instrstep :=
  first [rewrite denote_instr_load; eauto; cycle 1 |
         rewrite denote_instr_intrinsic; cycle 1; try reflexivity |
         rewrite denote_instr_op; cycle 1 |
         idtac
        ].

Ltac vstep :=
  first [progress expstep | instrstep];
  rewrite 1?interp_cfg_to_L3_ret, 1?bind_ret_l;
  rewrite 1?interp_cfg_to_L3_bind, 1?bind_bind.

Ltac tred := autorewrite with itree.

Arguments denote_exp : simpl never.
(* TODO: fmap (mk_block _ _ _ _ _) does not reduce, although we would like.
   However if I do the following to force the unfolding, then fmap always
   unfolds even in many other cases where we don't want it to do so.
   Solution?
 *)
(* Arguments fmap /. *)
(* Arguments Fmap_block /. *)
Arguments denote_phis : simpl never.
Arguments denote_code : simpl never.
Arguments denote_terminator : simpl never.
Arguments denote_block : simpl never.

Lemma Name_inj : forall s1 s2,
    Name s1 = Name s2 ->
    s1 = s2.
Proof.
  intros * EQ; inv EQ; auto.
Qed.

Ltac forwardr H H' :=
  match type of H with
  | ?P -> _ => assert P as H'; [| specialize (H H')]
  end.
Tactic Notation "forwardr" ident(H) ident(H') := forwardr H H'.

Definition block_ids {T : Set} (b : list ((LLVMAst.block T))) :=
  map (@blk_id T) b.

(* TODO: Show symmetric case *)
Lemma wf_cfg_app_not_in_l :
  forall (T : Set) id (bs bs' : list (LLVMAst.block T)), In id (block_ids bs) ->
    wf_cfg (bs' ++ bs) ->
    not (In id (block_ids bs')).
Proof.
  intros. destruct bs.
  inversion H.
  inv H.
  apply wf_cfg_cons_not_in.
  unfold wf_cfg in *.
  rewrite map_app in H0.
  rewrite map_cons. rewrite map_cons in H0.
  rewrite list_cons_app in H0.
  rewrite app_assoc in H0.
  apply Coqlib.list_norepet_append_left in H0.
  rewrite list_cons_app.
  rewrite Coqlib.list_norepet_app in *.
  intuition. apply Coqlib.list_disjoint_sym. auto.
  unfold wf_cfg in H0.
  rewrite map_app in H0. rewrite map_cons in H0. rewrite list_cons_app in H0.
  apply Coqlib.list_norepet_append_commut in H0. rewrite <- app_assoc in H0.
  apply Coqlib.list_norepet_append_right in H0.
  rewrite Coqlib.list_norepet_app in H0.
  destruct H0 as (? & ? & ?).
  red in H2. intro. eapply H2; eauto.
Qed.

(* TODO: Show symmetric case *)
Lemma wf_cfg_app_not_in_r :
  forall (T : Set) id (bs bs' : list (LLVMAst.block T)), In id (block_ids bs) ->
    wf_cfg (bs' ++ bs) ->
    not (In id (block_ids bs')).
Proof.
  intros. destruct bs.
  inversion H.
  inv H.
  apply wf_cfg_cons_not_in.
  unfold wf_cfg in *.
  rewrite map_app in H0.
  rewrite map_cons. rewrite map_cons in H0.
  rewrite list_cons_app in H0.
  rewrite app_assoc in H0.
  apply Coqlib.list_norepet_append_left in H0.
  rewrite list_cons_app.
  rewrite Coqlib.list_norepet_app in *.
  intuition. apply Coqlib.list_disjoint_sym. auto.
  unfold wf_cfg in H0.
  rewrite map_app in H0. rewrite map_cons in H0. rewrite list_cons_app in H0.
  apply Coqlib.list_norepet_append_commut in H0. rewrite <- app_assoc in H0.
  apply Coqlib.list_norepet_append_right in H0.
  rewrite Coqlib.list_norepet_app in H0.
  destruct H0 as (? & ? & ?).
  red in H2. intro. eapply H2; eauto.
Qed.

Ltac match_rewrite :=
  match goal with
  | H : (?X = ?v) |-
    context [ match ?X with | _ => _ end] =>
    rewrite H
  end.

Lemma denote_bks_prefix :
  forall (prefix bks' postfix bks : list (LLVMAst.block dtyp)) (from to: block_id),
    bks = (prefix ++ bks' ++ postfix) ->
    wf_cfg bks ->
    denote_bks bks (from, to) ≈
               ITree.bind (denote_bks bks' (from, to))
               (fun x => match x with
                      | inl x => denote_bks bks x
                      | inr x => ret (inr x)
                      end
               ).
Proof.
  intros * ->; revert from to.
  Unset Printing Notations.
  einit.
  ecofix CIH.
  clear CIH0.
  intros * WF.
  destruct (find_block dtyp bks' to) as [bk |] eqn:EQ.
  - unfold denote_bks at 1 3.
    rewrite 2 KTreeFacts.unfold_iter_ktree.
    cbn; rewrite !bind_bind.
    assert (find_block dtyp (prefix ++ bks' ++ postfix) to = Some bk).
    {
      erewrite find_block_app_r_wf; eauto.
      erewrite find_block_app_l_wf; eauto.
      eapply wf_cfg_app_r; eauto.
    }
    do 2 match_rewrite.
    rewrite !bind_bind.
    eapply euttG_bind; econstructor; [reflexivity | intros [] ? <-].
    + rewrite !bind_ret_l; cbn.
      rewrite bind_tau; etau.
    + rewrite !bind_ret_l.
      reflexivity.
  - edrop.
    rewrite (denote_bks_unfold_not_in bks'); auto.
    rewrite bind_ret_l.
    reflexivity.
Qed.

Lemma write_different_blocks :
  forall m m2 p p' v v2 dv2 τ τ',
    write m p v = inr m2 ->
    read m p' τ = inr v2 ->
    fst p <> fst p' ->
    uvalue_to_dvalue v2 = inr dv2 ->
    dvalue_has_dtyp dv2 τ ->
    dvalue_has_dtyp v τ' ->
    read m2 p' τ = inr v2.
Proof.
  intros m m2 p p' v v2 dv2 τ τ' WRITE READ NEQ UVDV TYP1 TYP2.
  erewrite write_untouched; eauto.
  eapply sizeof_dvalue_pos; eauto.
  unfold no_overlap_dtyp.
  unfold no_overlap.
  left. auto.
Qed.

Lemma read_in_mem_block_type :
  forall bytes a τ v,
    read_in_mem_block bytes a τ = v ->
    uvalue_has_dtyp v τ.
Proof.
Admitted.

Lemma read_type :
  forall m p τ v,
    read m p τ = inr v ->
    uvalue_has_dtyp v τ.
Proof.
  intros m p τ v READ.
  unfold read in *.
  break_match; inversion READ.
  clear H0.
  break_match; subst.
  inversion READ.
  eapply read_in_mem_block_type; eauto.
Qed.


(* Definition def_sites_instr_id (id : instr_id) : list raw_id := *)
(*   match id with *)
(*   | IId id => [id] *)
(*   | _ => [] *)
(*   end. *)

(* Definition def_sites_code {T} (c : code T) : list raw_id := *)
(*   List.fold_left (fun acc '(id,_) => match id with | IId id => id :: acc | _ => acc end) c []. *)

(* From Vellvm Require Import PostConditions. *)
(* From Vellvm Require Import NoFailure. *)

(* Lemma def_sites_modified_instr : forall defs id (i : instr _) g l m, *)
(*     interp_cfg_to_L3 defs (denote_instr (id,i)) g l m ⤳ (fun '(_,(l',_)) => forall k, l' @ k <> l @ k -> In k (def_sites_instr_id id)). *)
(* Proof. *)
(*   intros.  *)
(*   destruct i; cbn. *)
(*   - rewrite denote_instr_comment; apply eutt_Ret; intros; intuition. *)
(*   - destruct id. *)
(*     + admit. *)
(*     + Transparent denote_instr. *)
(*       cbn. *)
      

(*       has_failure *)
(*       unfold has_post. *)
(*       rewrite denote_instr_op. apply eutt_Ret; intros; intuition. *)

(* Lemma def_sites_modified_code : forall defs (c : code _) g l m, *)
(*     interp_cfg_to_L3 defs (denote_code c) g l m ⤳ (fun '(_,(l',_)) => forall k, l' @ k <> l @ k -> In k (def_sites_code c)). *)
(* Proof. *)
(*   induction c as [| i c IH]; intros. *)
(*   - cbn. *)
(*     rewrite denote_code_nil, interp_cfg_to_L3_ret. *)
(*     apply eutt_Ret. *)
(*     intros; auto. *)
(*   - cbn. *)
(*     rewrite denote_code_cons, interp_cfg_to_L3_bind. *)
(*     eapply has_post_bind_strong. *)
    
(*     apply eutt_Ret. *)
(*     intros ? abs; auto. *)

<|MERGE_RESOLUTION|>--- conflicted
+++ resolved
@@ -10,10 +10,7 @@
      Utils.Tactics
      Utils.Util
      Syntax.LLVMAst
-<<<<<<< HEAD
-=======
      Syntax.Traversal
->>>>>>> 0c004941
      Syntax.AstLib
      Syntax.DynamicTypes
      Syntax.CFG
@@ -21,10 +18,6 @@
      Semantics.LLVMEvents
      Semantics.DynamicValues
      Semantics.TopLevel
-<<<<<<< HEAD
-     Handlers.Memory
-=======
->>>>>>> 0c004941
      Handlers.Handlers
      Theory.Refinement
      Theory.DenotationTheory
