--- conflicted
+++ resolved
@@ -1289,7 +1289,7 @@
                   (evalNExpr (DSHCTypeVal b :: σ2) n2); try inl_inr; try constructor.
     all: repeat inl_inr_inv; cbv in IHn1, IHn2; subst.
     all: try reflexivity.
-    break_match; constructor.
+    all: break_match; constructor.
   Qed.
       
   Lemma evalIUnCarrierA_value_independent
@@ -1360,7 +1360,13 @@
           reflexivity.
         }
         4:{
-          admit. (* TODO: for @zoickx *)
+          exfalso.
+          clear Heqd Heqd0 IHe1 IHe2 H.
+          enough (inr n1 = inr n0) by (inl_inr_inv; congruence).
+          rewrite <-Heqs, <-Heqs0.
+          clear.
+          apply evalNExpr_cons_CTypeVal.
+          reflexivity.
         }
         all: constructor.
       -
@@ -1390,14 +1396,7 @@
           (* inductive *)
           all: cbn.
           all: repeat break_match; try inl_inr; repeat inl_inr_inv; try constructor.
-<<<<<<< HEAD
-          admit. (* TODO @zoickx *)
-          admit. (* TODO @zoickx *)
-          2: admit. (* TODO @zoickx *)
-          2: admit. (* TODO @zoickx *)
-=======
-          1,2: cbv in IHn2; subst; congruence.
->>>>>>> 2264c741
+          1,2,4,5: cbv in IHn2; subst; congruence.
           all: rewrite IHn1, IHn2; reflexivity.
         }
 
@@ -1425,7 +1424,7 @@
     all: repeat break_match; try reflexivity; try some_none; try inl_inr.
     all: try apply IHdf; try apply IHdf1; try apply IHdf2.
     all: constructor.
-  Admitted.
+  Qed.
 
   Lemma evalIBinCarrierA_value_independent
         (mem : memory)
@@ -1487,10 +1486,6 @@
         (* inductive *)
         all: repeat break_match; try reflexivity; try some_none; try inl_inr.
         all: try apply IHe; try apply IHe1; try apply IHe2.
-<<<<<<< HEAD
-        2: admit. (* TODO: zoickx *)
-        4: admit. (* TODO: zoickx *)
-=======
         2: {
           exfalso; clear - n2 e Heqs0 Heqs.
           enough (inr n1 = inr n0) by (inl_inr_inv; congruence).
@@ -1500,7 +1495,15 @@
           apply evalNExpr_cons_CTypeVal; intro.
           reflexivity.
         }
->>>>>>> 2264c741
+        4: {
+          exfalso; clear - n2 e Heqs0 Heqs.
+          enough (inr n1 = inr n0) by (inl_inr_inv; congruence).
+          rewrite <-Heqs, <-Heqs0; clear.
+          generalize (DSHnatVal n :: σ); clear σ; intro σ.
+          apply evalNExpr_cons_CTypeVal; intro.
+          apply evalNExpr_cons_CTypeVal; intro.
+          reflexivity.
+        }
         all: constructor.
       -
         unfold NatAsNT.MNatAsNT.to_nat in *.
@@ -1530,13 +1533,7 @@
           (* inductive *)
           all: cbn.
           all: repeat break_match; try inl_inr; repeat inl_inr_inv; try constructor.
-<<<<<<< HEAD
-          admit. (* TODO: zoickx *)
-          admit. (* TODO: zoickx *)
-          2-3: admit. (* TODO: zoickx *)
-=======
-          1,2: cbv in IHn2; subst; congruence.
->>>>>>> 2264c741
+          1,2,4,5: cbv in IHn2; subst; congruence.
           all: rewrite IHn1, IHn2; reflexivity.
         }
 
@@ -1565,7 +1562,7 @@
     all: repeat break_match; try reflexivity; try some_none; try inl_inr.
     all: try apply IHdf; try apply IHdf1; try apply IHdf2.
     all: constructor.
-  Admitted.
+  Qed.
 
   Lemma evalDSHIMap_is_OK_inv
         {mem : memory}
