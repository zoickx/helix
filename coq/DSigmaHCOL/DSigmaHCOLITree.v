--- conflicted
+++ resolved
@@ -551,16 +551,10 @@
           * eexists; left; cbn; state_steps; rewrite Heqs0; match_failure.
         + apply Denote_Eval_Equiv_Aexp_Succeeds in Heqs0.
           apply IH in HEval; destruct HEval as [msg' [EQ | EQ]]; eexists; [left | right].
-<<<<<<< HEAD
           * state_steps; rewrite Heqs0; state_steps; rewrite EQ; reflexivity.
           * state_steps; rewrite Heqs0; state_steps; rewrite EQ; reflexivity.
-    Qed.
-=======
-          * state_steps; rewrite Heqe0; state_steps; rewrite EQ; reflexivity.
-          * state_steps; rewrite Heqe0; state_steps; rewrite EQ; reflexivity.
-          *)
+*)
     Admitted.
->>>>>>> 0ad6e7b2
 
     Lemma Denote_Eval_Equiv_BinCType_Succeeds: forall mem σ f i a b v,
         evalIBinCType mem σ f i a b ≡ inr v ->
@@ -608,14 +602,9 @@
           eexists; [left | right]; state_steps; rewrite H; match_failure.
         apply Denote_Eval_Equiv_BinCType_Succeeds in Heqs1;
           edestruct IH as [? [H|H]]; eauto;
-<<<<<<< HEAD
             eexists; [left | right]; state_steps; rewrite Heqs1; state_steps; rewrite H; match_failure.
-    Qed.
-=======
-            eexists; [left | right]; state_steps; rewrite Heqe1; state_steps; rewrite H; match_failure.
-       *)
-    Admitted.
->>>>>>> 0ad6e7b2
+*)
+      Admitted.
 
     Definition denote_Loop_for_i_to_N σ body (i N: nat) :=
       iter (fun (p: nat) =>
