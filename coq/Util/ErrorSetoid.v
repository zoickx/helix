--- conflicted
+++ resolved
@@ -194,7 +194,6 @@
   then ret tt
   else raise (msg ++ " " ++ string_of_nat a ++ "!=" ++ string_of_nat b)%string.
 
-<<<<<<< HEAD
 Lemma is_OK_neq_inl {A : Type} {E : Equiv A} (a : err A) :
   is_OK a -> forall s, a ≠ inl s.
 Proof.
@@ -341,7 +340,7 @@
 Arguments h_opt_err_c {A B} R.
 Arguments h_opt_opterr_c {A B} R.
 Arguments h_opt_err_i {A B} R.
-=======
+
 Require Import Helix.Util.ListSetoid.
 
 Lemma monadic_fold_left_err_app
@@ -373,5 +372,4 @@
 
 (* raise [err] if boolean flag is true *)
 Definition assert_false_to_err {A:Type} (msg:string) (b:bool) (v:A) : err A
-  := if b then inl msg else inr v.
->>>>>>> 0de410ff
+  := if b then inl msg else inr v.