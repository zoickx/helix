Require Import Coq.Relations.Relations.
Require Import Coq.Strings.String.

Require Import ExtLib.Structures.Monad.
Require Import ExtLib.Structures.MonadExc.

Require Import MathClasses.interfaces.canonical_names.

Require Export Vellvm.Error.

Require Import Helix.Util.OptionSetoid.
Require Import Helix.Util.Misc.
Require Import Helix.Tactics.HelixTactics.

<<<<<<< HEAD
Require Export Helix.Util.StringSetoid. (* for (=) on String *)

Definition is_OK {A:Type} (v:err A) :=
  match v with
  | inl _ => False
  | inr _ => True
  end.
=======
Inductive is_OK {A : Type} : err A -> Prop :=
| is_OK_intro : forall a, is_OK (inr a).
>>>>>>> 0c8c05da

Inductive is_Err {A : Type} : err A -> Prop :=
| is_Err_intro : forall a, is_Err (inl a).

Fact eq_inr_is_OK {A:Type} (x:A) (y: err A):
  (y ≡ inr x) -> is_OK y.
Proof.
  intro; subst; constructor.
Qed.

Fact eq_inl_is_Err {A:Type} (msg:string) (y: err A):
  (y ≡ inl msg) -> is_Err y.
Proof.
  intro; subst; constructor.
Qed.

Inductive err_equiv_r {A:Type} `{Equiv A} : relation (err A) :=
| err_r_inr : forall a b, a=b -> err_equiv_r (inr a) (inr b)
| err_r_inl : forall a b, err_equiv_r (inl a) (inl b). (* Error messages could differ! *)

Global Instance err_equiv {T:Type} `{Equiv T}:
  Equiv (err T) := err_equiv_r.

Global Instance err_Equivalence
       {A:Type}
       `{Ae: Equiv A}
       `{Ar: Equivalence A Ae}:
  Equivalence (@err_equiv A Ae).
Proof.
  split.
  -
    intros x.
    destruct x; constructor; try reflexivity.
  -
    intros x y E.
    destruct x, y; inversion E; constructor; auto.
  -
    intros a b c Eab Ebc.
    destruct a,b,c; inversion Eab; inversion Ebc;  constructor; auto.
Qed.

Global Instance err_inr_proper {T:Type} `{Equiv T}:
  Proper ((=) ==> (=)) inr.
Proof.
  simpl_relation.
  constructor.
  assumption.
Qed.

Global Instance err_inl_proper {T:Type} `{Equiv T}:
  Proper ((=) ==> (=)) inl.
Proof.
  simpl_relation.
  constructor.
Qed.

Global Instance trywith_proper {T:Type} `{Te: Equiv T}:
  Proper((=) ==> (=) ==> (=)) (@trywith string T err Monad_err Exception_err).
Proof.
  simpl_relation.
  unfold trywith.
  destruct x0, y0; try some_none; try some_inv; try constructor; auto.
Qed.

Ltac destruct_err_equiv :=
  match goal with
  | [ |- @equiv (err _) (@err_equiv _ _) _ _] =>
    unfold equiv; destruct_err_equiv
  | [ |- err_equiv _ _] =>
    unfold err_equiv; destruct_err_equiv
  | [ |- err_equiv_r ?a ?b] =>
    let Ha := fresh "Ha" in
    let Hb := fresh "Hb" in
    destruct a eqn:Ha, b eqn:Hb;
    match goal with
    | [ |- err_equiv_r (inr _) (inl _)] => exfalso
    | [ |- err_equiv_r (inl _) (inr _)] => exfalso
    | [ |- err_equiv_r (inl _) (inl _)] => constructor
    | [ |- err_equiv_r (inr _) (inr _)] => constructor
    end
  end.

(* Not 'err'-specific but defined here for lack of better place *)
Ltac inl_inr :=
  match goal with
  | [H1: inl _ ≡ inr _ |- _] => inversion H1
  | [H1: inr _ ≡ inl _ |- _] => inversion H1

  | [H1: inl _ ≡ Monad.ret _ |- _] => inversion H1
  | [H1: Monad.ret _ ≡ inl _ |- _] => inversion H1

  | [H1: raise _ ≡ inr _ |- _] => inversion H1
  | [H1: inr _ ≡ raise _ |- _] => inversion H1

  | [H1: inl _ = inr _ |- _] => unfold equiv in H1; inversion H1
  | [H1: inr _ = inl _ |- _] => unfold equiv in H1; inversion H1

  | [ |- inl ?x ≡ inl ?x ] => reflexivity
  | [ |- inr ?x ≡ inr ?x ] => reflexivity

  | [H1: ?a = inr _,
         H2: ?a = inl _ |- _] => rewrite H1 in H2;
                               unfold equiv in H2;
                               inversion H2

  | [H1: is_OK (inl _) |- _] => inversion H1
  | [H1: is_Err (inr _) |- _] => inversion H1
  | [|- is_OK (inr _)] => constructor
  | [|- is_Err (inl _)] => constructor
  end.

Lemma inl_inj_equiv :
  forall s1 s2, inl s1 = inl s2.
Proof.
  constructor; assumption.
Qed.

Lemma inr_inj_equiv `{E: Equiv A}:
  forall (a b : A), a = b <-> inr a = inr b.
Proof.
  split; intros.
  - constructor; assumption.
  - inversion H; subst; assumption.
Qed.

Ltac inl_inr_inv :=
  match goal with
  | [H1: inl _ ≡ inl _ |- _] => inversion H1; clear H1
  | [H1: inr _ ≡ inr _ |- _] => inversion H1; clear H1
  | [H1: inl _ = inl _ |- _] => apply inl_inj_equiv in H1
  | [H1: inr _ = inr _ |- _] => apply inr_inj_equiv in H1

  | [H1: inr _ ≡ Monad.ret _ |- _] => inversion H1; clear H1
  | [H1: Monad.ret _ ≡ inr _ |- _] => inversion H1; clear H1
  | [H1: raise _ ≡ inl _ |- _] => inversion H1; clear H1
  | [H1: inl _ ≡ raise _ |- _] => inversion H1; clear H1
  end.

Lemma err_equiv_eq
      {A: Type}
      `{Ae: Equiv A}
      `{Ar: Equivalence A Ae}
      (a b: err A) :
  (a ≡ b) -> (a = b).
Proof.
  intros H.
  rewrite H.
  reflexivity.
Qed.

Lemma trywith_inr_any_exc {E A : Type} (e : E) (oa : option A) (a : A) :
  trywith e oa ≡ inr a ->
  forall e' : E, trywith e' oa ≡ inr a.
Proof.
  intros.
  unfold trywith in *.
  break_match; [assumption | inversion H].
Qed.

Ltac err_eq_to_equiv_hyp :=
  repeat
    match goal with
    | [H: @eq (err _) _ _ |- _] => apply err_equiv_eq in H
    end.

Fact inr_is_OK `{Equiv A} (x:A) (y: err A):
  (y = inr x) -> is_OK y.
Proof.
  intros.
  destruct y.
  inversion H0.
<<<<<<< HEAD
  reflexivity.
Qed.

Definition nat_eq_or_err (msg:string) (a b:nat) : err unit :=
  if PeanoNat.Nat.eq_dec a b
  then ret tt
  else raise (msg ++ " " ++ string_of_nat a ++ "!=" ++ string_of_nat b)%string.
=======
  constructor.
Qed.
>>>>>>> 0c8c05da
<|MERGE_RESOLUTION|>--- conflicted
+++ resolved
@@ -12,18 +12,8 @@
 Require Import Helix.Util.Misc.
 Require Import Helix.Tactics.HelixTactics.
 
-<<<<<<< HEAD
-Require Export Helix.Util.StringSetoid. (* for (=) on String *)
-
-Definition is_OK {A:Type} (v:err A) :=
-  match v with
-  | inl _ => False
-  | inr _ => True
-  end.
-=======
 Inductive is_OK {A : Type} : err A -> Prop :=
 | is_OK_intro : forall a, is_OK (inr a).
->>>>>>> 0c8c05da
 
 Inductive is_Err {A : Type} : err A -> Prop :=
 | is_Err_intro : forall a, is_Err (inl a).
@@ -195,15 +185,10 @@
   intros.
   destruct y.
   inversion H0.
-<<<<<<< HEAD
-  reflexivity.
+  constructor.
 Qed.
 
 Definition nat_eq_or_err (msg:string) (a b:nat) : err unit :=
   if PeanoNat.Nat.eq_dec a b
   then ret tt
-  else raise (msg ++ " " ++ string_of_nat a ++ "!=" ++ string_of_nat b)%string.
-=======
-  constructor.
-Qed.
->>>>>>> 0c8c05da
+  else raise (msg ++ " " ++ string_of_nat a ++ "!=" ++ string_of_nat b)%string.