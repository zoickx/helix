--- conflicted
+++ resolved
@@ -945,19 +945,8 @@
 
 End SigmaHCOL_rewriting.
 
-<<<<<<< HEAD
-
 (*
 Section SigmaHCOL_mem.
-=======
-Require Import String.
-
-Section SigmaHCOL_to_DSHCOL.
-
-  Open Scope string_scope.
-  Obligation Tactic := solve_reifySHCOL_obligations dynwin_SHCOL1.
-  Run TemplateProgram (reifySHCOL dynwin_SHCOL1 "dynwin_DSHCOL1" "dynwin_SHCOL_DSHCOL").
->>>>>>> 61d4fa0c
 
 Instance DynWinSigmaHCOL1_Mem
          (a: avector 3):
@@ -1062,4 +1051,4 @@
 
 
 End SigmaHCOL_mem.
- *)
+ *)