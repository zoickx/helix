--- conflicted
+++ resolved
@@ -2225,12 +2225,7 @@
               /\ FHCOLEval.memory_lookup f_omemory dynwin_y_addr = Some y_fmem
               /\ OutRel a_rmem x_rmem y_rmem y_fmem.
   Proof.
-<<<<<<< HEAD
     intros * HC * CA CR CAM CRM CAE CRE * RA RX C.
-=======
-    (*
-    intros * HC * CA CR [CAM CRM] [CAE CRE] * [RA [RX C]].
->>>>>>> 8ded8ed3
 
     remember (AHCOLEval.memory_set
                 (build_dynwin_memory a x)
@@ -2526,36 +2521,8 @@
       assumption. 
     }
     {
-<<<<<<< HEAD
       eapply @translate_runtime_memory_same_indices with (CTO:=trivial_RF_CTO).
       assumption.
-=======
-      (* this requires some NType-related numerical analysis
-         to ensure no runtime error occurs after translation *)
-      admit.
-      (*
-      pose proof
-           heq_DSHOperator_heq_evalDSHOperator
-           dynwin_rhcol
-           dynwin_fhcol
-           (RHCOLEval.estimateFuel dynwin_rhcol)
-           (FHCOLEval.estimateFuel dynwin_fhcol)
-           dynwin_R_σ
-           dynwin_F_σ
-           dynwin_R_memory
-           dynwin_F_memory
-        as HEQRF.
-      destruct HEQRF;
-        try some_none.
-      -
-        apply translation_syntax_always_correct.
-        assumption.
-      -
-        now apply translateEvalContext_same_indices.
-      -
-        now apply translate_runtime_memory_same_indices.
-       *)
->>>>>>> 8ded8ed3
     }
     {
       now apply @RHCOLtoFHCOL_NExpr_closure_trace_equiv.
